--- conflicted
+++ resolved
@@ -1,9 +1,7 @@
 <size=20><b>Version 2.6.4</b></size>
-<<<<<<< HEAD
-- Bugfix (11283984) - Error message when loading new scene with DontDestroyOnLoad
-=======
+
+- Bugfix (1283984) - Error message when loading new scene with DontDestroyOnLoad
 - bugfix (1284701) - Edge-case exception when vcam is deleted
->>>>>>> cb4d58c9
 
 <size=20><b>Version 2.6.3</b></size>
 
