<<<<<<< HEAD
<size=20><b>Version 2.7.0</b></size>
- Added ApplyAfter option to ImpulseListener, to add control over the ordering of extensions
=======
<size=20><b>Version 2.7.0-preview.1</b></size>

- Virtual Camera Lens inspector supports display of Horizontal FOV
- Virtual Camera Lens can override orthographic and physical camera settings
- Bugfix (1060230) - lens inspector sometimes displayed ortho vs perspective incorrectly for a brief time
- Bugfix (1283984) - Error message when loading new scene with DontDestroyOnLoad
- bugfix (1284701) - Edge-case exception when vcam is deleted
>>>>>>> 250fc334

<size=20><b>Version 2.6.3</b></size>

- Regression fix (1274989) - OnTargetObjectWarped broken for OrbitalTransposer
- Bugfix (1276391) - CM Brain Reset did not reset Custom Blends asset in inspector
- Bugfix (1276343) - CM Brain inspector custom blends misaligned dropdown arrow
- Bugfix (1256530) - disallow multiple components where appropriate
- Bugfix: BlendList camera was incorrectly holding 0-length camera cuts
- Bugfix (1174993) - CM Brain logo was not added to Hierarchy next to Main Camera after adding vcam for the first time after importing CM. 

<size=20><b>Version 2.6.2</b></size>

- Regression fix: OnCameraCut Memory leak when using Cinemachine with PostProcessing package
- Bugfix (1272146): Checking for null pipeline, before drawing gizmos.
- Add support for disabling Physics module

<size=20><b>Version 2.6.1</b></size>

- Regression Fix: PostProcessing/VolumeSettings FocusTracksTarget was not accounting for lookAt target offset
- Regression fix: Confiner no longer confines noise and impulse
- Bugfix: StateDrivenCamera was choosing parent state if only 1 clip in blendstate, even though there was a vcam assigned to that clip
- Bugfix: vertical group composition was not composing properly
- Bugfix: CinemachineNewVirtualCamera.AddComponent() now works properly
- Bugfix: removed compile errors when Physics2D module is disabled
- Bugfix: brain updates on scene loaded or unloaded
- Bugfix (1252431): Fixed unnecessary GC Memory allocation every frame when using timeline  
- Bugfix (1260385): check for prefab instances correctly
- Bugfix (1266191) Clicking on foldout labels in preferences panel toggles their expanded state
- Bugfix (1266196) Composer target Size label in preferences panel was too big
- Bugfix: Scrubbing Cache was locking virtual camera transforms beyond the cache range
- Improved performance of path gizmo drawing
- Timeline Scrubbing Cache supports nested timelines, with some known limitations to be addressed with a future Timeline package release
- Added support for deterministic noise in the context of controlled rendering (via CinemachineCore.CurrentTimeOverride)
- Added Target Offset field to Framing Transposer
- Added Multi-object edit capabilities to virtual cameras and extensions 
- Added inspector button to clear the Scrubbing Cache

<size=20><b>Version 2.6.0</b></size>

- Added AxisState.IInputProvider API to better support custom input systems
- Added CinemachineInpiutProvider behaviour to support Unity's new input system
- Added Timeline Scrubbing cache: when enabled, simulates damping and noise when scrubbing in timeline
- Added ManualUpdate mode to the Brain, to allow for custom game loop logic
- VolumeSettings/PostProcessing: added ability to choose custom target for focus tracking
- Added CinemachineRecomposer for timeline-tweaking of procedural or recorded vcam Aim output
- Added GroupWeightManipulator for animating group member weights
- Impulse: Added PropagationSpeed, to allow the impulse to travel outward in a wave
- Impulse: added support for continuous impulses
- Added CinemachineIndependentImpulseListener, to give ImpulseListener ability to any game object
- Added 3rdPersonFollow and 3rdPersonAim for dead-accurate 3rd-person aiming camera
- Added ForceCameraPosition API of virtual cameras, to manually initialize a camera's position and rotation
- Added example scenes: Aiming Rig and Dual Target to show different 3rd person cmera styles
- FramingTransposer does its work after Aim, so it plays better with Aim components.
- Framing Transposer: add Damped Rotations option.  If unchecked, changes to the vcam's rotation will bypass Damping, and only target motion will be damped.
- Refactored Lookahead - better stability.  New behaviour may require some parameter adjustment in existing content
- Composer and Framing Transposer: improved handling at edge of hard zone (no juddering)
- Orbital Transposer / FreeLook: improved damping when target is moving
- CustomBlends editor UX improvements: allow direct editing of vcam names, as well as dropdown
- Add Convert to TargetGroup option on LookAt and Follow target fields
- Confiner: improved stability when ConfineScreenEdges is selected and confing shape is too small
- Extensions now have PrePipelineMutateState callback
- CinemachineCore.UniformDeltaTimeOverride works in Edit mode
- Added TargetAttachment property to vcams.  Normally 1, this can be used to relax attention to targets - effectively a damping override
- Bugfix: Blend Update Method handling was incorrect and caused judder in some circumstances
- Bugfix: VolumeSettings blending was popping when weight was epsilon if volume altered a non-lerpable value
- Bugfix (1234813) - Check for deleted freelooks
- Bugfix (1219867) - vcam popping on disable if blending
- Bugfix (1214301, 1213836) - disallow structural change when editing vcam prefabs
- Bugfix (1213471, 1213434): add null check in editor
- Bugfix (1213488): no solo for prefab vcams
- Bugfix (1213819): repaintGameView on editor change
- Bugfix (1217306): target group position drifting when empty or when members are descendants of the group
- Bugfix (1218695): Fully qualify UnityEditor.Menu to avoid compile errors in some circumstances
- Bugfix (1222740): Binding Modes, that don't have control over axis value range, are not affected by it. 
- Bugfix (1227606): Timeline preview and playmode not the same for composer with hand-animated rotations
- Bugfix: Confiner's cache is reset, when bounding shape/volume is changed.
- Bugfix (1232146): Vcam no longer jerks at edge of confiner bound box.
- Bugfix (1234966): CompositeCollider scale was applied twice.


<size=20><b>Version 2.5.0</b></size>

- Accommodate simultaneous precesnce of HDRP and URP
- Regression fix: Axis was always recentered in Edit mode, even if recentering is off


<size=20><b>Version 2.4.0</b></size>

- Storyboard: added global mute function
- New vcams are by default created matching the scene view camera
- Added ApplyBeforeBody option to POV component, to support working with FramingTransposer
- Added RectenterTarget to POV component
- Added OnTransitionFromCamera callback to extensions
- Added Damping to SameAsFollowTarget and HardLockToTarget components
- URP 7.1.3: added CinemachinePixelPerfect extension
- Added Speed Mode to AxisState, to support direct axis control without max speed
- New example scene: OverTheShoulderAim illustrating how to do over-the-shoulder TPS cam, with Normal and Aim modes
- Impulse Manager: added option to ignore timescale
- Framing Transposer: added OnTransition handling for camera rotation if InheritPosition
- Upgrade to support HDRP and Universal RP 7.0.0 API
- Upgrade to support HDRP and Universal RP 7.1.0 API
- Removed Resources diretories
- Sample scenes now available via package manager
- Composer and FramingTransposer: allow the dead zone to extend to 2, and the Screen x,Y can range from -0.5 to 1.5
- Added optional "Display Name" field to Cinemachine Shot in Timeline
- Added "Adopt Current Camera Settings" item to vcam inspector context menu
- HDRP: lens presets include physical settings if physical camera
- Regression Fix: Framing Transposer: ignore LookAt target.  Use Follow exclusively
- Bugfix: Framing Transposer was not handling dynamic changes to FOV properly
- Bugfix: PostProcessing extension was not handling standby update correctly when on Manager Vcams
- Bugfix: PostProcessing extension was leaking a smallamounts of memory when scenes were unloaded
- Bugfixes: (fogbugz 1193311, 1193307, 1192423, 1192414): disallow presets for vcams
- Bugfix: In some heading modes, FreeLook was improperly modifying the axes when activated
- Bugfix: Orbital transposer was improperly filtering the heading in TargetForward heading mode
- Bugfix: added EmbeddedAssetHelper null check
- Bugfix: composer screen guides drawn in correct place for physical camera
- Bugfix: FreeLook was not respecting wait time for X axis recentering
- Bugfix: FreeLook X axis was not always perfectly synched between rigs
- Bugfix (fogbugz 1176866): Collider: clean up static RigidBody on exit
- Bugfix (fogbugz 1174180): framing transposer wrong ortho size calculation
- Bugfix (fogbugz 1158509): Split brain.UpdateMethod into VcamUpdateMethod and BrainUpdateMethod, to make blending work correctly
- Bugfix (fogbugz 1162074): Framing transposer and group transposer only reached half maximum ortho size
- Bugfix (fogbugz 1165599): Transposer: fix gimbal lock issue in LockToTargetWithWorldUp
- Bugfix: VolumeSettings: handle layermask in HDAdditionalCameraData
- Bugfix: use vcam's up when drawing gizmos (orbital transposer and free look)


<size=20><b>Version 2.3.4</b></size>

- Added support for PostProcessing V3 - now called CinemachineVolumeSttings
- Added CinemachineCore.GetBlendOverride delegate to allow applications to override any vcam blend when it happens
- When a blend is cancelled by the opposite blend, reduce the blend time
- Orthographic cameras allow a Near Clip of 0
- Timeline won't auto-create CM brains when something dragged onto it
- Confiner: Improvement in automatic path invalidation when number of path points path changes
- Added CinemachineInpuitAxisDriver utility for overriding the default AxisState behaviour
- CinemachineCameraOffset: added customizable stage for when to apply the offset
- Added Loop option to BlendList Camera
- Improved Lookahead: does not automatically recenter
- Brain no longer applies time scaling to fixed delta
- Added dependency on Unity.ugui (2019.2 and up)
- Bugfix: potential endless loop when using Ignore tag in Collider
- Bugfix: Allow externally-driven FeeLook XAxis to work properly with SimpleFollow
- Bugfix: vcams with noise would sometimes show one noiseless frame when they were activated and standby update was not Always
- Bugfix: Generate a cut event if cutting to a blend-in-progess (fogbugz 1150847)
- Bugfix: reset lens shift if not physical camera
- Bugfix: Collider must consider actual target position, not lookahead position
- Bugfix: FreeLook heading RecenterNow was not working
- Bugfix: lookahead now takes the overridden Up into account
- Bugfix: screen composer guides drawn in wrong place for picture-in-picture
- Bugfix: FreeLook now draws only 1 active composer guide at a time (fogbugz 1138263)
- Bugfix: cameras sometimes snapped when interrupting blends
- Bugfix: Path handles no longer scale with the path object
- Bugfix: Framing Transposer Center on Activate was not working properly (fogbugz 1129824)
- Bugfix: FreeLook inherit position
- Bugfix: collider was pushing camera too far if there were multiple overlapping obstacles
- Bugfix: use IsAssignableFrom instead of IsSubclass in several places
- Bugfix: when interrupting a blend in progress, Cut was not respected
- Bugfix: collider minimum occlusion time and smoothing time interaction
- Bugfix: TargetGroup.RemoveMember error (fogbugz 1119028)
- Bugfix: TargetGroup member lerping jerk when member weight near 0
- Bugfix: Transposer angular damping should be 0 only if binding mode not LockToTarget


<size=20><b>Version 2.3.3</b></size>

- Removed Cinemachine.Timeline namespace, as a workaround for fogbugz 1115321


<size=20><b>Version 2.3.1</b></size>

- Added timeline dependency
- OnTargetObjectWarped no longer generates garbage


<size=20><b>Version 2.3.0</b></size>

- Added dependency on new unity.timeline
- Added conditional dependence on PostProcessingV2
- No copying CM gizmo into assets folder
- FreeLook: if inherit position from similar FreeLooks, bypass damping
- Timeline: improve handling when vcam values are tweaked inside shot inspector (fogbugz 1109024)


<size=20><b>Version 2.2.8</b></size>

- Transposer: added Angular Damping Mode, to support quaternion calculations in gimbal-lock situations
- Framing Transposer and Group Transposer: group composing bugfixes, respect min/max limits
- Added ConemachineCameraOffset extension, to offset the camera a fixed distance at the end of the pipeline
- Dolly Cart: added support for LateUpdate
- State-driven-camera: added [NoSaveDuringPlay] to Animated Target and Layer Index
- Added AxisState.Recentering.RecenterNow() API call to skip wait time and start recentering now (if enabled)
- Added NoLens blend hint, to leave camera Lens settings alone
- Updated documentation (corrections, and relocation to prevent importing)
- Upgrade: added support for nested prefabs in Unity 2018.3 (fogbugz 1077395)
- Optimization: position predictor is more efficient
- Optimization: Composer caches some calculations
- Optimization: Fix editor slowdown when Lens Presets asset is missing
- Experimental: Optional new damping algorithm: attempt to reduce sensitivity to variable framerate
- Experimental: Optional new extra-efficient versions of vcam and FreeLook (not back-compatible)
- Timeline: play/pause doesn't kick out the timeline vcam
- Path editor: make sure game view gets updated when a path waypoint is dragged in the scene view
- Composer guides are shown even if Camera is attached to a renderTexture
- Bugfix: allow impulse definition to be a non-public field (property drawer was complaining)
- Bugfix: added null check for when there is no active virtual camera
- Bugfix: CollisionImpulseSource typo in detection of 2D collider
- Bugfix: PasteComponentValues to prefab vcams and FreeLooks were corrupting scene and prefabs
- Bugfix: Timeline mixer was glitching for single frames at the end of blends
- Bugfix: Added OnTransitionFromCamera() to POV and OrbitalTransposer, to transition axes intelligently
- Regression fix: if no active vcam, don't set the Camera's transform


<size=20><b>Version 2.2.7</b></size>

- Bugfix: fogbugz case 1053595: Cinemachine Collider leaves hidden collider at origin that interferes with scene objects
- Bugfix: fogbugz case 1063754: empty target group produces console messages
- Bugfix: FreeLook Paste Component Values now pastes the CM subcomponents as well
- Bugfix: added extra null checks to support cases where current vcam is dynamically deleted
- Bugfix: reset BlendList when enabled
- Regression fix: FreeLook axis values get transferred when similar vcams transition
- Bugfix: cutting to BlendList vcam sometimes produced a few bad frames
- Bugfix: smart update tracks the targets more efficiently and correctly, and supports RigidBody interpolation (2018.2 and up)
- Enhancement: POV component interprets POV as relative to parent transform if there is one
- API change: OnCameraLive and CameraActivated events take outgoing vcam also as parameter (may be null)

<size=20><b>Version 2.2.0</b></size>

- New Cinemachine Impulse module for event-driven camera shakes
- New Event Helper script CinemachineTriggerAction takes action on Collider and Collider2D enter/exit events, and exposes them as UnityEvents
- New performance-tuning feature: Standby Update.  Controls how often to update the vcam when it's in Standby.
- New NoiseSettings editor with signal preview
- Added Focal Length or Named FOV presets for Camera Lens
- Added support for Physical Camera: focal length and Lens Offset
- New improved Group framing algorithm: tighter group framing in GroupComposer and FramingTransposer
- Collider: now returns TargetIsObscured if the target is offscreen (great for cameras with fixed aim)
- Collider: added Minimum Occlusion Time setting, to ignore fleeting obstructions
- Collider: added Transparent Layers mask, to specify solid objects that don't obstruct view
- Collider: damping will no longer take the camera through obstacles
- Collider: Added separate damping setting for when target is being occluded vs when camera is being returned to its normal position
- Collider: added Smoothing setting, to reduce camera jumpiness in environements with lots of obstacles
- NoiseSettings: added checkbox for pure sine-wave instead of Perlin wave
- If no LookAt target, PostProcessing FocusTracksTarget offset is relative to camera
- TrackedDolly: Default up mode sets Up to World Up
- Virtual Camera: New Transitions section in inspector that gives more control over blending:
  - Blend Hint provides some control over how the position and rotation are interpolated
  - Inherit Position checkbox to ensure smooth positional handoff from outgoing camera
  - OnCameraLive event gets fired when the camera activates.  Useful for custom handlers.
- Added ScreenSpaceAimWhenTargetsDiffer as a vcam blend hint.  This influences what happens when blending between vcams with different LookAt targets
- Increased stability of vcams with very small FOVs
- Framing Transposer no longer requires LookAt to be null
- LensSettings Aspect, Orthographic, IsPhysicalCamera, SensorSize properties no longer internal
- Noise Profiles: don't magically create assets.  Prompt user for filename and location of new or cloned profiles
- Refactored interaction between timeline and CM brain, to improve handling of edge cases (fogbugz case 1048497)
- Bugfix: StateDrivenCamera Editor was not finding states if target was OverrideController
- Bugfix when dragging orbital transposer transform: take bias into account
- Bugfix: SaveDuringPlay was not handling asset fields correctly - was sometimes crushing assets
- Bugfix: SimpleFollow transposers were not initilizing their position correctly at game start
- Bugfix: Timeline with CM shot was causing jitter in some FixedUpdate situations
- Bugfix: Multiple brains with heterogeneous update methods were not behaving correctly.  CM will now support this, but you must make sure that the brains have different layer masks.
- Example scenes now include use of CinemachineTriggerAction script.

<size=20><b>Version 2.1.13</b></size>

- Bugfix: Custom Blends "Any to Any" was not working (regression)
- Bugfix: Composer was sometimes getting wrong aspect if multiple brains with different aspect ratios
- Bugfix: could not drag vcam transforms if multiple inspectors and one is hidden
- Bugfix: Framing Transposer initializes in the wrong place - noticeable if dead zone

<size=20><b>Version 2.1.12</b></size>

- Project restructure: Removed Base, Timeline, and PostFX folders from project root.  PostProcessing code must now be manually imported from Cinemachine menu.  No more dependencies on scripting defines.
- New Storyboard extension, to display images over the vcams.  Comes with a Waveform monitor window for color grading
- New option to specify vcam position blend style: linear, spherical, or cylindrical, based on LookAt target
- Added API to support seamless position warping of target objects: OnTargetObjectWarped().
- Added support for custom blend curves
- Lookahead: added Ignore Y Axis Movement option
- Added support for cascading blends (i.e. blending from mid-blend looks better)
- POV/Orbital/FreeLook axis: exposed Min, Max, and Wrap in the UI, for customized axis range
- FreeLook: added Y Axis recentering
- Added recentering feature to both axes POV Aim component
- Path: Added Normalized Path units option: 0 is start of path, 1 is end.
- Path: added length display in inspector
- Timeline Clip Editor: vcam sections are now collapsible
- API enhancement: added Finalize to Pipeline stages, called even for manager-style vcams
- Bugfix: PostProcessing V2 DoF blending works better
- Bugfix: OrbitalTransposer works better with WorldUp overrides
- Bugfix: Remove StateDrivenCamera "not playing a controller" warning
- Bugfix: Handle exceptions thrown by assemblies that don't want to be introspected
- Bugfix: vcams following physics objects incorrectly snapped to origin after exiting play mode
- Bugfix: predictor now supports time pause
- Bugfix: Moved StartCoroutine in Brain to OnEnable()
- Bugfix: Collider was causing problems in Physics on Android platforms
- Bugfix: dragging a vcam's position updtaes prefabs properly
- Bugfix: All extension now respect the "enabled" checkbox
- Bugfix: Undo for Extasion add will no longer generate null references

<size=20><b>Version 2.1.10</b></size>

- New Aim component: Same As Follow Target simply uses the same orientation as the Follow target
- Perlin Noise component: added UI to clone or locate existing Noise profiles, and to create new ones inspector
- Noise Presets were moved outside of the Examples folder
- Example Assets are now included as embedded package, not imported by default
- Bugfix: FreeLook with PositionDelta was not properly updating the heading
- Bugfix: Transitioning between FreeLooks simetimes caused a short camera freeze
- Bugfix: Added some null checks to FreeLook, to prevent error messages at build time


<size=20><b>Version 2.1.09</b></size>

<size=12><b>New Features</b></size>

- <b>PostProcessing V2</b> is now supported.
- New <b>Collider</b> implementation.  Curb feelers are gone, replaced by a clever camera-repositioning algorithm that will try to preserve camera height or distance from target (strategy is user-selectable).
- New <b>CinemachineConfiner</b>: confine a virtual camera to a simple bounding volume or PolygonCollider2D.
- New <b>Framing Transposer</b>.  This is a special transposer that will respect composition and framing rules by moving the camera without rotating it.  Takes only a Follow Target (no LookAt - this is important).  Designed for Orthographic cameras, but will also work for Perspective cameras.  If Follow target is a CinemachineTargetGroup, then will also provide Group Framing options.
- New <b>CinemachinePOV</b> Aim component.  Camera aim is entirely controlled by user, using 2 input axes.
- New <b>CinemachineMixingCamera</b>.  Drive a continuous blend of up to 8 virtual cameras from timeline or game logic.  Create complex rigs with custom blends and expose them as ordinary vcams.
- New <b>CinemachineBlendListCamera</b>.  A mini vcam sequencer that provides a quick and easy way to do AB camera moves on the fly.
- New <b>CinemachineDollyCart</b> behaviour, for moving anything along a path.  No need to create dummy vcams just for that.
- New <b>CinemachineSmoothPath</b> component.  You can use it instead of the old CinemachinePath.  The difference is that the SmoothPath guarantees second-order continuity, which means that there will never be any sudden camera rotation changes baked into the path tangents.  Easier to use, too: no tangents to mess around with (they get automatically set for smoothness).
- Path now supports <b>Distance Units</b> in addition to Path units, making it easy to create steady motion.
- TrackedDolly: added ability to use <b>Distance or Path units</b> for path position.
- Transposer and TrackedDolly: added target <b>angular damping</b> on 3 axes.
- OrbitalTransposer and FreeLook: added <b>angular damping and binding mode</b>, same as Transposer.
- OrbitalTransopser and freelook: added checkbox to <b>invert input axis</b>.
- Transposer, OrbitalTransposer, and FreeLook: added new <b>Simple Follow</b> binding mode, which will follow the target using rotation as much as possible, changing position as little as possible.  Like a lazy cameraman.
- Added <b>IgnoreTimeScale</b> option to Brain.  Useful for snappy cameras even in slo-mo.
- Added <b>Lookahead Time</b> to composer.  Composer will look at the point where it estimates the target will be at some time in the near future.  This gives much more natural framing of a moving target.


<size=12><b>Improvements</b></size>

- SmartUpdate is smarter: added support for <b>Interpolation</b> when target is animated by physics system.
- Added off-button for SaveDuringPlay.
- No SaveDuringPlay for vcam priority, LookAt and Follow targets, GroupTarget members.
- Added IsBlending API method to StateDrivenCamera and ClearShot.
- TargetGroup now has a user-selectable update method.
- TargetGroup now respects the weight when computing bounding box, so it's possible to gradually add or remove members by manipulating the weight.
- Clearshot: if randomize, then re-randomize whenever it becomes active.
- ClearShot: default blend is cut.
- ClearShot create menu: add a Collider by default.
- FollowZoom: min/max FOV defaults changed to 3/60.
- Composer damping range is now 0-20 instead of 0-100.
- Orbital and FreeLook: Heading Bias can now be animated on the timeline.
- Orbital and FreeLook: damping no longer interferes with camera response to user input.  Axis movement bypasses all damping.
- TrackedDolly: added path position offset to Auto-Dolly.  Stays on the path (unlike path offset, which is based on the path tangent and so can go off the path)
- Noise component inspector now has a dropdown for Profile presets, instead of directly allowing editing of the Profile asset.
- Added concept of <b>Cinemachine Extension</b>.  Collider, confiner, PostProcessing, etc are now Extensions.  They are available via a dropdown at the bottom of the inspection for virtual cameras.  They will no longer appear in the standard Components menu.
- Time.timeScale = 0 is now supported.  Pausing the game will also pause the virtual cameras.
- HardConstraint has been split into two settings: Do Nothing and Hard LookAt/Follow.  Do Nothing will leave the camera's transform alone, ignoring any target that may have been set.
- CinemachineBrain no longer requires a Camera component.  Can be used with any GameObject, making it possible to use Cinemachine to control the transforms of arbitrary objects.
- Improved logic for AxisState accel/decel.  More realistic behaviour.


<size=12><b>Bugfixes</b></size>

- SaveDuringPlay obsolete API fix for 2017.2.
- Fixed build errors when building for UWP.
- Clearshot and SDC: don't reset state if deactivated.
- FreeLook destroy - no more orphan rigs.
- Fixed strange build error that only showed up in MonoDevelop.
- FreeLook was not respecting X-axis accel and decel.  Heading speed had to be crazy high.  Now same as Orbital (warning: may have to re-tune settings on existing FreeLooks).
- Recenter to target heading was not moving smoothly in some circumstances.
- Collider raycasts no longer hit triggers.
- Noise: handle variable deltaTime gracefully.
- State-Driven-Camera: don't generate errors when animated target is inactive.
- Several jitter and judder issues resolved.<|MERGE_RESOLUTION|>--- conflicted
+++ resolved
@@ -1,15 +1,11 @@
-<<<<<<< HEAD
 <size=20><b>Version 2.7.0</b></size>
+
 - Added ApplyAfter option to ImpulseListener, to add control over the ordering of extensions
-=======
-<size=20><b>Version 2.7.0-preview.1</b></size>
-
 - Virtual Camera Lens inspector supports display of Horizontal FOV
 - Virtual Camera Lens can override orthographic and physical camera settings
 - Bugfix (1060230) - lens inspector sometimes displayed ortho vs perspective incorrectly for a brief time
 - Bugfix (1283984) - Error message when loading new scene with DontDestroyOnLoad
 - bugfix (1284701) - Edge-case exception when vcam is deleted
->>>>>>> 250fc334
 
 <size=20><b>Version 2.6.3</b></size>
 
