<size=20><b>Version 2.6.3</b></size>

- Regression fix (1274989) - OnTargetObjectWarped broken for OrbitalTransposer
<<<<<<< HEAD
- Bugfix (1276391) - CM Brain Reset did not reset Custom Blends asset in inspector
- Bugfix (1276343) - CM Brain inspector custom blends misaligned dropdown arrow
=======
- Bugfix (1256530) - disallow multiple components where appropriate
>>>>>>> 04b6ee65

<size=20><b>Version 2.6.2</b></size>

- Regression fix: OnCameraCut Memory leak when using Cinemachine with PostProcessing package
- Bugfix (1272146): Checking for null pipeline, before drawing gizmos.
- Add support for disabling Physics module

<size=20><b>Version 2.6.1</b></size>

- Regression Fix: PostProcessing/VolumeSettings FocusTracksTarget was not accounting for lookAt target offset
- Regression fix: Confiner no longer confines noise and impulse
- Bugfix: StateDrivenCamera was choosing parent state if only 1 clip in blendstate, even though there was a vcam assigned to that clip
- Bugfix: vertical group composition was not composing properly
- Bugfix: CinemachineNewVirtualCamera.AddComponent() now works properly
- Bugfix: removed compile errors when Physics2D module is disabled
- Bugfix: brain updates on scene loaded or unloaded
- Bugfix (1252431): Fixed unnecessary GC Memory allocation every frame when using timeline  
- Bugfix (1260385): check for prefab instances correctly
- Bugfix (1266191) Clicking on foldout labels in preferences panel toggles their expanded state
- Bugfix (1266196) Composer target Size label in preferences panel was too big
- Bugfix: Scrubbing Cache was locking virtual camera transforms beyond the cache range
- Improved performance of path gizmo drawing
- Timeline Scrubbing Cache supports nested timelines, with some known limitations to be addressed with a future Timeline package release
- Added support for deterministic noise in the context of controlled rendering (via CinemachineCore.CurrentTimeOverride)
- Added Target Offset field to Framing Transposer
- Added Multi-object edit capabilities to virtual cameras and extensions 
- Added inspector button to clear the Scrubbing Cache

<size=20><b>Version 2.6.0</b></size>

- Added AxisState.IInputProvider API to better support custom input systems
- Added CinemachineInpiutProvider behaviour to support Unity's new input system
- Added Timeline Scrubbing cache: when enabled, simulates damping and noise when scrubbing in timeline
- Added ManualUpdate mode to the Brain, to allow for custom game loop logic
- VolumeSettings/PostProcessing: added ability to choose custom target for focus tracking
- Added CinemachineRecomposer for timeline-tweaking of procedural or recorded vcam Aim output
- Added GroupWeightManipulator for animating group member weights
- Impulse: Added PropagationSpeed, to allow the impulse to travel outward in a wave
- Impulse: added support for continuous impulses
- Added CinemachineIndependentImpulseListener, to give ImpulseListener ability to any game object
- Added 3rdPersonFollow and 3rdPersonAim for dead-accurate 3rd-person aiming camera
- Added ForceCameraPosition API of virtual cameras, to manually initialize a camera's position and rotation
- Added example scenes: Aiming Rig and Dual Target to show different 3rd person cmera styles
- FramingTransposer does its work after Aim, so it plays better with Aim components.
- Framing Transposer: add Damped Rotations option.  If unchecked, changes to the vcam's rotation will bypass Damping, and only target motion will be damped.
- Refactored Lookahead - better stability.  New behaviour may require some parameter adjustment in existing content
- Composer and Framing Transposer: improved handling at edge of hard zone (no juddering)
- Orbital Transposer / FreeLook: improved damping when target is moving
- CustomBlends editor UX improvements: allow direct editing of vcam names, as well as dropdown
- Add Convert to TargetGroup option on LookAt and Follow target fields
- Confiner: improved stability when ConfineScreenEdges is selected and confing shape is too small
- Extensions now have PrePipelineMutateState callback
- CinemachineCore.UniformDeltaTimeOverride works in Edit mode
- Added TargetAttachment property to vcams.  Normally 1, this can be used to relax attention to targets - effectively a damping override
- Bugfix: Blend Update Method handling was incorrect and caused judder in some circumstances
- Bugfix: VolumeSettings blending was popping when weight was epsilon if volume altered a non-lerpable value
- Bugfix (1234813) - Check for deleted freelooks
- Bugfix (1219867) - vcam popping on disable if blending
- Bugfix (1214301, 1213836) - disallow structural change when editing vcam prefabs
- Bugfix (1213471, 1213434): add null check in editor
- Bugfix (1213488): no solo for prefab vcams
- Bugfix (1213819): repaintGameView on editor change
- Bugfix (1217306): target group position drifting when empty or when members are descendants of the group
- Bugfix (1218695): Fully qualify UnityEditor.Menu to avoid compile errors in some circumstances
- Bugfix (1222740): Binding Modes, that don't have control over axis value range, are not affected by it. 
- Bugfix (1227606): Timeline preview and playmode not the same for composer with hand-animated rotations
- Bugfix: Confiner's cache is reset, when bounding shape/volume is changed.
- Bugfix (1232146): Vcam no longer jerks at edge of confiner bound box.
- Bugfix (1234966): CompositeCollider scale was applied twice.


<size=20><b>Version 2.5.0</b></size>

- Accommodate simultaneous precesnce of HDRP and URP
- Regression fix: Axis was always recentered in Edit mode, even if recentering is off


<size=20><b>Version 2.4.0</b></size>

- Storyboard: added global mute function
- New vcams are by default created matching the scene view camera
- Added ApplyBeforeBody option to POV component, to support working with FramingTransposer
- Added RectenterTarget to POV component
- Added OnTransitionFromCamera callback to extensions
- Added Damping to SameAsFollowTarget and HardLockToTarget components
- URP 7.1.3: added CinemachinePixelPerfect extension
- Added Speed Mode to AxisState, to support direct axis control without max speed
- New example scene: OverTheShoulderAim illustrating how to do over-the-shoulder TPS cam, with Normal and Aim modes
- Impulse Manager: added option to ignore timescale
- Framing Transposer: added OnTransition handling for camera rotation if InheritPosition
- Upgrade to support HDRP and Universal RP 7.0.0 API
- Upgrade to support HDRP and Universal RP 7.1.0 API
- Removed Resources diretories
- Sample scenes now available via package manager
- Composer and FramingTransposer: allow the dead zone to extend to 2, and the Screen x,Y can range from -0.5 to 1.5
- Added optional "Display Name" field to Cinemachine Shot in Timeline
- Added "Adopt Current Camera Settings" item to vcam inspector context menu
- HDRP: lens presets include physical settings if physical camera
- Regression Fix: Framing Transposer: ignore LookAt target.  Use Follow exclusively
- Bugfix: Framing Transposer was not handling dynamic changes to FOV properly
- Bugfix: PostProcessing extension was not handling standby update correctly when on Manager Vcams
- Bugfix: PostProcessing extension was leaking a smallamounts of memory when scenes were unloaded
- Bugfixes: (fogbugz 1193311, 1193307, 1192423, 1192414): disallow presets for vcams
- Bugfix: In some heading modes, FreeLook was improperly modifying the axes when activated
- Bugfix: Orbital transposer was improperly filtering the heading in TargetForward heading mode
- Bugfix: added EmbeddedAssetHelper null check
- Bugfix: composer screen guides drawn in correct place for physical camera
- Bugfix: FreeLook was not respecting wait time for X axis recentering
- Bugfix: FreeLook X axis was not always perfectly synched between rigs
- Bugfix (fogbugz 1176866): Collider: clean up static RigidBody on exit
- Bugfix (fogbugz 1174180): framing transposer wrong ortho size calculation
- Bugfix (fogbugz 1158509): Split brain.UpdateMethod into VcamUpdateMethod and BrainUpdateMethod, to make blending work correctly
- Bugfix (fogbugz 1162074): Framing transposer and group transposer only reached half maximum ortho size
- Bugfix (fogbugz 1165599): Transposer: fix gimbal lock issue in LockToTargetWithWorldUp
- Bugfix: VolumeSettings: handle layermask in HDAdditionalCameraData
- Bugfix: use vcam's up when drawing gizmos (orbital transposer and free look)


<size=20><b>Version 2.3.4</b></size>

- Added support for PostProcessing V3 - now called CinemachineVolumeSttings
- Added CinemachineCore.GetBlendOverride delegate to allow applications to override any vcam blend when it happens
- When a blend is cancelled by the opposite blend, reduce the blend time
- Orthographic cameras allow a Near Clip of 0
- Timeline won't auto-create CM brains when something dragged onto it
- Confiner: Improvement in automatic path invalidation when number of path points path changes
- Added CinemachineInpuitAxisDriver utility for overriding the default AxisState behaviour
- CinemachineCameraOffset: added customizable stage for when to apply the offset
- Added Loop option to BlendList Camera
- Improved Lookahead: does not automatically recenter
- Brain no longer applies time scaling to fixed delta
- Added dependency on Unity.ugui (2019.2 and up)
- Bugfix: potential endless loop when using Ignore tag in Collider
- Bugfix: Allow externally-driven FeeLook XAxis to work properly with SimpleFollow
- Bugfix: vcams with noise would sometimes show one noiseless frame when they were activated and standby update was not Always
- Bugfix: Generate a cut event if cutting to a blend-in-progess (fogbugz 1150847)
- Bugfix: reset lens shift if not physical camera
- Bugfix: Collider must consider actual target position, not lookahead position
- Bugfix: FreeLook heading RecenterNow was not working
- Bugfix: lookahead now takes the overridden Up into account
- Bugfix: screen composer guides drawn in wrong place for picture-in-picture
- Bugfix: FreeLook now draws only 1 active composer guide at a time (fogbugz 1138263)
- Bugfix: cameras sometimes snapped when interrupting blends
- Bugfix: Path handles no longer scale with the path object
- Bugfix: Framing Transposer Center on Activate was not working properly (fogbugz 1129824)
- Bugfix: FreeLook inherit position
- Bugfix: collider was pushing camera too far if there were multiple overlapping obstacles
- Bugfix: use IsAssignableFrom instead of IsSubclass in several places
- Bugfix: when interrupting a blend in progress, Cut was not respected
- Bugfix: collider minimum occlusion time and smoothing time interaction
- Bugfix: TargetGroup.RemoveMember error (fogbugz 1119028)
- Bugfix: TargetGroup member lerping jerk when member weight near 0
- Bugfix: Transposer angular damping should be 0 only if binding mode not LockToTarget


<size=20><b>Version 2.3.3</b></size>

- Removed Cinemachine.Timeline namespace, as a workaround for fogbugz 1115321


<size=20><b>Version 2.3.1</b></size>

- Added timeline dependency
- OnTargetObjectWarped no longer generates garbage


<size=20><b>Version 2.3.0</b></size>

- Added dependency on new unity.timeline
- Added conditional dependence on PostProcessingV2
- No copying CM gizmo into assets folder
- FreeLook: if inherit position from similar FreeLooks, bypass damping
- Timeline: improve handling when vcam values are tweaked inside shot inspector (fogbugz 1109024)


<size=20><b>Version 2.2.8</b></size>

- Transposer: added Angular Damping Mode, to support quaternion calculations in gimbal-lock situations
- Framing Transposer and Group Transposer: group composing bugfixes, respect min/max limits
- Added ConemachineCameraOffset extension, to offset the camera a fixed distance at the end of the pipeline
- Dolly Cart: added support for LateUpdate
- State-driven-camera: added [NoSaveDuringPlay] to Animated Target and Layer Index
- Added AxisState.Recentering.RecenterNow() API call to skip wait time and start recentering now (if enabled)
- Added NoLens blend hint, to leave camera Lens settings alone
- Updated documentation (corrections, and relocation to prevent importing)
- Upgrade: added support for nested prefabs in Unity 2018.3 (fogbugz 1077395)
- Optimization: position predictor is more efficient
- Optimization: Composer caches some calculations
- Optimization: Fix editor slowdown when Lens Presets asset is missing
- Experimental: Optional new damping algorithm: attempt to reduce sensitivity to variable framerate
- Experimental: Optional new extra-efficient versions of vcam and FreeLook (not back-compatible)
- Timeline: play/pause doesn't kick out the timeline vcam
- Path editor: make sure game view gets updated when a path waypoint is dragged in the scene view
- Composer guides are shown even if Camera is attached to a renderTexture
- Bugfix: allow impulse definition to be a non-public field (property drawer was complaining)
- Bugfix: added null check for when there is no active virtual camera
- Bugfix: CollisionImpulseSource typo in detection of 2D collider
- Bugfix: PasteComponentValues to prefab vcams and FreeLooks were corrupting scene and prefabs
- Bugfix: Timeline mixer was glitching for single frames at the end of blends
- Bugfix: Added OnTransitionFromCamera() to POV and OrbitalTransposer, to transition axes intelligently
- Regression fix: if no active vcam, don't set the Camera's transform


<size=20><b>Version 2.2.7</b></size>

- Bugfix: fogbugz case 1053595: Cinemachine Collider leaves hidden collider at origin that interferes with scene objects
- Bugfix: fogbugz case 1063754: empty target group produces console messages
- Bugfix: FreeLook Paste Component Values now pastes the CM subcomponents as well
- Bugfix: added extra null checks to support cases where current vcam is dynamically deleted
- Bugfix: reset BlendList when enabled
- Regression fix: FreeLook axis values get transferred when similar vcams transition
- Bugfix: cutting to BlendList vcam sometimes produced a few bad frames
- Bugfix: smart update tracks the targets more efficiently and correctly, and supports RigidBody interpolation (2018.2 and up)
- Enhancement: POV component interprets POV as relative to parent transform if there is one
- API change: OnCameraLive and CameraActivated events take outgoing vcam also as parameter (may be null)

<size=20><b>Version 2.2.0</b></size>

- New Cinemachine Impulse module for event-driven camera shakes
- New Event Helper script CinemachineTriggerAction takes action on Collider and Collider2D enter/exit events, and exposes them as UnityEvents
- New performance-tuning feature: Standby Update.  Controls how often to update the vcam when it's in Standby.
- New NoiseSettings editor with signal preview
- Added Focal Length or Named FOV presets for Camera Lens
- Added support for Physical Camera: focal length and Lens Offset
- New improved Group framing algorithm: tighter group framing in GroupComposer and FramingTransposer
- Collider: now returns TargetIsObscured if the target is offscreen (great for cameras with fixed aim)
- Collider: added Minimum Occlusion Time setting, to ignore fleeting obstructions
- Collider: added Transparent Layers mask, to specify solid objects that don't obstruct view
- Collider: damping will no longer take the camera through obstacles
- Collider: Added separate damping setting for when target is being occluded vs when camera is being returned to its normal position
- Collider: added Smoothing setting, to reduce camera jumpiness in environements with lots of obstacles
- NoiseSettings: added checkbox for pure sine-wave instead of Perlin wave
- If no LookAt target, PostProcessing FocusTracksTarget offset is relative to camera
- TrackedDolly: Default up mode sets Up to World Up
- Virtual Camera: New Transitions section in inspector that gives more control over blending:
  - Blend Hint provides some control over how the position and rotation are interpolated
  - Inherit Position checkbox to ensure smooth positional handoff from outgoing camera
  - OnCameraLive event gets fired when the camera activates.  Useful for custom handlers.
- Added ScreenSpaceAimWhenTargetsDiffer as a vcam blend hint.  This influences what happens when blending between vcams with different LookAt targets
- Increased stability of vcams with very small FOVs
- Framing Transposer no longer requires LookAt to be null
- LensSettings Aspect, Orthographic, IsPhysicalCamera, SensorSize properties no longer internal
- Noise Profiles: don't magically create assets.  Prompt user for filename and location of new or cloned profiles
- Refactored interaction between timeline and CM brain, to improve handling of edge cases (fogbugz case 1048497)
- Bugfix: StateDrivenCamera Editor was not finding states if target was OverrideController
- Bugfix when dragging orbital transposer transform: take bias into account
- Bugfix: SaveDuringPlay was not handling asset fields correctly - was sometimes crushing assets
- Bugfix: SimpleFollow transposers were not initilizing their position correctly at game start
- Bugfix: Timeline with CM shot was causing jitter in some FixedUpdate situations
- Bugfix: Multiple brains with heterogeneous update methods were not behaving correctly.  CM will now support this, but you must make sure that the brains have different layer masks.
- Example scenes now include use of CinemachineTriggerAction script.

<size=20><b>Version 2.1.13</b></size>

- Bugfix: Custom Blends "Any to Any" was not working (regression)
- Bugfix: Composer was sometimes getting wrong aspect if multiple brains with different aspect ratios
- Bugfix: could not drag vcam transforms if multiple inspectors and one is hidden
- Bugfix: Framing Transposer initializes in the wrong place - noticeable if dead zone

<size=20><b>Version 2.1.12</b></size>

- Project restructure: Removed Base, Timeline, and PostFX folders from project root.  PostProcessing code must now be manually imported from Cinemachine menu.  No more dependencies on scripting defines.
- New Storyboard extension, to display images over the vcams.  Comes with a Waveform monitor window for color grading
- New option to specify vcam position blend style: linear, spherical, or cylindrical, based on LookAt target
- Added API to support seamless position warping of target objects: OnTargetObjectWarped().
- Added support for custom blend curves
- Lookahead: added Ignore Y Axis Movement option
- Added support for cascading blends (i.e. blending from mid-blend looks better)
- POV/Orbital/FreeLook axis: exposed Min, Max, and Wrap in the UI, for customized axis range
- FreeLook: added Y Axis recentering
- Added recentering feature to both axes POV Aim component
- Path: Added Normalized Path units option: 0 is start of path, 1 is end.
- Path: added length display in inspector
- Timeline Clip Editor: vcam sections are now collapsible
- API enhancement: added Finalize to Pipeline stages, called even for manager-style vcams
- Bugfix: PostProcessing V2 DoF blending works better
- Bugfix: OrbitalTransposer works better with WorldUp overrides
- Bugfix: Remove StateDrivenCamera "not playing a controller" warning
- Bugfix: Handle exceptions thrown by assemblies that don't want to be introspected
- Bugfix: vcams following physics objects incorrectly snapped to origin after exiting play mode
- Bugfix: predictor now supports time pause
- Bugfix: Moved StartCoroutine in Brain to OnEnable()
- Bugfix: Collider was causing problems in Physics on Android platforms
- Bugfix: dragging a vcam's position updtaes prefabs properly
- Bugfix: All extension now respect the "enabled" checkbox
- Bugfix: Undo for Extasion add will no longer generate null references

<size=20><b>Version 2.1.10</b></size>

- New Aim component: Same As Follow Target simply uses the same orientation as the Follow target
- Perlin Noise component: added UI to clone or locate existing Noise profiles, and to create new ones inspector
- Noise Presets were moved outside of the Examples folder
- Example Assets are now included as embedded package, not imported by default
- Bugfix: FreeLook with PositionDelta was not properly updating the heading
- Bugfix: Transitioning between FreeLooks simetimes caused a short camera freeze
- Bugfix: Added some null checks to FreeLook, to prevent error messages at build time


<size=20><b>Version 2.1.09</b></size>

<size=12><b>New Features</b></size>

- <b>PostProcessing V2</b> is now supported.
- New <b>Collider</b> implementation.  Curb feelers are gone, replaced by a clever camera-repositioning algorithm that will try to preserve camera height or distance from target (strategy is user-selectable).
- New <b>CinemachineConfiner</b>: confine a virtual camera to a simple bounding volume or PolygonCollider2D.
- New <b>Framing Transposer</b>.  This is a special transposer that will respect composition and framing rules by moving the camera without rotating it.  Takes only a Follow Target (no LookAt - this is important).  Designed for Orthographic cameras, but will also work for Perspective cameras.  If Follow target is a CinemachineTargetGroup, then will also provide Group Framing options.
- New <b>CinemachinePOV</b> Aim component.  Camera aim is entirely controlled by user, using 2 input axes.
- New <b>CinemachineMixingCamera</b>.  Drive a continuous blend of up to 8 virtual cameras from timeline or game logic.  Create complex rigs with custom blends and expose them as ordinary vcams.
- New <b>CinemachineBlendListCamera</b>.  A mini vcam sequencer that provides a quick and easy way to do AB camera moves on the fly.
- New <b>CinemachineDollyCart</b> behaviour, for moving anything along a path.  No need to create dummy vcams just for that.
- New <b>CinemachineSmoothPath</b> component.  You can use it instead of the old CinemachinePath.  The difference is that the SmoothPath guarantees second-order continuity, which means that there will never be any sudden camera rotation changes baked into the path tangents.  Easier to use, too: no tangents to mess around with (they get automatically set for smoothness).
- Path now supports <b>Distance Units</b> in addition to Path units, making it easy to create steady motion.
- TrackedDolly: added ability to use <b>Distance or Path units</b> for path position.
- Transposer and TrackedDolly: added target <b>angular damping</b> on 3 axes.
- OrbitalTransposer and FreeLook: added <b>angular damping and binding mode</b>, same as Transposer.
- OrbitalTransopser and freelook: added checkbox to <b>invert input axis</b>.
- Transposer, OrbitalTransposer, and FreeLook: added new <b>Simple Follow</b> binding mode, which will follow the target using rotation as much as possible, changing position as little as possible.  Like a lazy cameraman.
- Added <b>IgnoreTimeScale</b> option to Brain.  Useful for snappy cameras even in slo-mo.
- Added <b>Lookahead Time</b> to composer.  Composer will look at the point where it estimates the target will be at some time in the near future.  This gives much more natural framing of a moving target.


<size=12><b>Improvements</b></size>

- SmartUpdate is smarter: added support for <b>Interpolation</b> when target is animated by physics system.
- Added off-button for SaveDuringPlay.
- No SaveDuringPlay for vcam priority, LookAt and Follow targets, GroupTarget members.
- Added IsBlending API method to StateDrivenCamera and ClearShot.
- TargetGroup now has a user-selectable update method.
- TargetGroup now respects the weight when computing bounding box, so it's possible to gradually add or remove members by manipulating the weight.
- Clearshot: if randomize, then re-randomize whenever it becomes active.
- ClearShot: default blend is cut.
- ClearShot create menu: add a Collider by default.
- FollowZoom: min/max FOV defaults changed to 3/60.
- Composer damping range is now 0-20 instead of 0-100.
- Orbital and FreeLook: Heading Bias can now be animated on the timeline.
- Orbital and FreeLook: damping no longer interferes with camera response to user input.  Axis movement bypasses all damping.
- TrackedDolly: added path position offset to Auto-Dolly.  Stays on the path (unlike path offset, which is based on the path tangent and so can go off the path)
- Noise component inspector now has a dropdown for Profile presets, instead of directly allowing editing of the Profile asset.
- Added concept of <b>Cinemachine Extension</b>.  Collider, confiner, PostProcessing, etc are now Extensions.  They are available via a dropdown at the bottom of the inspection for virtual cameras.  They will no longer appear in the standard Components menu.
- Time.timeScale = 0 is now supported.  Pausing the game will also pause the virtual cameras.
- HardConstraint has been split into two settings: Do Nothing and Hard LookAt/Follow.  Do Nothing will leave the camera's transform alone, ignoring any target that may have been set.
- CinemachineBrain no longer requires a Camera component.  Can be used with any GameObject, making it possible to use Cinemachine to control the transforms of arbitrary objects.
- Improved logic for AxisState accel/decel.  More realistic behaviour.


<size=12><b>Bugfixes</b></size>

- SaveDuringPlay obsolete API fix for 2017.2.
- Fixed build errors when building for UWP.
- Clearshot and SDC: don't reset state if deactivated.
- FreeLook destroy - no more orphan rigs.
- Fixed strange build error that only showed up in MonoDevelop.
- FreeLook was not respecting X-axis accel and decel.  Heading speed had to be crazy high.  Now same as Orbital (warning: may have to re-tune settings on existing FreeLooks).
- Recenter to target heading was not moving smoothly in some circumstances.
- Collider raycasts no longer hit triggers.
- Noise: handle variable deltaTime gracefully.
- State-Driven-Camera: don't generate errors when animated target is inactive.
- Several jitter and judder issues resolved.<|MERGE_RESOLUTION|>--- conflicted
+++ resolved
@@ -1,12 +1,9 @@
 <size=20><b>Version 2.6.3</b></size>
 
 - Regression fix (1274989) - OnTargetObjectWarped broken for OrbitalTransposer
-<<<<<<< HEAD
 - Bugfix (1276391) - CM Brain Reset did not reset Custom Blends asset in inspector
 - Bugfix (1276343) - CM Brain inspector custom blends misaligned dropdown arrow
-=======
 - Bugfix (1256530) - disallow multiple components where appropriate
->>>>>>> 04b6ee65
 
 <size=20><b>Version 2.6.2</b></size>
 
