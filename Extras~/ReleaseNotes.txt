<size=20><b>Version 2.6.1</b></size>

- Bugfix: vertical group composition was not composing properly
- Bugfix (1252431): Fixed unnecessary GC Memory allocation every frame when using timeline  
- Bugfix: StateDrivenCamera was choosing parent state if only 1 clip in blendstate, even though there was a vcam assigned to that clip
- Bugfix: brain updates on scene loaded or unloaded
- Bugfix (1260385): check for prefab instances correctly
- Regression Fix: PostProcessing/VolumeSettings FocusTracksTarget was not accounting for lookAt target offset
- Bugfix: CinemachineNewVirtualCamera.AddComponent() now works properly
- Bugfix: removed compile errors when Physics2D module is disabled
- Added Multi-object edit capabilities to virtual cameras and extensions 
- Improved performance of path gizmo drawing
- Timeline Scrub Bubble now supports nested timelines, with some known limitations to be addressed with a future Timeline package release
- Added support for deterministic noise in the context of controlled rendering (via CinemachineCore.CurrentTimeOverride)
<<<<<<< HEAD
- Added Target Offset field to Framing Transposer
=======
- Regression fix: Confiner no longer confines noise and impulse
>>>>>>> b62e5d34
- Bugfix (1266191) Clicking on foldout labels in preferences panel toggles their expanded state
- Bugfix (1266196) Composer target Size label in preferences panel too big

<size=20><b>Version 2.6.0</b></size>

- Added AxisState.IInputProvider API to better support custom input systems
- Added CinemachineInpiutProvider behaviour to support Unity's new input system
- Added Timeline Scrubbing cache: when enabled, simulates damping and noise when scrubbing in timeline
- Added ManualUpdate mode to the Brain, to allow for custom game loop logic
- VolumeSettings/PostProcessing: added ability to choose custom target for focus tracking
- Added CinemachineRecomposer for timeline-tweaking of procedural or recorded vcam Aim output
- Added GroupWeightManipulator for animating group member weights
- Impulse: Added PropagationSpeed, to allow the impulse to travel outward in a wave
- Impulse: added support for continuous impulses
- Added CinemachineIndependentImpulseListener, to give ImpulseListener ability to any game object
- Added 3rdPersonFollow and 3rdPersonAim for dead-accurate 3rd-person aiming camera
- Added ForceCameraPosition API of virtual cameras, to manually initialize a camera's position and rotation
- Added example scenes: Aiming Rig and Dual Target to show different 3rd person cmera styles
- FramingTransposer does its work after Aim, so it plays better with Aim components.
- Framing Transposer: add Damped Rotations option.  If unchecked, changes to the vcam's rotation will bypass Damping, and only target motion will be damped.
- Refactored Lookahead - better stability.  New behaviour may require some parameter adjustment in existing content
- Composer and Framing Transposer: improved handling at edge of hard zone (no juddering)
- Orbital Transposer / FreeLook: improved damping when target is moving
- CustomBlends editor UX improvements: allow direct editing of vcam names, as well as dropdown
- Add Convert to TargetGroup option on LookAt and Follow target fields
- Confiner: improved stability when ConfineScreenEdges is selected and confing shape is too small
- Extensions now have PrePipelineMutateState callback
- CinemachineCore.UniformDeltaTimeOverride works in Edit mode
- Added TargetAttachment property to vcams.  Normally 1, this can be used to relax attention to targets - effectively a damping override
- Bugfix: Blend Update Method handling was incorrect and caused judder in some circumstances
- Bugfix: VolumeSettings blending was popping when weight was epsilon if volume altered a non-lerpable value
- Bugfix (1234813) - Check for deleted freelooks
- Bugfix (1219867) - vcam popping on disable if blending
- Bugfix (1214301, 1213836) - disallow structural change when editing vcam prefabs
- Bugfix (1213471, 1213434): add null check in editor
- Bugfix (1213488): no solo for prefab vcams
- Bugfix (1213819): repaintGameView on editor change
- Bugfix (1217306): target group position drifting when empty or when members are descendants of the group
- Bugfix (1218695): Fully qualify UnityEditor.Menu to avoid compile errors in some circumstances
- Bugfix (1222740): Binding Modes, that don't have control over axis value range, are not affected by it. 
- Bugfix (1227606): Timeline preview and playmode not the same for composer with hand-animated rotations
- Bugfix: Confiner's cache is reset, when bounding shape/volume is changed.
- Bugfix (1232146): Vcam no longer jerks at edge of confiner bound box.
- Bugfix (1234966): CompositeCollider scale was applied twice.


<size=20><b>Version 2.5.0</b></size>

- Accommodate simultaneous precesnce of HDRP and URP
- Regression fix: Axis was always recentered in Edit mode, even if recentering is off


<size=20><b>Version 2.4.0</b></size>

- Storyboard: added global mute function
- New vcams are by default created matching the scene view camera
- Added ApplyBeforeBody option to POV component, to support working with FramingTransposer
- Added RectenterTarget to POV component
- Added OnTransitionFromCamera callback to extensions
- Added Damping to SameAsFollowTarget and HardLockToTarget components
- URP 7.1.3: added CinemachinePixelPerfect extension
- Added Speed Mode to AxisState, to support direct axis control without max speed
- New example scene: OverTheShoulderAim illustrating how to do over-the-shoulder TPS cam, with Normal and Aim modes
- Impulse Manager: added option to ignore timescale
- Framing Transposer: added OnTransition handling for camera rotation if InheritPosition
- Upgrade to support HDRP and Universal RP 7.0.0 API
- Upgrade to support HDRP and Universal RP 7.1.0 API
- Removed Resources diretories
- Sample scenes now available via package manager
- Composer and FramingTransposer: allow the dead zone to extend to 2, and the Screen x,Y can range from -0.5 to 1.5
- Added optional "Display Name" field to Cinemachine Shot in Timeline
- Added "Adopt Current Camera Settings" item to vcam inspector context menu
- HDRP: lens presets include physical settings if physical camera
- Regression Fix: Framing Transposer: ignore LookAt target.  Use Follow exclusively
- Bugfix: Framing Transposer was not handling dynamic changes to FOV properly
- Bugfix: PostProcessing extension was not handling standby update correctly when on Manager Vcams
- Bugfix: PostProcessing extension was leaking a smallamounts of memory when scenes were unloaded
- Bugfixes: (fogbugz 1193311, 1193307, 1192423, 1192414): disallow presets for vcams
- Bugfix: In some heading modes, FreeLook was improperly modifying the axes when activated
- Bugfix: Orbital transposer was improperly filtering the heading in TargetForward heading mode
- Bugfix: added EmbeddedAssetHelper null check
- Bugfix: composer screen guides drawn in correct place for physical camera
- Bugfix: FreeLook was not respecting wait time for X axis recentering
- Bugfix: FreeLook X axis was not always perfectly synched between rigs
- Bugfix (fogbugz 1176866): Collider: clean up static RigidBody on exit
- Bugfix (fogbugz 1174180): framing transposer wrong ortho size calculation
- Bugfix (fogbugz 1158509): Split brain.UpdateMethod into VcamUpdateMethod and BrainUpdateMethod, to make blending work correctly
- Bugfix (fogbugz 1162074): Framing transposer and group transposer only reached half maximum ortho size
- Bugfix (fogbugz 1165599): Transposer: fix gimbal lock issue in LockToTargetWithWorldUp
- Bugfix: VolumeSettings: handle layermask in HDAdditionalCameraData
- Bugfix: use vcam's up when drawing gizmos (orbital transposer and free look)


<size=20><b>Version 2.3.4</b></size>

- Added support for PostProcessing V3 - now called CinemachineVolumeSttings
- Added CinemachineCore.GetBlendOverride delegate to allow applications to override any vcam blend when it happens
- When a blend is cancelled by the opposite blend, reduce the blend time
- Orthographic cameras allow a Near Clip of 0
- Timeline won't auto-create CM brains when something dragged onto it
- Confiner: Improvement in automatic path invalidation when number of path points path changes
- Added CinemachineInpuitAxisDriver utility for overriding the default AxisState behaviour
- CinemachineCameraOffset: added customizable stage for when to apply the offset
- Added Loop option to BlendList Camera
- Improved Lookahead: does not automatically recenter
- Brain no longer applies time scaling to fixed delta
- Added dependency on Unity.ugui (2019.2 and up)
- Bugfix: potential endless loop when using Ignore tag in Collider
- Bugfix: Allow externally-driven FeeLook XAxis to work properly with SimpleFollow
- Bugfix: vcams with noise would sometimes show one noiseless frame when they were activated and standby update was not Always
- Bugfix: Generate a cut event if cutting to a blend-in-progess (fogbugz 1150847)
- Bugfix: reset lens shift if not physical camera
- Bugfix: Collider must consider actual target position, not lookahead position
- Bugfix: FreeLook heading RecenterNow was not working
- Bugfix: lookahead now takes the overridden Up into account
- Bugfix: screen composer guides drawn in wrong place for picture-in-picture
- Bugfix: FreeLook now draws only 1 active composer guide at a time (fogbugz 1138263)
- Bugfix: cameras sometimes snapped when interrupting blends
- Bugfix: Path handles no longer scale with the path object
- Bugfix: Framing Transposer Center on Activate was not working properly (fogbugz 1129824)
- Bugfix: FreeLook inherit position
- Bugfix: collider was pushing camera too far if there were multiple overlapping obstacles
- Bugfix: use IsAssignableFrom instead of IsSubclass in several places
- Bugfix: when interrupting a blend in progress, Cut was not respected
- Bugfix: collider minimum occlusion time and smoothing time interaction
- Bugfix: TargetGroup.RemoveMember error (fogbugz 1119028)
- Bugfix: TargetGroup member lerping jerk when member weight near 0
- Bugfix: Transposer angular damping should be 0 only if binding mode not LockToTarget


<size=20><b>Version 2.3.3</b></size>

- Removed Cinemachine.Timeline namespace, as a workaround for fogbugz 1115321


<size=20><b>Version 2.3.1</b></size>

- Added timeline dependency
- OnTargetObjectWarped no longer generates garbage


<size=20><b>Version 2.3.0</b></size>

- Added dependency on new unity.timeline
- Added conditional dependence on PostProcessingV2
- No copying CM gizmo into assets folder
- FreeLook: if inherit position from similar FreeLooks, bypass damping
- Timeline: improve handling when vcam values are tweaked inside shot inspector (fogbugz 1109024)


<size=20><b>Version 2.2.8</b></size>

- Transposer: added Angular Damping Mode, to support quaternion calculations in gimbal-lock situations
- Framing Transposer and Group Transposer: group composing bugfixes, respect min/max limits
- Added ConemachineCameraOffset extension, to offset the camera a fixed distance at the end of the pipeline
- Dolly Cart: added support for LateUpdate
- State-driven-camera: added [NoSaveDuringPlay] to Animated Target and Layer Index
- Added AxisState.Recentering.RecenterNow() API call to skip wait time and start recentering now (if enabled)
- Added NoLens blend hint, to leave camera Lens settings alone
- Updated documentation (corrections, and relocation to prevent importing)
- Upgrade: added support for nested prefabs in Unity 2018.3 (fogbugz 1077395)
- Optimization: position predictor is more efficient
- Optimization: Composer caches some calculations
- Optimization: Fix editor slowdown when Lens Presets asset is missing
- Experimental: Optional new damping algorithm: attempt to reduce sensitivity to variable framerate
- Experimental: Optional new extra-efficient versions of vcam and FreeLook (not back-compatible)
- Timeline: play/pause doesn't kick out the timeline vcam
- Path editor: make sure game view gets updated when a path waypoint is dragged in the scene view
- Composer guides are shown even if Camera is attached to a renderTexture
- Bugfix: allow impulse definition to be a non-public field (property drawer was complaining)
- Bugfix: added null check for when there is no active virtual camera
- Bugfix: CollisionImpulseSource typo in detection of 2D collider
- Bugfix: PasteComponentValues to prefab vcams and FreeLooks were corrupting scene and prefabs
- Bugfix: Timeline mixer was glitching for single frames at the end of blends
- Bugfix: Added OnTransitionFromCamera() to POV and OrbitalTransposer, to transition axes intelligently
- Regression fix: if no active vcam, don't set the Camera's transform


<size=20><b>Version 2.2.7</b></size>

- Bugfix: fogbugz case 1053595: Cinemachine Collider leaves hidden collider at origin that interferes with scene objects
- Bugfix: fogbugz case 1063754: empty target group produces console messages
- Bugfix: FreeLook Paste Component Values now pastes the CM subcomponents as well
- Bugfix: added extra null checks to support cases where current vcam is dynamically deleted
- Bugfix: reset BlendList when enabled
- Regression fix: FreeLook axis values get transferred when similar vcams transition
- Bugfix: cutting to BlendList vcam sometimes produced a few bad frames
- Bugfix: smart update tracks the targets more efficiently and correctly, and supports RigidBody interpolation (2018.2 and up)
- Enhancement: POV component interprets POV as relative to parent transform if there is one
- API change: OnCameraLive and CameraActivated events take outgoing vcam also as parameter (may be null)

<size=20><b>Version 2.2.0</b></size>

- New Cinemachine Impulse module for event-driven camera shakes
- New Event Helper script CinemachineTriggerAction takes action on Collider and Collider2D enter/exit events, and exposes them as UnityEvents
- New performance-tuning feature: Standby Update.  Controls how often to update the vcam when it's in Standby.
- New NoiseSettings editor with signal preview
- Added Focal Length or Named FOV presets for Camera Lens
- Added support for Physical Camera: focal length and Lens Offset
- New improved Group framing algorithm: tighter group framing in GroupComposer and FramingTransposer
- Collider: now returns TargetIsObscured if the target is offscreen (great for cameras with fixed aim)
- Collider: added Minimum Occlusion Time setting, to ignore fleeting obstructions
- Collider: added Transparent Layers mask, to specify solid objects that don't obstruct view
- Collider: damping will no longer take the camera through obstacles
- Collider: Added separate damping setting for when target is being occluded vs when camera is being returned to its normal position
- Collider: added Smoothing setting, to reduce camera jumpiness in environements with lots of obstacles
- NoiseSettings: added checkbox for pure sine-wave instead of Perlin wave
- If no LookAt target, PostProcessing FocusTracksTarget offset is relative to camera
- TrackedDolly: Default up mode sets Up to World Up
- Virtual Camera: New Transitions section in inspector that gives more control over blending:
  - Blend Hint provides some control over how the position and rotation are interpolated
  - Inherit Position checkbox to ensure smooth positional handoff from outgoing camera
  - OnCameraLive event gets fired when the camera activates.  Useful for custom handlers.
- Added ScreenSpaceAimWhenTargetsDiffer as a vcam blend hint.  This influences what happens when blending between vcams with different LookAt targets
- Increased stability of vcams with very small FOVs
- Framing Transposer no longer requires LookAt to be null
- LensSettings Aspect, Orthographic, IsPhysicalCamera, SensorSize properties no longer internal
- Noise Profiles: don't magically create assets.  Prompt user for filename and location of new or cloned profiles
- Refactored interaction between timeline and CM brain, to improve handling of edge cases (fogbugz case 1048497)
- Bugfix: StateDrivenCamera Editor was not finding states if target was OverrideController
- Bugfix when dragging orbital transposer transform: take bias into account
- Bugfix: SaveDuringPlay was not handling asset fields correctly - was sometimes crushing assets
- Bugfix: SimpleFollow transposers were not initilizing their position correctly at game start
- Bugfix: Timeline with CM shot was causing jitter in some FixedUpdate situations
- Bugfix: Multiple brains with heterogeneous update methods were not behaving correctly.  CM will now support this, but you must make sure that the brains have different layer masks.
- Example scenes now include use of CinemachineTriggerAction script.

<size=20><b>Version 2.1.13</b></size>

- Bugfix: Custom Blends "Any to Any" was not working (regression)
- Bugfix: Composer was sometimes getting wrong aspect if multiple brains with different aspect ratios
- Bugfix: could not drag vcam transforms if multiple inspectors and one is hidden
- Bugfix: Framing Transposer initializes in the wrong place - noticeable if dead zone

<size=20><b>Version 2.1.12</b></size>

- Project restructure: Removed Base, Timeline, and PostFX folders from project root.  PostProcessing code must now be manually imported from Cinemachine menu.  No more dependencies on scripting defines.
- New Storyboard extension, to display images over the vcams.  Comes with a Waveform monitor window for color grading
- New option to specify vcam position blend style: linear, spherical, or cylindrical, based on LookAt target
- Added API to support seamless position warping of target objects: OnTargetObjectWarped().
- Added support for custom blend curves
- Lookahead: added Ignore Y Axis Movement option
- Added support for cascading blends (i.e. blending from mid-blend looks better)
- POV/Orbital/FreeLook axis: exposed Min, Max, and Wrap in the UI, for customized axis range
- FreeLook: added Y Axis recentering
- Added recentering feature to both axes POV Aim component
- Path: Added Normalized Path units option: 0 is start of path, 1 is end.
- Path: added length display in inspector
- Timeline Clip Editor: vcam sections are now collapsible
- API enhancement: added Finalize to Pipeline stages, called even for manager-style vcams
- Bugfix: PostProcessing V2 DoF blending works better
- Bugfix: OrbitalTransposer works better with WorldUp overrides
- Bugfix: Remove StateDrivenCamera "not playing a controller" warning
- Bugfix: Handle exceptions thrown by assemblies that don't want to be introspected
- Bugfix: vcams following physics objects incorrectly snapped to origin after exiting play mode
- Bugfix: predictor now supports time pause
- Bugfix: Moved StartCoroutine in Brain to OnEnable()
- Bugfix: Collider was causing problems in Physics on Android platforms
- Bugfix: dragging a vcam's position updtaes prefabs properly
- Bugfix: All extension now respect the "enabled" checkbox
- Bugfix: Undo for Extasion add will no longer generate null references

<size=20><b>Version 2.1.10</b></size>

- New Aim component: Same As Follow Target simply uses the same orientation as the Follow target
- Perlin Noise component: added UI to clone or locate existing Noise profiles, and to create new ones inspector
- Noise Presets were moved outside of the Examples folder
- Example Assets are now included as embedded package, not imported by default
- Bugfix: FreeLook with PositionDelta was not properly updating the heading
- Bugfix: Transitioning between FreeLooks simetimes caused a short camera freeze
- Bugfix: Added some null checks to FreeLook, to prevent error messages at build time


<size=20><b>Version 2.1.09</b></size>

<size=12><b>New Features</b></size>

- <b>PostProcessing V2</b> is now supported.
- New <b>Collider</b> implementation.  Curb feelers are gone, replaced by a clever camera-repositioning algorithm that will try to preserve camera height or distance from target (strategy is user-selectable).
- New <b>CinemachineConfiner</b>: confine a virtual camera to a simple bounding volume or PolygonCollider2D.
- New <b>Framing Transposer</b>.  This is a special transposer that will respect composition and framing rules by moving the camera without rotating it.  Takes only a Follow Target (no LookAt - this is important).  Designed for Orthographic cameras, but will also work for Perspective cameras.  If Follow target is a CinemachineTargetGroup, then will also provide Group Framing options.
- New <b>CinemachinePOV</b> Aim component.  Camera aim is entirely controlled by user, using 2 input axes.
- New <b>CinemachineMixingCamera</b>.  Drive a continuous blend of up to 8 virtual cameras from timeline or game logic.  Create complex rigs with custom blends and expose them as ordinary vcams.
- New <b>CinemachineBlendListCamera</b>.  A mini vcam sequencer that provides a quick and easy way to do AB camera moves on the fly.
- New <b>CinemachineDollyCart</b> behaviour, for moving anything along a path.  No need to create dummy vcams just for that.
- New <b>CinemachineSmoothPath</b> component.  You can use it instead of the old CinemachinePath.  The difference is that the SmoothPath guarantees second-order continuity, which means that there will never be any sudden camera rotation changes baked into the path tangents.  Easier to use, too: no tangents to mess around with (they get automatically set for smoothness).
- Path now supports <b>Distance Units</b> in addition to Path units, making it easy to create steady motion.
- TrackedDolly: added ability to use <b>Distance or Path units</b> for path position.
- Transposer and TrackedDolly: added target <b>angular damping</b> on 3 axes.
- OrbitalTransposer and FreeLook: added <b>angular damping and binding mode</b>, same as Transposer.
- OrbitalTransopser and freelook: added checkbox to <b>invert input axis</b>.
- Transposer, OrbitalTransposer, and FreeLook: added new <b>Simple Follow</b> binding mode, which will follow the target using rotation as much as possible, changing position as little as possible.  Like a lazy cameraman.
- Added <b>IgnoreTimeScale</b> option to Brain.  Useful for snappy cameras even in slo-mo.
- Added <b>Lookahead Time</b> to composer.  Composer will look at the point where it estimates the target will be at some time in the near future.  This gives much more natural framing of a moving target.


<size=12><b>Improvements</b></size>

- SmartUpdate is smarter: added support for <b>Interpolation</b> when target is animated by physics system.
- Added off-button for SaveDuringPlay.
- No SaveDuringPlay for vcam priority, LookAt and Follow targets, GroupTarget members.
- Added IsBlending API method to StateDrivenCamera and ClearShot.
- TargetGroup now has a user-selectable update method.
- TargetGroup now respects the weight when computing bounding box, so it's possible to gradually add or remove members by manipulating the weight.
- Clearshot: if randomize, then re-randomize whenever it becomes active.
- ClearShot: default blend is cut.
- ClearShot create menu: add a Collider by default.
- FollowZoom: min/max FOV defaults changed to 3/60.
- Composer damping range is now 0-20 instead of 0-100.
- Orbital and FreeLook: Heading Bias can now be animated on the timeline.
- Orbital and FreeLook: damping no longer interferes with camera response to user input.  Axis movement bypasses all damping.
- TrackedDolly: added path position offset to Auto-Dolly.  Stays on the path (unlike path offset, which is based on the path tangent and so can go off the path)
- Noise component inspector now has a dropdown for Profile presets, instead of directly allowing editing of the Profile asset.
- Added concept of <b>Cinemachine Extension</b>.  Collider, confiner, PostProcessing, etc are now Extensions.  They are available via a dropdown at the bottom of the inspection for virtual cameras.  They will no longer appear in the standard Components menu.
- Time.timeScale = 0 is now supported.  Pausing the game will also pause the virtual cameras.
- HardConstraint has been split into two settings: Do Nothing and Hard LookAt/Follow.  Do Nothing will leave the camera's transform alone, ignoring any target that may have been set.
- CinemachineBrain no longer requires a Camera component.  Can be used with any GameObject, making it possible to use Cinemachine to control the transforms of arbitrary objects.
- Improved logic for AxisState accel/decel.  More realistic behaviour.


<size=12><b>Bugfixes</b></size>

- SaveDuringPlay obsolete API fix for 2017.2.
- Fixed build errors when building for UWP.
- Clearshot and SDC: don't reset state if deactivated.
- FreeLook destroy - no more orphan rigs.
- Fixed strange build error that only showed up in MonoDevelop.
- FreeLook was not respecting X-axis accel and decel.  Heading speed had to be crazy high.  Now same as Orbital (warning: may have to re-tune settings on existing FreeLooks).
- Recenter to target heading was not moving smoothly in some circumstances.
- Collider raycasts no longer hit triggers.
- Noise: handle variable deltaTime gracefully.
- State-Driven-Camera: don't generate errors when animated target is inactive.
- Several jitter and judder issues resolved.<|MERGE_RESOLUTION|>--- conflicted
+++ resolved
@@ -12,11 +12,8 @@
 - Improved performance of path gizmo drawing
 - Timeline Scrub Bubble now supports nested timelines, with some known limitations to be addressed with a future Timeline package release
 - Added support for deterministic noise in the context of controlled rendering (via CinemachineCore.CurrentTimeOverride)
-<<<<<<< HEAD
 - Added Target Offset field to Framing Transposer
-=======
 - Regression fix: Confiner no longer confines noise and impulse
->>>>>>> b62e5d34
 - Bugfix (1266191) Clicking on foldout labels in preferences panel toggles their expanded state
 - Bugfix (1266196) Composer target Size label in preferences panel too big
 
