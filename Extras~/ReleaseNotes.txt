--- conflicted
+++ resolved
@@ -1,20 +1,13 @@
-<<<<<<< HEAD
-<size=20><b>Version 2.3.0-preview.2</b></size>
+<size=20><b>Version 2.3.0</b></size>
 
 - Added dependency on new unity.timeline
 - Added conditional dependence on PostProcessingV2
 - No copying CM gizmo into assets folder
-
-<size=20><b>Version 2.2.8-preview.16</b></size>
-=======
-<size=20><b>Version 2.2.9-preview.1</b></size>
-
 - FreeLook: if inherit position from similar FreeLooks, bypass damping
 - Timline: improve handling when vcam values are tweaked inside shot inspector (fogbugz 1109024)
 
 
 <size=20><b>Version 2.2.8</b></size>
->>>>>>> d794a12b
 
 - Transposer: added Angular Damping Mode, to support quaternion calculations in gimbal-lock situations
 - Framing Transposer and Group Transposer: group composing bugfixes, respect min/max limits
