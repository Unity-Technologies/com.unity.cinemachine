<size=20><b>Version 2.6.1</b></size>

- Bugfix: vertical group composition was not composing properly
- Bugfix (1252431): Fixed unnecessary GC Memory allocation every frame when using timeline  
- Bugfix: StateDrivenCamera was choosing parent state if only 1 clip in blendstate, even though there was a vcam assigned to that clip
- Bugfix: brain updates on scene loaded or unloaded
- Bugfix (1260385): check for prefab instances correctly
- Regression Fix: PostProcessing/VolumeSettings FocusTracksTarget was not accounting for lookAt target offset
- Bugfix: CinemachineNewVirtualCamera.AddComponent() now works properly
- Bugfix: removed compile errors when Physics2D module is disabled
- Added Multi-object edit capabilities to virtual cameras and extensions 
<<<<<<< HEAD
- Timeline Scrub Bubble now supports nested timelines, with some known limitations to be addressed with a future Timeline package release
- Added support for deterministic noise in the context of controlled rendering (via CinemachineCore.CurrentTimeOverride)

=======
- Improved performance of path gizmo drawing
>>>>>>> b73edf44

<size=20><b>Version 2.6.0</b></size>

- Added AxisState.IInputProvider API to better support custom input systems
- Added CinemachineInpiutProvider behaviour to support Unity's new input system
- Added Timeline Scrubbing cache: when enabled, simulates damping and noise when scrubbing in timeline
- Added ManualUpdate mode to the Brain, to allow for custom game loop logic
- VolumeSettings/PostProcessing: added ability to choose custom target for focus tracking
- Added CinemachineRecomposer for timeline-tweaking of procedural or recorded vcam Aim output
- Added GroupWeightManipulator for animating group member weights
- Impulse: Added PropagationSpeed, to allow the impulse to travel outward in a wave
- Impulse: added support for continuous impulses
- Added CinemachineIndependentImpulseListener, to give ImpulseListener ability to any game object
- Added 3rdPersonFollow and 3rdPersonAim for dead-accurate 3rd-person aiming camera
- Added ForceCameraPosition API of virtual cameras, to manually initialize a camera's position and rotation
- Added example scenes: Aiming Rig and Dual Target to show different 3rd person cmera styles
- FramingTransposer does its work after Aim, so it plays better with Aim components.
- Framing Transposer: add Damped Rotations option.  If unchecked, changes to the vcam's rotation will bypass Damping, and only target motion will be damped.
- Refactored Lookahead - better stability.  New behaviour may require some parameter adjustment in existing content
- Composer and Framing Transposer: improved handling at edge of hard zone (no juddering)
- Orbital Transposer / FreeLook: improved damping when target is moving
- CustomBlends editor UX improvements: allow direct editing of vcam names, as well as dropdown
- Add Convert to TargetGroup option on LookAt and Follow target fields
- Confiner: improved stability when ConfineScreenEdges is selected and confing shape is too small
- Extensions now have PrePipelineMutateState callback
- CinemachineCore.UniformDeltaTimeOverride works in Edit mode
- Added TargetAttachment property to vcams.  Normally 1, this can be used to relax attention to targets - effectively a damping override
- Bugfix: Blend Update Method handling was incorrect and caused judder in some circumstances
- Bugfix: VolumeSettings blending was popping when weight was epsilon if volume altered a non-lerpable value
- Bugfix (1234813) - Check for deleted freelooks
- Bugfix (1219867) - vcam popping on disable if blending
- Bugfix (1214301, 1213836) - disallow structural change when editing vcam prefabs
- Bugfix (1213471, 1213434): add null check in editor
- Bugfix (1213488): no solo for prefab vcams
- Bugfix (1213819): repaintGameView on editor change
- Bugfix (1217306): target group position drifting when empty or when members are descendants of the group
- Bugfix (1218695): Fully qualify UnityEditor.Menu to avoid compile errors in some circumstances
- Bugfix (1222740): Binding Modes, that don't have control over axis value range, are not affected by it. 
- Bugfix (1227606): Timeline preview and playmode not the same for composer with hand-animated rotations
- Bugfix: Confiner's cache is reset, when bounding shape/volume is changed.
- Bugfix (1232146): Vcam no longer jerks at edge of confiner bound box.
- Bugfix (1234966): CompositeCollider scale was applied twice.


<size=20><b>Version 2.5.0</b></size>

- Accommodate simultaneous precesnce of HDRP and URP
- Regression fix: Axis was always recentered in Edit mode, even if recentering is off


<size=20><b>Version 2.4.0</b></size>

- Storyboard: added global mute function
- New vcams are by default created matching the scene view camera
- Added ApplyBeforeBody option to POV component, to support working with FramingTransposer
- Added RectenterTarget to POV component
- Added OnTransitionFromCamera callback to extensions
- Added Damping to SameAsFollowTarget and HardLockToTarget components
- URP 7.1.3: added CinemachinePixelPerfect extension
- Added Speed Mode to AxisState, to support direct axis control without max speed
- New example scene: OverTheShoulderAim illustrating how to do over-the-shoulder TPS cam, with Normal and Aim modes
- Impulse Manager: added option to ignore timescale
- Framing Transposer: added OnTransition handling for camera rotation if InheritPosition
- Upgrade to support HDRP and Universal RP 7.0.0 API
- Upgrade to support HDRP and Universal RP 7.1.0 API
- Removed Resources diretories
- Sample scenes now available via package manager
- Composer and FramingTransposer: allow the dead zone to extend to 2, and the Screen x,Y can range from -0.5 to 1.5
- Added optional "Display Name" field to Cinemachine Shot in Timeline
- Added "Adopt Current Camera Settings" item to vcam inspector context menu
- HDRP: lens presets include physical settings if physical camera
- Regression Fix: Framing Transposer: ignore LookAt target.  Use Follow exclusively
- Bugfix: Framing Transposer was not handling dynamic changes to FOV properly
- Bugfix: PostProcessing extension was not handling standby update correctly when on Manager Vcams
- Bugfix: PostProcessing extension was leaking a smallamounts of memory when scenes were unloaded
- Bugfixes: (fogbugz 1193311, 1193307, 1192423, 1192414): disallow presets for vcams
- Bugfix: In some heading modes, FreeLook was improperly modifying the axes when activated
- Bugfix: Orbital transposer was improperly filtering the heading in TargetForward heading mode
- Bugfix: added EmbeddedAssetHelper null check
- Bugfix: composer screen guides drawn in correct place for physical camera
- Bugfix: FreeLook was not respecting wait time for X axis recentering
- Bugfix: FreeLook X axis was not always perfectly synched between rigs
- Bugfix (fogbugz 1176866): Collider: clean up static RigidBody on exit
- Bugfix (fogbugz 1174180): framing transposer wrong ortho size calculation
- Bugfix (fogbugz 1158509): Split brain.UpdateMethod into VcamUpdateMethod and BrainUpdateMethod, to make blending work correctly
- Bugfix (fogbugz 1162074): Framing transposer and group transposer only reached half maximum ortho size
- Bugfix (fogbugz 1165599): Transposer: fix gimbal lock issue in LockToTargetWithWorldUp
- Bugfix: VolumeSettings: handle layermask in HDAdditionalCameraData
- Bugfix: use vcam's up when drawing gizmos (orbital transposer and free look)


<size=20><b>Version 2.3.4</b></size>

- Added support for PostProcessing V3 - now called CinemachineVolumeSttings
- Added CinemachineCore.GetBlendOverride delegate to allow applications to override any vcam blend when it happens
- When a blend is cancelled by the opposite blend, reduce the blend time
- Orthographic cameras allow a Near Clip of 0
- Timeline won't auto-create CM brains when something dragged onto it
- Confiner: Improvement in automatic path invalidation when number of path points path changes
- Added CinemachineInpuitAxisDriver utility for overriding the default AxisState behaviour
- CinemachineCameraOffset: added customizable stage for when to apply the offset
- Added Loop option to BlendList Camera
- Improved Lookahead: does not automatically recenter
- Brain no longer applies time scaling to fixed delta
- Added dependency on Unity.ugui (2019.2 and up)
- Bugfix: potential endless loop when using Ignore tag in Collider
- Bugfix: Allow externally-driven FeeLook XAxis to work properly with SimpleFollow
- Bugfix: vcams with noise would sometimes show one noiseless frame when they were activated and standby update was not Always
- Bugfix: Generate a cut event if cutting to a blend-in-progess (fogbugz 1150847)
- Bugfix: reset lens shift if not physical camera
- Bugfix: Collider must consider actual target position, not lookahead position
- Bugfix: FreeLook heading RecenterNow was not working
- Bugfix: lookahead now takes the overridden Up into account
- Bugfix: screen composer guides drawn in wrong place for picture-in-picture
- Bugfix: FreeLook now draws only 1 active composer guide at a time (fogbugz 1138263)
- Bugfix: cameras sometimes snapped when interrupting blends
- Bugfix: Path handles no longer scale with the path object
- Bugfix: Framing Transposer Center on Activate was not working properly (fogbugz 1129824)
- Bugfix: FreeLook inherit position
- Bugfix: collider was pushing camera too far if there were multiple overlapping obstacles
- Bugfix: use IsAssignableFrom instead of IsSubclass in several places
- Bugfix: when interrupting a blend in progress, Cut was not respected
- Bugfix: collider minimum occlusion time and smoothing time interaction
- Bugfix: TargetGroup.RemoveMember error (fogbugz 1119028)
- Bugfix: TargetGroup member lerping jerk when member weight near 0
- Bugfix: Transposer angular damping should be 0 only if binding mode not LockToTarget


<size=20><b>Version 2.3.3</b></size>

- Removed Cinemachine.Timeline namespace, as a workaround for fogbugz 1115321


<size=20><b>Version 2.3.1</b></size>

- Added timeline dependency
- OnTargetObjectWarped no longer generates garbage


<size=20><b>Version 2.3.0</b></size>

- Added dependency on new unity.timeline
- Added conditional dependence on PostProcessingV2
- No copying CM gizmo into assets folder
- FreeLook: if inherit position from similar FreeLooks, bypass damping
- Timeline: improve handling when vcam values are tweaked inside shot inspector (fogbugz 1109024)


<size=20><b>Version 2.2.8</b></size>

- Transposer: added Angular Damping Mode, to support quaternion calculations in gimbal-lock situations
- Framing Transposer and Group Transposer: group composing bugfixes, respect min/max limits
- Added ConemachineCameraOffset extension, to offset the camera a fixed distance at the end of the pipeline
- Dolly Cart: added support for LateUpdate
- State-driven-camera: added [NoSaveDuringPlay] to Animated Target and Layer Index
- Added AxisState.Recentering.RecenterNow() API call to skip wait time and start recentering now (if enabled)
- Added NoLens blend hint, to leave camera Lens settings alone
- Updated documentation (corrections, and relocation to prevent importing)
- Upgrade: added support for nested prefabs in Unity 2018.3 (fogbugz 1077395)
- Optimization: position predictor is more efficient
- Optimization: Composer caches some calculations
- Optimization: Fix editor slowdown when Lens Presets asset is missing
- Experimental: Optional new damping algorithm: attempt to reduce sensitivity to variable framerate
- Experimental: Optional new extra-efficient versions of vcam and FreeLook (not back-compatible)
- Timeline: play/pause doesn't kick out the timeline vcam
- Path editor: make sure game view gets updated when a path waypoint is dragged in the scene view
- Composer guides are shown even if Camera is attached to a renderTexture
- Bugfix: allow impulse definition to be a non-public field (property drawer was complaining)
- Bugfix: added null check for when there is no active virtual camera
- Bugfix: CollisionImpulseSource typo in detection of 2D collider
- Bugfix: PasteComponentValues to prefab vcams and FreeLooks were corrupting scene and prefabs
- Bugfix: Timeline mixer was glitching for single frames at the end of blends
- Bugfix: Added OnTransitionFromCamera() to POV and OrbitalTransposer, to transition axes intelligently
- Regression fix: if no active vcam, don't set the Camera's transform


<size=20><b>Version 2.2.7</b></size>

- Bugfix: fogbugz case 1053595: Cinemachine Collider leaves hidden collider at origin that interferes with scene objects
- Bugfix: fogbugz case 1063754: empty target group produces console messages
- Bugfix: FreeLook Paste Component Values now pastes the CM subcomponents as well
- Bugfix: added extra null checks to support cases where current vcam is dynamically deleted
- Bugfix: reset BlendList when enabled
- Regression fix: FreeLook axis values get transferred when similar vcams transition
- Bugfix: cutting to BlendList vcam sometimes produced a few bad frames
- Bugfix: smart update tracks the targets more efficiently and correctly, and supports RigidBody interpolation (2018.2 and up)
- Enhancement: POV component interprets POV as relative to parent transform if there is one
- API change: OnCameraLive and CameraActivated events take outgoing vcam also as parameter (may be null)

<size=20><b>Version 2.2.0</b></size>

- New Cinemachine Impulse module for event-driven camera shakes
- New Event Helper script CinemachineTriggerAction takes action on Collider and Collider2D enter/exit events, and exposes them as UnityEvents
- New performance-tuning feature: Standby Update.  Controls how often to update the vcam when it's in Standby.
- New NoiseSettings editor with signal preview
- Added Focal Length or Named FOV presets for Camera Lens
- Added support for Physical Camera: focal length and Lens Offset
- New improved Group framing algorithm: tighter group framing in GroupComposer and FramingTransposer
- Collider: now returns TargetIsObscured if the target is offscreen (great for cameras with fixed aim)
- Collider: added Minimum Occlusion Time setting, to ignore fleeting obstructions
- Collider: added Transparent Layers mask, to specify solid objects that don't obstruct view
- Collider: damping will no longer take the camera through obstacles
- Collider: Added separate damping setting for when target is being occluded vs when camera is being returned to its normal position
- Collider: added Smoothing setting, to reduce camera jumpiness in environements with lots of obstacles
- NoiseSettings: added checkbox for pure sine-wave instead of Perlin wave
- If no LookAt target, PostProcessing FocusTracksTarget offset is relative to camera
- TrackedDolly: Default up mode sets Up to World Up
- Virtual Camera: New Transitions section in inspector that gives more control over blending:
  - Blend Hint provides some control over how the position and rotation are interpolated
  - Inherit Position checkbox to ensure smooth positional handoff from outgoing camera
  - OnCameraLive event gets fired when the camera activates.  Useful for custom handlers.
- Added ScreenSpaceAimWhenTargetsDiffer as a vcam blend hint.  This influences what happens when blending between vcams with different LookAt targets
- Increased stability of vcams with very small FOVs
- Framing Transposer no longer requires LookAt to be null
- LensSettings Aspect, Orthographic, IsPhysicalCamera, SensorSize properties no longer internal
- Noise Profiles: don't magically create assets.  Prompt user for filename and location of new or cloned profiles
- Refactored interaction between timeline and CM brain, to improve handling of edge cases (fogbugz case 1048497)
- Bugfix: StateDrivenCamera Editor was not finding states if target was OverrideController
- Bugfix when dragging orbital transposer transform: take bias into account
- Bugfix: SaveDuringPlay was not handling asset fields correctly - was sometimes crushing assets
- Bugfix: SimpleFollow transposers were not initilizing their position correctly at game start
- Bugfix: Timeline with CM shot was causing jitter in some FixedUpdate situations
- Bugfix: Multiple brains with heterogeneous update methods were not behaving correctly.  CM will now support this, but you must make sure that the brains have different layer masks.
- Example scenes now include use of CinemachineTriggerAction script.

<size=20><b>Version 2.1.13</b></size>

- Bugfix: Custom Blends "Any to Any" was not working (regression)
- Bugfix: Composer was sometimes getting wrong aspect if multiple brains with different aspect ratios
- Bugfix: could not drag vcam transforms if multiple inspectors and one is hidden
- Bugfix: Framing Transposer initializes in the wrong place - noticeable if dead zone

<size=20><b>Version 2.1.12</b></size>

- Project restructure: Removed Base, Timeline, and PostFX folders from project root.  PostProcessing code must now be manually imported from Cinemachine menu.  No more dependencies on scripting defines.
- New Storyboard extension, to display images over the vcams.  Comes with a Waveform monitor window for color grading
- New option to specify vcam position blend style: linear, spherical, or cylindrical, based on LookAt target
- Added API to support seamless position warping of target objects: OnTargetObjectWarped().
- Added support for custom blend curves
- Lookahead: added Ignore Y Axis Movement option
- Added support for cascading blends (i.e. blending from mid-blend looks better)
- POV/Orbital/FreeLook axis: exposed Min, Max, and Wrap in the UI, for customized axis range
- FreeLook: added Y Axis recentering
- Added recentering feature to both axes POV Aim component
- Path: Added Normalized Path units option: 0 is start of path, 1 is end.
- Path: added length display in inspector
- Timeline Clip Editor: vcam sections are now collapsible
- API enhancement: added Finalize to Pipeline stages, called even for manager-style vcams
- Bugfix: PostProcessing V2 DoF blending works better
- Bugfix: OrbitalTransposer works better with WorldUp overrides
- Bugfix: Remove StateDrivenCamera "not playing a controller" warning
- Bugfix: Handle exceptions thrown by assemblies that don't want to be introspected
- Bugfix: vcams following physics objects incorrectly snapped to origin after exiting play mode
- Bugfix: predictor now supports time pause
- Bugfix: Moved StartCoroutine in Brain to OnEnable()
- Bugfix: Collider was causing problems in Physics on Android platforms
- Bugfix: dragging a vcam's position updtaes prefabs properly
- Bugfix: All extension now respect the "enabled" checkbox
- Bugfix: Undo for Extasion add will no longer generate null references

<size=20><b>Version 2.1.10</b></size>

- New Aim component: Same As Follow Target simply uses the same orientation as the Follow target
- Perlin Noise component: added UI to clone or locate existing Noise profiles, and to create new ones inspector
- Noise Presets were moved outside of the Examples folder
- Example Assets are now included as embedded package, not imported by default
- Bugfix: FreeLook with PositionDelta was not properly updating the heading
- Bugfix: Transitioning between FreeLooks simetimes caused a short camera freeze
- Bugfix: Added some null checks to FreeLook, to prevent error messages at build time


<size=20><b>Version 2.1.09</b></size>

<size=12><b>New Features</b></size>

- <b>PostProcessing V2</b> is now supported.
- New <b>Collider</b> implementation.  Curb feelers are gone, replaced by a clever camera-repositioning algorithm that will try to preserve camera height or distance from target (strategy is user-selectable).
- New <b>CinemachineConfiner</b>: confine a virtual camera to a simple bounding volume or PolygonCollider2D.
- New <b>Framing Transposer</b>.  This is a special transposer that will respect composition and framing rules by moving the camera without rotating it.  Takes only a Follow Target (no LookAt - this is important).  Designed for Orthographic cameras, but will also work for Perspective cameras.  If Follow target is a CinemachineTargetGroup, then will also provide Group Framing options.
- New <b>CinemachinePOV</b> Aim component.  Camera aim is entirely controlled by user, using 2 input axes.
- New <b>CinemachineMixingCamera</b>.  Drive a continuous blend of up to 8 virtual cameras from timeline or game logic.  Create complex rigs with custom blends and expose them as ordinary vcams.
- New <b>CinemachineBlendListCamera</b>.  A mini vcam sequencer that provides a quick and easy way to do AB camera moves on the fly.
- New <b>CinemachineDollyCart</b> behaviour, for moving anything along a path.  No need to create dummy vcams just for that.
- New <b>CinemachineSmoothPath</b> component.  You can use it instead of the old CinemachinePath.  The difference is that the SmoothPath guarantees second-order continuity, which means that there will never be any sudden camera rotation changes baked into the path tangents.  Easier to use, too: no tangents to mess around with (they get automatically set for smoothness).
- Path now supports <b>Distance Units</b> in addition to Path units, making it easy to create steady motion.
- TrackedDolly: added ability to use <b>Distance or Path units</b> for path position.
- Transposer and TrackedDolly: added target <b>angular damping</b> on 3 axes.
- OrbitalTransposer and FreeLook: added <b>angular damping and binding mode</b>, same as Transposer.
- OrbitalTransopser and freelook: added checkbox to <b>invert input axis</b>.
- Transposer, OrbitalTransposer, and FreeLook: added new <b>Simple Follow</b> binding mode, which will follow the target using rotation as much as possible, changing position as little as possible.  Like a lazy cameraman.
- Added <b>IgnoreTimeScale</b> option to Brain.  Useful for snappy cameras even in slo-mo.
- Added <b>Lookahead Time</b> to composer.  Composer will look at the point where it estimates the target will be at some time in the near future.  This gives much more natural framing of a moving target.


<size=12><b>Improvements</b></size>

- SmartUpdate is smarter: added support for <b>Interpolation</b> when target is animated by physics system.
- Added off-button for SaveDuringPlay.
- No SaveDuringPlay for vcam priority, LookAt and Follow targets, GroupTarget members.
- Added IsBlending API method to StateDrivenCamera and ClearShot.
- TargetGroup now has a user-selectable update method.
- TargetGroup now respects the weight when computing bounding box, so it's possible to gradually add or remove members by manipulating the weight.
- Clearshot: if randomize, then re-randomize whenever it becomes active.
- ClearShot: default blend is cut.
- ClearShot create menu: add a Collider by default.
- FollowZoom: min/max FOV defaults changed to 3/60.
- Composer damping range is now 0-20 instead of 0-100.
- Orbital and FreeLook: Heading Bias can now be animated on the timeline.
- Orbital and FreeLook: damping no longer interferes with camera response to user input.  Axis movement bypasses all damping.
- TrackedDolly: added path position offset to Auto-Dolly.  Stays on the path (unlike path offset, which is based on the path tangent and so can go off the path)
- Noise component inspector now has a dropdown for Profile presets, instead of directly allowing editing of the Profile asset.
- Added concept of <b>Cinemachine Extension</b>.  Collider, confiner, PostProcessing, etc are now Extensions.  They are available via a dropdown at the bottom of the inspection for virtual cameras.  They will no longer appear in the standard Components menu.
- Time.timeScale = 0 is now supported.  Pausing the game will also pause the virtual cameras.
- HardConstraint has been split into two settings: Do Nothing and Hard LookAt/Follow.  Do Nothing will leave the camera's transform alone, ignoring any target that may have been set.
- CinemachineBrain no longer requires a Camera component.  Can be used with any GameObject, making it possible to use Cinemachine to control the transforms of arbitrary objects.
- Improved logic for AxisState accel/decel.  More realistic behaviour.


<size=12><b>Bugfixes</b></size>

- SaveDuringPlay obsolete API fix for 2017.2.
- Fixed build errors when building for UWP.
- Clearshot and SDC: don't reset state if deactivated.
- FreeLook destroy - no more orphan rigs.
- Fixed strange build error that only showed up in MonoDevelop.
- FreeLook was not respecting X-axis accel and decel.  Heading speed had to be crazy high.  Now same as Orbital (warning: may have to re-tune settings on existing FreeLooks).
- Recenter to target heading was not moving smoothly in some circumstances.
- Collider raycasts no longer hit triggers.
- Noise: handle variable deltaTime gracefully.
- State-Driven-Camera: don't generate errors when animated target is inactive.
- Several jitter and judder issues resolved.<|MERGE_RESOLUTION|>--- conflicted
+++ resolved
@@ -9,13 +9,8 @@
 - Bugfix: CinemachineNewVirtualCamera.AddComponent() now works properly
 - Bugfix: removed compile errors when Physics2D module is disabled
 - Added Multi-object edit capabilities to virtual cameras and extensions 
-<<<<<<< HEAD
-- Timeline Scrub Bubble now supports nested timelines, with some known limitations to be addressed with a future Timeline package release
+- Improved performance of path gizmo drawing- Timeline Scrub Bubble now supports nested timelines, with some known limitations to be addressed with a future Timeline package release
 - Added support for deterministic noise in the context of controlled rendering (via CinemachineCore.CurrentTimeOverride)
-
-=======
-- Improved performance of path gizmo drawing
->>>>>>> b73edf44
 
 <size=20><b>Version 2.6.0</b></size>
 
