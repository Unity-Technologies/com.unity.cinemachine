#if UNITY_EDITOR // AssetDatabase.LoadMainAssetAtPath
#if CINEMACHINE_UNITY_ANIMATION
using System;
using System.Collections;
using NUnit.Framework;
using UnityEngine;
using UnityEditor;
using UnityEditor.Animations;
using UnityEngine.TestTools;

using Cinemachine;

namespace Tests.Runtime
{
    [TestFixture]
    public class StateDrivenCameraTests : CinemachineRuntimeFixtureBase
    {
        CinemachineStateDrivenCamera m_StateDrivenCamera;
        Animator m_Animator;
        CmCamera m_Vcam1, m_Vcam2;

        [SetUp]
        public override void SetUp()
        {
            base.SetUp();

            // Create a minimal character controller
            var character = CreateGameObject("Character", typeof(Animator));
<<<<<<< HEAD
            var controller = AssetDatabase.LoadMainAssetAtPath("Packages/com.unity.cinemachine/Tests/Runtime/TestController.controller") as AnimatorController;
=======
            AnimatorController controller = null;
            foreach (var asset in AssetDatabase.FindAssets("t:AnimatorController TestController"))
            {
                var path = AssetDatabase.GUIDToAssetPath(asset);
                controller = AssetDatabase.LoadMainAssetAtPath(path) as AnimatorController;
            }

            if (controller == null)
            {
                throw new ArgumentNullException("controller", "FindAssets did not find the TestController in the project.");
            }
            
>>>>>>> d3aaeb1d
            character.GetComponent<Animator>().runtimeAnimatorController = controller;

            // Create a state-driven camera with two vcams 
            var stateDrivenCamera = CreateGameObject("CM StateDrivenCamera", typeof(CinemachineStateDrivenCamera)).GetComponent<CinemachineStateDrivenCamera>();
            stateDrivenCamera.AnimatedTarget = character.GetComponent<Animator>();

            var vcam1 = CreateGameObject("Vcam1", typeof(CmCamera)).GetComponent<CmCamera>();
            var vcam2 = CreateGameObject("Vcam1", typeof(CmCamera)).GetComponent<CmCamera>();
            vcam1.gameObject.transform.SetParent(stateDrivenCamera.gameObject.transform);
            vcam2.gameObject.transform.SetParent(stateDrivenCamera.gameObject.transform);

            // Map states to vcams
            stateDrivenCamera.Instructions = new[]
            {
                new CinemachineStateDrivenCamera.Instruction() {FullHash = controller.layers[0].stateMachine.states[0].GetHashCode(), Camera = vcam1},
                new CinemachineStateDrivenCamera.Instruction() {FullHash = controller.layers[0].stateMachine.states[1].GetHashCode(), Camera = vcam2}
            };

            m_StateDrivenCamera = stateDrivenCamera;
            m_Animator = character.GetComponent<Animator>();
            m_Vcam1 = vcam1;
            m_Vcam2 = vcam2;
        }

        [UnityTest]
        public IEnumerator Test_StateDrivenCamera_Follows_State()
        {
            yield return null; // wait one frame

            Assert.That(m_StateDrivenCamera.LiveChild.Name, Is.EqualTo(m_Vcam1.Name));

            m_Animator.SetTrigger("DoTransitionToState2");

            yield return null; // wait one frame

            Assert.That(m_StateDrivenCamera.LiveChild.Name, Is.EqualTo(m_Vcam2.Name));

            m_Animator.SetTrigger(("DoTransitionToState1"));

            yield return null; // wait one frame

            Assert.That(m_StateDrivenCamera.LiveChild.Name, Is.EqualTo(m_Vcam1.Name));
        }
    }
}
#endif
#endif<|MERGE_RESOLUTION|>--- conflicted
+++ resolved
@@ -26,9 +26,6 @@
 
             // Create a minimal character controller
             var character = CreateGameObject("Character", typeof(Animator));
-<<<<<<< HEAD
-            var controller = AssetDatabase.LoadMainAssetAtPath("Packages/com.unity.cinemachine/Tests/Runtime/TestController.controller") as AnimatorController;
-=======
             AnimatorController controller = null;
             foreach (var asset in AssetDatabase.FindAssets("t:AnimatorController TestController"))
             {
@@ -40,8 +37,6 @@
             {
                 throw new ArgumentNullException("controller", "FindAssets did not find the TestController in the project.");
             }
-            
->>>>>>> d3aaeb1d
             character.GetComponent<Animator>().runtimeAnimatorController = controller;
 
             // Create a state-driven camera with two vcams 
