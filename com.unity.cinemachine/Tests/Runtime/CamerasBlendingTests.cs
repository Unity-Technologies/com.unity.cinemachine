--- conflicted
+++ resolved
@@ -12,14 +12,9 @@
     {
         private const float k_BlendingTime = 1;
 
-<<<<<<< HEAD
         CinemachineBrain m_Brain;
         CinemachineVirtualCameraBase m_Source;
         CinemachineVirtualCameraBase m_Target;
-=======
-        private CinemachineBrain m_Brain;
-        private CmCamera m_TargetVCam;
->>>>>>> cdbc02cc
 
         [SetUp]
         public override void SetUp()
@@ -34,7 +29,6 @@
                 k_BlendingTime);
 
             // Source vcam
-<<<<<<< HEAD
             m_Source = CreateGameObject("A", typeof(CinemachineVirtualCamera)).GetComponent<CinemachineVirtualCamera>();
             m_Source.Priority = 10;
             m_Source.enabled = true;
@@ -45,16 +39,6 @@
             m_Target.Priority = 15;
             m_Target.enabled = false;
             m_Target.transform.position = new Vector3(10, 0, 0);
-=======
-            var sourceVCam = CreateGameObject("Source CM Vcam", typeof(CmCamera)).GetComponent<CmCamera>();
-            sourceVCam.Priority = 2;
-            sourceVCam.Follow = followObject.transform;
-
-            // target vcam
-            m_TargetVCam = CreateGameObject("Target CM Vcam", typeof(CmCamera)).GetComponent<CmCamera>();
-            m_TargetVCam.Priority = 1;
-            m_TargetVCam.Follow = followObject.transform;
->>>>>>> cdbc02cc
 
             base.SetUp();
             
