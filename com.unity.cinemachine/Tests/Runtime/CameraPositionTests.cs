using System.Collections;
using NUnit.Framework;
using UnityEngine;
using UnityEngine.TestTools;
using Cinemachine;
using UnityEngine.TestTools.Utils;

namespace Tests.Runtime
{
    public class CameraPositionTests : CinemachineFixtureBase
    {
        CmCamera m_Vcam;
        GameObject m_FollowObject;

        [SetUp]
        public override void SetUp()
        {
            CreateGameObject("MainCamera", typeof(Camera), typeof(CinemachineBrain));
            m_Vcam = CreateGameObject("CM Vcam", typeof(CmCamera)).GetComponent<CmCamera>();
            m_Vcam.Priority = 100;
            m_FollowObject = CreateGameObject("Follow Object");
            
            base.SetUp();
        }

        [UnityTest]
        public IEnumerator DoNothing()
        {
            m_Vcam.Follow = m_FollowObject.transform;
            var oldPos = m_Vcam.transform.position;
            m_FollowObject.transform.position += new Vector3(2, 2, 2);
            yield return null;
            Assert.That(m_Vcam.State.FinalPosition, Is.EqualTo(oldPos).Using(Vector3EqualityComparer.Instance));
        }

        [UnityTest]
        public IEnumerator ThirdPerson()
        {
            m_Vcam.gameObject.AddComponent<Cinemachine3rdPersonFollow>();
            m_Vcam.Follow = m_FollowObject.transform;
            m_FollowObject.transform.position += new Vector3(10, 0, 0);
            yield return null;
            Assert.That(m_Vcam.State.FinalPosition, Is.EqualTo(m_FollowObject.transform.position).Using(Vector3EqualityComparer.Instance));
        }

        [UnityTest]
        public IEnumerator FramingTransposer()
        {
            var cameraDistance = 1f;
            var framingTransposer = m_Vcam.gameObject.AddComponent<CinemachineFramingTransposer>();
            framingTransposer.m_XDamping = 0;
            framingTransposer.m_YDamping = 0;
            framingTransposer.m_ZDamping = 0;
            framingTransposer.m_CameraDistance = cameraDistance;
            m_Vcam.Follow = m_FollowObject.transform;
            m_FollowObject.transform.position += new Vector3(10, 0, 0);
            yield return null;
            Assert.That(m_Vcam.State.FinalPosition, Is.EqualTo(new Vector3(10, 0, -cameraDistance)).Using(Vector3EqualityComparer.Instance));
        }

        [UnityTest]
        public IEnumerator HardLockToTarget()
        {
            m_Vcam.gameObject.AddComponent<CinemachineHardLockToTarget>();
            m_Vcam.Follow = m_FollowObject.transform;
            m_FollowObject.transform.position += new Vector3(10, 0, 0);
            yield return null;
            Assert.That(m_Vcam.State.FinalPosition, Is.EqualTo(m_FollowObject.transform.position).Using(Vector3EqualityComparer.Instance));
        }

        [UnityTest]
        public IEnumerator OrbTransposer()
        {
            var orbitalTransposer = m_Vcam.gameObject.AddComponent<CinemachineOrbitalTransposer>();
            orbitalTransposer.m_XDamping = 0;
            orbitalTransposer.m_YDamping = 0;
            orbitalTransposer.m_ZDamping = 0;
            orbitalTransposer.m_FollowOffset = Vector3.zero;
            m_Vcam.Follow = m_FollowObject.transform;
            m_FollowObject.transform.position += new Vector3(10, 0, 0);
            yield return null;
            Assert.That(m_Vcam.State.FinalPosition, Is.EqualTo(m_FollowObject.transform.position).Using(Vector3EqualityComparer.Instance));
        }

        [UnityTest]
        public IEnumerator TrackedDolly()
        {
<<<<<<< HEAD
            m_Vcam.gameObject.AddComponent<CinemachineTrackedDolly>();
=======
#pragma warning disable 618 // disable obsolete warning
            m_Vcam.AddCinemachineComponent<CinemachineTrackedDolly>();
#pragma warning restore 618
>>>>>>> a189fab2
            m_Vcam.Follow = m_FollowObject.transform;
            var oldPos = m_Vcam.transform.position;
            m_FollowObject.transform.position += new Vector3(2, 2, 2);
            yield return null;
            Assert.That(m_Vcam.State.FinalPosition, Is.EqualTo(oldPos).Using(Vector3EqualityComparer.Instance));
        }

        [UnityTest]
        public IEnumerator Transposer()
        {
            var transposer = m_Vcam.gameObject.AddComponent<CinemachineTransposer>();
            transposer.m_XDamping = 0;
            transposer.m_YDamping = 0;
            transposer.m_ZDamping = 0;
            transposer.m_FollowOffset = Vector3.zero;
            m_Vcam.Follow = m_FollowObject.transform;
            m_FollowObject.transform.position += new Vector3(10, 0, 0);
            yield return null;
            Assert.That(m_Vcam.State.FinalPosition, Is.EqualTo(m_FollowObject.transform.position).Using(Vector3EqualityComparer.Instance));
        }
    }
}<|MERGE_RESOLUTION|>--- conflicted
+++ resolved
@@ -85,13 +85,9 @@
         [UnityTest]
         public IEnumerator TrackedDolly()
         {
-<<<<<<< HEAD
+#pragma warning disable 618 // disable obsolete warning
             m_Vcam.gameObject.AddComponent<CinemachineTrackedDolly>();
-=======
-#pragma warning disable 618 // disable obsolete warning
-            m_Vcam.AddCinemachineComponent<CinemachineTrackedDolly>();
 #pragma warning restore 618
->>>>>>> a189fab2
             m_Vcam.Follow = m_FollowObject.transform;
             var oldPos = m_Vcam.transform.position;
             m_FollowObject.transform.position += new Vector3(2, 2, 2);
