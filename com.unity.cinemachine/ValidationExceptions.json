--- conflicted
+++ resolved
@@ -3,56 +3,33 @@
         {
             "ValidationTest": "API Validation",
             "ExceptionMessage": "Additions require a new minor or major version.",
-<<<<<<< HEAD
             "PackageVersion": "2.9.4"
-=======
-            "PackageVersion": "2.9.3"
->>>>>>> 59e21e5d
         },
         {
             "ValidationTest": "API Validation",
             "ExceptionMessage": "New assembly \"com.unity.cinemachine.Tests\" may only be added in a new minor or major version.",
-<<<<<<< HEAD
+
             "PackageVersion": "2.9.4"
-=======
-            "PackageVersion": "2.9.3"
->>>>>>> 59e21e5d
         },
         {
             "ValidationTest": "API Validation",
             "ExceptionMessage": "New assembly \"com.unity.cinemachine.EditorTests\" may only be added in a new minor or major version.",
-<<<<<<< HEAD
             "PackageVersion": "2.9.4"
-=======
-            "PackageVersion": "2.9.3"
->>>>>>> 59e21e5d
         },
         {
             "ValidationTest": "API Validation",
             "ExceptionMessage": "Breaking changes require a new major version.",
-<<<<<<< HEAD
             "PackageVersion": "2.9.4"
-=======
-            "PackageVersion": "2.9.3"
->>>>>>> 59e21e5d
         },
         {
             "ValidationTest": "API Validation",
             "ExceptionMessage": "New assembly \"Cinemachine.Runtime.Tests\" may only be added in a new minor or major version.",
-<<<<<<< HEAD
             "PackageVersion": "2.9.4"
-=======
-            "PackageVersion": "2.9.3"
->>>>>>> 59e21e5d
         },
         {
             "ValidationTest": "API Validation",
             "ExceptionMessage": "New assembly \"Cinemachine.Editor.Tests\" may only be added in a new minor or major version.",
-<<<<<<< HEAD
             "PackageVersion": "2.9.4"
-=======
-            "PackageVersion": "2.9.3"
->>>>>>> 59e21e5d
         }
     ],
     "WarningExceptions": []
