{
<<<<<<< HEAD
    "name": "com.unity.cinemachine",
    "displayName": "Cinemachine",
    "version": "3.0.0-pre.1",
    "unity": "2022.2",
    "description": "Smart camera tools for passionate creators. \n\nNew starting from 2.7.1: Are you looking for the Cinemachine menu? It has moved to the GameObject menu.\n\nIMPORTANT NOTE: If you are upgrading from the legacy Asset Store version of Cinemachine, delete the Cinemachine asset from your project BEFORE installing this version from the Package Manager.",
    "keywords": [ "camera", "follow", "rig", "fps", "cinematography", "aim", "orbit", "cutscene", "cinematic", "collision", "freelook", "cinemachine", "compose", "composition", "dolly", "track", "clearshot", "noise", "framing", "handheld", "lens", "impulse" ],
    "category": "cinematography",
    "dependencies": {
        "com.unity.splines": "2.0.0-pre.2"
    },
    "samples": [
        {
            "displayName": "Cinemachine Example Scenes",
            "description": "Sample scenes illustrating various ways to use Cinemachine",
            "path": "Samples~/Cinemachine Example Scenes"
        }
    ]
=======
  "name": "com.unity.cinemachine",
  "displayName": "Cinemachine",
  "version": "3.0.0-pre.1",
  "unity": "2022.2",
  "description": "Smart camera tools for passionate creators. \n\nNew starting from 2.7.1: Are you looking for the Cinemachine menu? It has moved to the GameObject menu.\n\nIMPORTANT NOTE: If you are upgrading from the legacy Asset Store version of Cinemachine, delete the Cinemachine asset from your project BEFORE installing this version from the Package Manager.",
  "keywords": [
    "camera",
    "follow",
    "rig",
    "fps",
    "cinematography",
    "aim",
    "orbit",
    "cutscene",
    "cinematic",
    "collision",
    "freelook",
    "cinemachine",
    "compose",
    "composition",
    "dolly",
    "track",
    "clearshot",
    "noise",
    "framing",
    "handheld",
    "lens",
    "impulse"
  ],
  "category": "cinematography",
  "dependencies": {
    "com.unity.splines": "2.0.0-pre.2"
  },
  "samples": [
    {
      "displayName": "Cinemachine Example Scenes",
      "description": "Sample scenes illustrating various ways to use Cinemachine",
      "path": "Samples~/Cinemachine Example Scenes"
    }
  ]
>>>>>>> cc919c2c
}<|MERGE_RESOLUTION|>--- conflicted
+++ resolved
@@ -1,23 +1,4 @@
 {
-<<<<<<< HEAD
-    "name": "com.unity.cinemachine",
-    "displayName": "Cinemachine",
-    "version": "3.0.0-pre.1",
-    "unity": "2022.2",
-    "description": "Smart camera tools for passionate creators. \n\nNew starting from 2.7.1: Are you looking for the Cinemachine menu? It has moved to the GameObject menu.\n\nIMPORTANT NOTE: If you are upgrading from the legacy Asset Store version of Cinemachine, delete the Cinemachine asset from your project BEFORE installing this version from the Package Manager.",
-    "keywords": [ "camera", "follow", "rig", "fps", "cinematography", "aim", "orbit", "cutscene", "cinematic", "collision", "freelook", "cinemachine", "compose", "composition", "dolly", "track", "clearshot", "noise", "framing", "handheld", "lens", "impulse" ],
-    "category": "cinematography",
-    "dependencies": {
-        "com.unity.splines": "2.0.0-pre.2"
-    },
-    "samples": [
-        {
-            "displayName": "Cinemachine Example Scenes",
-            "description": "Sample scenes illustrating various ways to use Cinemachine",
-            "path": "Samples~/Cinemachine Example Scenes"
-        }
-    ]
-=======
   "name": "com.unity.cinemachine",
   "displayName": "Cinemachine",
   "version": "3.0.0-pre.1",
@@ -58,5 +39,4 @@
       "path": "Samples~/Cinemachine Example Scenes"
     }
   ]
->>>>>>> cc919c2c
 }