--- conflicted
+++ resolved
@@ -1,11 +1,7 @@
 {
   "name": "com.unity.cinemachine",
   "displayName": "Cinemachine",
-<<<<<<< HEAD
-  "version": "2.9.9",
-=======
   "version": "2.10.0",
->>>>>>> 755f36ac
   "unity": "2019.4",
   "description": "Smart camera tools for passionate creators. \n\nNew starting from 2.7.1: Are you looking for the Cinemachine menu? It has moved to the GameObject menu.\n\nIMPORTANT NOTE: If you are upgrading from the legacy Asset Store version of Cinemachine, delete the Cinemachine asset from your project BEFORE installing this version from the Package Manager.",
   "keywords": [
