fileFormatVersion: 2
<<<<<<< HEAD
<<<<<<< HEAD
guid: 76627ff283e004f0c9767a82df89beb7
=======
guid: 920b94062b83e44bc89cbe7dc2a8f055
>>>>>>> a189fab2
DefaultImporter:
=======
guid: 7a97571b2775aab4e8bf63d9ceb96743
PackageManifestImporter:
>>>>>>> master
  externalObjects: {}
  userData: 
  assetBundleName: 
  assetBundleVariant: <|MERGE_RESOLUTION|>--- conflicted
+++ resolved
@@ -1,15 +1,6 @@
 fileFormatVersion: 2
-<<<<<<< HEAD
-<<<<<<< HEAD
-guid: 76627ff283e004f0c9767a82df89beb7
-=======
-guid: 920b94062b83e44bc89cbe7dc2a8f055
->>>>>>> a189fab2
-DefaultImporter:
-=======
 guid: 7a97571b2775aab4e8bf63d9ceb96743
 PackageManifestImporter:
->>>>>>> master
   externalObjects: {}
   userData: 
   assetBundleName: 
