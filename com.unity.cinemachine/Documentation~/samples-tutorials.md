# Samples and tutorials

Several sample scenes and video tutorials are available in addition to this documentation to demonstrate how to use the Cinemachine features in real-world scenarios.

## Sample scenes

The Cinemachine package includes sample scenes that you can [import to your project](samples-import.md) to discover many Cinemachine features in different contexts of use.

### 2D Samples

Once you import the 2D Samples set, the following scenes are available in the `Assets/Samples/Cinemachine/<version number>/2D Samples` folder.

| Sample scene | Use cases and key features |
| :--- | :--- |
| **2D Fighters** | <ul> <li>Set up a camera that dynamically composes the shot according to the remaining players in the game.</li> <li>Emulate players that move along predefined paths.</li> </ul> |
| **2D Platformer** | <ul> <li>Set up a custom camera group that switches cameras based on the player state.</li> <li>Set up a camera that frames a boss room entirely when the player enters the room.</li> <li>Confine the camera to prevent it from seeing outside the game map.</li> </ul> |
| **Camera Magnets** | <ul> <li>Set up "magnets" that attract the camera's attention according to the player's proximity.</li> <li>Confine the camera to prevent it from seeing outside the game map.</li> </ul> |

### 3D Samples

Once you import the 3D Samples set, the following scenes are available in the `Assets/Samples/Cinemachine/<version number>/3D Samples` folder.

| Sample scene | Use cases and key features |
| :--- | :--- |
| **Brain Update Modes** | <ul> <li>Prevent animated characters from jittering in the camera view.</li> <li>Understand the effect of the Cinemachine Brain Update Method according to the way you move the framed characters.</li> </ul> |
| **Clear Shot** | <ul> <li>Set up a group of fixed and moving cameras that target the same player from different perspectives.</li> <li>Automatically select the best shot based on occlusion (when the current camera loses sight of the player).</li> </ul> |
| **Cutscene** | <ul> <li>Set up a cutscene with camera blends and asset animations in Timeline.</li> <li>Trigger a cutscene that blends in from the game camera, plays through, and then blends back out to the game camera.</li> </ul> |
| **Early LookAt Custom Blend** | <ul> <li>Author a custom camera blending algorithm.</li> <li>Hook into Cinemachine's blend creation to override the default blend algorithm.</li> </ul> |
| **Fly around** | <ul> <li>Set up a first-person fly around camera with basic height and speed controls. |
| **FreeLook Deoccluder** | <ul> <li>Set up a free look camera that handles occlusion by walls to keep the player in view.</li> <li>Set up the scene and the camera to consider certain objects as transparent and ignore them in the occlusion evaluation.</li> </ul> |
| **FreeLook on Spherical Surface** | <ul> <li>Set up a free look camera that automatically re-orients to follow a player that can walk on any surface.</li> <li>Set up the camera to follow the character either lazily or actively.</li> </ul> |
| **Impulse Wave** | <ul> <li>Set up the the camera and objects in the scene to make them react to impulse waves.</li> <li>Invoke an impulse from a fixed epicenter.</li> <li>Trigger an impulse when the player jumps.</li> </ul> |
| **Lock-on Target** | <ul> <li>Set up a simple third-person free look camera to look at the player and rotate around it with the mouse.</li> <li>Set up a camera that looks at the player and locks on a boss character when the player enters a trigger zone.</li> </ul>  |
| **Mixing Camera** | <ul> <li>Set up a camera group that continuously blends multiple cameras as a function of the car speed.</li> <li>Set up a fixed camera that activates for a cut-in when the car enters a two-ramp stunt zone, to frame the car jump from the side.</li> </ul> |
<<<<<<< HEAD
| **Perspective To Ortho Custom Blend** | <ul> <li>Author a custom camera blending algorithm.</li> <li>Hook into Cinemachine's blend creation to override the default blend algorithm.</li>  <li>Create a smooth perspective-to-orthographic blend, which is not natively supported by Cinemachine.</li> </ul> |
=======
| **Portals** | <ul> <li>Seamlessly teleport a player and its FreeLook camera.</li>  </ul> |
>>>>>>> 444161ad
| **Running Race** | <ul> <li>Set up a clear shot group of cameras that each follow a different runner.</li> <li>Customize the clear shot quality assessment to always have the race leader in the center of the camera view.</li> <li>Set up an on-demand camera that frames all runners.</li> <li>Emulate players that move along predefined paths.</li> </ul>  |
| **Split Screen Car** | <ul> <li>Display two racing cars in a split screen configuration.</li> </ul> |
| **Third Person With Aim Mode** | <ul> <li>Set up a camera that follows the player as it moves, jumps, and sprints.</li> <li>Set up a special camera that moves and aims according to the player aiming controller, and use a dynamic crosshair.</li> <li>Add noise to a camera to emulate a handheld effect and ignore this effect to keep accuracy when the player aims and fires projectiles.</li> </ul> |
| **Third Person With Roadie Run** | <ul> <li>Set up a camera that follows the player as it moves, jumps, aims, and fires projectiles, and use a dynamic crosshair.</li> <li>Set up a camera recoil effect when the player fires projectiles.</li> <li>Set up a special roadie run camera that automatically activates when the player sprints, with increased noise and no crosshair.</li> </ul> |

### Input System Samples

Once you import the Input System Samples set, the following scene is available in the `Assets/Samples/Cinemachine/<version number>/Input System Samples` folder.

| Sample scene | Use cases and key features |
| :--- | :--- |
| **Split Screen Multiplayer** | <ul> <li>Author a custom Cinemachine input handler that interacts with the Player Input component of the Input System package.</li> <li>Dynamically add multiple players in split screen, each with their own free look camera system.</li> </ul> |

### Simple Player Controller

Several of the samples listed above make use of Cinemachine's [Simple Player Controller](SimplePlayerController.md), a basic but versatile player controller that you can use in your own projects. It is a suite of scripts that you can combine and configure to create character controllers which you can use in different contexts to implement several types of character movement.

## Tutorials

> [!NOTE]
> This section links to videos that were made with a previous version of Cinemachine. You might notice a few changes in the interface and the naming of some elements, but all the explained concepts and shown functionality still apply to the latest Cinemachine version.

[A "Using Cinemachine" series of video tutorials](https://www.youtube.com/playlist?list=PLX2vGYjWbI0TQpl4JdfEDNO1xK_I34y8P) is available online in Unity's official YouTube channel. Discover various Cinemachine use cases and watch the immediate effects resulting from the corresponding project setup.

| Video | Description |
| :--- | :--- |
| [Getting Started](https://www.youtube.com/watch?v=x6Q5sKXjZOM&list=PLX2vGYjWbI0TQpl4JdfEDNO1xK_I34y8P) | Keep a camera focused on a Transform and follow it as it moves around in the Scene. |
| [Track & Dolly](https://www.youtube.com/watch?v=q1fkx94vHtg&list=PLX2vGYjWbI0TQpl4JdfEDNO1xK_I34y8P) | Track targets by setting paths for the Cinemachine Cameras to move between. |
| [State Driven Cameras](https://www.youtube.com/watch?v=2X00qXErxIM&list=PLX2vGYjWbI0TQpl4JdfEDNO1xK_I34y8P) | Link Cinemachine Cameras to animation states and further customize their behavior in the Scene. |
| [Free Look](https://www.youtube.com/watch?v=X33t13gOBFw&list=PLX2vGYjWbI0TQpl4JdfEDNO1xK_I34y8P) | Create an orbital camera system with input from the player and maintain control of the camera composition at different orbit stages. |
| [Clear Shot](https://www.youtube.com/watch?v=I9w-agFYZ3I&list=PLX2vGYjWbI0TQpl4JdfEDNO1xK_I34y8P) | Dynamically cut between Cinemachine Cameras in the Scene as a tracked target is occluded. |
| [Post Processing](https://www.youtube.com/watch?v=jFqOEvrVZeE&list=PLX2vGYjWbI0TQpl4JdfEDNO1xK_I34y8P) | With the addition of the post-processing stack, Cinemachine allows to blend easily between different effects on the cameras or in the Scene. |
| [Cinemachine 2D](https://www.youtube.com/watch?v=mWqX8GxeCBk&list=PLX2vGYjWbI0TQpl4JdfEDNO1xK_I34y8P) | Use Cinemachine composition tools with an orthographic virtual camera in a 2D Project. |<|MERGE_RESOLUTION|>--- conflicted
+++ resolved
@@ -32,11 +32,8 @@
 | **Impulse Wave** | <ul> <li>Set up the the camera and objects in the scene to make them react to impulse waves.</li> <li>Invoke an impulse from a fixed epicenter.</li> <li>Trigger an impulse when the player jumps.</li> </ul> |
 | **Lock-on Target** | <ul> <li>Set up a simple third-person free look camera to look at the player and rotate around it with the mouse.</li> <li>Set up a camera that looks at the player and locks on a boss character when the player enters a trigger zone.</li> </ul>  |
 | **Mixing Camera** | <ul> <li>Set up a camera group that continuously blends multiple cameras as a function of the car speed.</li> <li>Set up a fixed camera that activates for a cut-in when the car enters a two-ramp stunt zone, to frame the car jump from the side.</li> </ul> |
-<<<<<<< HEAD
 | **Perspective To Ortho Custom Blend** | <ul> <li>Author a custom camera blending algorithm.</li> <li>Hook into Cinemachine's blend creation to override the default blend algorithm.</li>  <li>Create a smooth perspective-to-orthographic blend, which is not natively supported by Cinemachine.</li> </ul> |
-=======
 | **Portals** | <ul> <li>Seamlessly teleport a player and its FreeLook camera.</li>  </ul> |
->>>>>>> 444161ad
 | **Running Race** | <ul> <li>Set up a clear shot group of cameras that each follow a different runner.</li> <li>Customize the clear shot quality assessment to always have the race leader in the center of the camera view.</li> <li>Set up an on-demand camera that frames all runners.</li> <li>Emulate players that move along predefined paths.</li> </ul>  |
 | **Split Screen Car** | <ul> <li>Display two racing cars in a split screen configuration.</li> </ul> |
 | **Third Person With Aim Mode** | <ul> <li>Set up a camera that follows the player as it moves, jumps, and sprints.</li> <li>Set up a special camera that moves and aims according to the player aiming controller, and use a dynamic crosshair.</li> <li>Add noise to a camera to emulate a handheld effect and ignore this effect to keep accuracy when the player aims and fires projectiles.</li> </ul> |
