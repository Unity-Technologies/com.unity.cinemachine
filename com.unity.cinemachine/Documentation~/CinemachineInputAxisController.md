--- conflicted
+++ resolved
@@ -14,20 +14,20 @@
 
 ## Properties:
 
-<<<<<<< HEAD
-| **Property:**              | **Function:** |
-|:---------------------------|:---|
-| __Player Index__           | Which player's input controls to query. Leave this at the default value of -1 for single-player games. Otherwise, this should be the index of the player in the `UnityEngine.Input.InputUser.all` list. This setting only appears if Unity's Input package is installed. |
-| __Auto Enable Inputs__     | If Unity's Input package is installed, this option is available. It will automatically enable any mapped input actions at startup |
-| __Scan Recursively__       | If set, a recursive search for IInputAxisOwners behaviours will be performed.  Otherwise, only behaviours attached directly to this GameObject will be considered, and child objects will be ignored. |
-| __Enabled__                | The controller will drive the input axis while this value is true.  If false, the axis will not be driven by the controller. |
-| __Legacy Input__           | If the legacy input manager is being used, the Input Axis Name to query is specified here. |
-| __Legacy Gain__            | If the legacy input manager is being used, the input value read will be multiplied by this amount. |
-| __Input Action Reference__ | If the Unity Input package is being used, the Input Action reference to drive the axis is set here. |
-| __Gain__                   | If the Unity Input package is being used, the input value read is multiplied by this amount. |
-| __Input Value__            | The input value read during this frame |
-| __Accel Time__             | The time it takes for the input value to accelerate to a larger value |
-| __Decel Time__             | The time it takes for the input value to decelerate to a smaller value |
+| **Property:** | **Function:** |
+|:---|:---|
+| __Player Index__ | Which player's input controls to query. Leave this at the default value of -1 for single-player games. Otherwise, this should be the index of the player in the `UnityEngine.Input.InputUser.all` list. This setting only appears if Unity's Input package is installed. |
+| __Auto Enable Inputs__ | If Unity's Input package is installed, this option is available. It will automatically enable any mapped input actions at startup |
+| __Scan Recursively__ | If set, a recursive search for IInputAxisOwners behaviours will be performed.  Otherwise, only behaviours attached directly to this GameObject will be considered, and child objects will be ignored. |
+| __Suppress Input While Blending__ | If set and if this component is attached to a CinemachineCamera, input will not be processed while the camera is participating in a blend. |
+| __Enabled__ | The controller will drive the input axis while this value is true.  If false, the axis will not be driven by the controller. |
+| __Legacy Input__ | If the legacy input manager is being used, the Input Axis Name to query is specified here. |
+| __Legacy Gain__ | If the legacy input manager is being used, the input value read will be multiplied by this amount. |
+| __Input Action__ | If the Unity Input package is being used, the Input Action reference to drive the axis is set here. |
+| __Gain__ | If the Unity Input package is being used, the input value read is multiplied by this amount. |
+| __Input Value__ | The input value read during this frame |
+| __Accel Time__ | The time it takes for the input value to accelerate to a larger value |
+| __Decel Time__ | The time it takes for the input value to decelerate to a smaller value |
 
 ## Creating your own Input Axis Controller
 
@@ -147,20 +147,4 @@
 }
 ```
 
-Refer to the samples for more information on the recommended setup.
-=======
-| **Property:** | **Function:** |
-|:---|:---|
-| __Player Index__ | Which player's input controls to query. Leave this at the default value of -1 for single-player games. Otherwise, this should be the index of the player in the `UnityEngine.Input.InputUser.all` list. This setting only appears if Unity's Input package is installed. |
-| __Auto Enable Inputs__ | If Unity's Input package is installed, this option is available. It will automatically enable any mapped input actions at startup |
-| __Scan Recursively__ | If set, a recursive search for IInputAxisOwners behaviours will be performed.  Otherwise, only behaviours attached directly to this GameObject will be considered, and child objects will be ignored. |
-| __Suppress Input While Blending__ | If set and if this component is attached to a CinemachineCamera, input will not be processed while the camera is participating in a blend. |
-| __Enabled__ | The controller will drive the input axis while this value is true.  If false, the axis will not be driven by the controller. |
-| __Legacy Input__ | If the legacy input manager is being used, the Input Axis Name to query is specified here. |
-| __Legacy Gain__ | If the legacy input manager is being used, the input value read will be multiplied by this amount. |
-| __Input Action__ | If the Unity Input package is being used, the Input Action reference to drive the axis is set here. |
-| __Gain__ | If the Unity Input package is being used, the input value read is multiplied by this amount. |
-| __Input Value__ | The input value read during this frame |
-| __Accel Time__ | The time it takes for the input value to accelerate to a larger value |
-| __Decel Time__ | The time it takes for the input value to decelerate to a smaller value |
->>>>>>> effbf972
+Refer to the samples for more information on the recommended setup.