--- conflicted
+++ resolved
@@ -286,27 +286,5 @@
             // No camera, just create a brain on an empty object
             return ObjectFactory.CreateGameObject("CinemachineBrain").AddComponent<CinemachineBrain>();
         }
-<<<<<<< HEAD
-
-        /// <summary>
-        /// Adds an component to the specified <see cref="CinemachineVirtualCamera"/>'s hidden 
-        /// component owner, that supports undo.
-        /// </summary>
-        /// <typeparam name="T">The type of <see cref="Component"/> to add to the cinemachine pipeline.</typeparam>
-        /// <param name="vcam">The <see cref="CinemachineVirtualCamera"/> to add components to.</param>
-        /// <returns>The instance of the componented that was added.</returns>
-        static T AddCinemachineComponent<T>(CinemachineVirtualCamera vcam) where T : CinemachineComponentBase
-        {
-            // We can't use the CinemachineVirtualCamera.AddCinemachineComponent<T>()
-            // because we want to support undo/redo
-            var componentOwner = vcam.GetComponentOwner().gameObject;
-            if (componentOwner == null)
-                return null; // maybe it's an invalid prefab instance
-            var component = Undo.AddComponent<T>(componentOwner);
-            vcam.InvalidateComponentPipeline();
-            return component;
-        }
-=======
->>>>>>> 2750d0c7
     }
 }