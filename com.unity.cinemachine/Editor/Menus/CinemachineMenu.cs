using UnityEngine;
using UnityEditor;
#if CINEMACHINE_UNITY_SPLINES
using UnityEngine.Splines;
#endif

namespace Cinemachine.Editor
{
    static class CinemachineMenu
    {
        const string m_CinemachineAssetsRootMenu = "Assets/Create/Cinemachine/";
        const string m_CinemachineGameObjectRootMenu = "GameObject/Cinemachine/";
        const int m_GameObjectMenuPriority = 11; // Right after Camera.

        // Assets Menu

        [MenuItem(m_CinemachineAssetsRootMenu + "BlenderSettings")]
        static void CreateBlenderSettingAsset()
        {
            ScriptableObjectUtility.Create<CinemachineBlenderSettings>();
        }

        [MenuItem(m_CinemachineAssetsRootMenu + "NoiseSettings")]
        static void CreateNoiseSettingAsset()
        {
            ScriptableObjectUtility.Create<NoiseSettings>();
        }

        [MenuItem(m_CinemachineAssetsRootMenu + "Fixed Signal Definition")]
        static void CreateFixedSignalDefinition()
        {
            ScriptableObjectUtility.Create<CinemachineFixedSignal>();
        }

        // GameObject Menu

        [MenuItem(m_CinemachineGameObjectRootMenu + "Cm Camera", false, m_GameObjectMenuPriority)]
        static void CreateVirtualCamera(MenuCommand command)
        {
            CinemachineEditorAnalytics.SendCreateEvent("Virtual Camera");
            CreateDefaultVirtualCamera(parentObject: command.context as GameObject, select: true);
        }

        [MenuItem(m_CinemachineGameObjectRootMenu + "FreeLook Camera", false, m_GameObjectMenuPriority)]
        static void CreateFreeLookCamera(MenuCommand command)
        {
            CinemachineEditorAnalytics.SendCreateEvent("FreeLook Camera");
            var vcam = CreatePassiveVirtualCamera("FreeLook Camera", command.context as GameObject, true);
            Undo.AddComponent<CinemachineOrbitalFollow>(vcam.gameObject).OrbitStyle = CinemachineOrbitalFollow.OrbitMode.ThreeRing;
            Undo.AddComponent<CinemachineComposer>(vcam.gameObject);
            Undo.AddComponent<InputAxisController>(vcam.gameObject);
            Undo.AddComponent<CinemachineFreeLookModifier>(vcam.gameObject);
        }

        [MenuItem(m_CinemachineGameObjectRootMenu + "Blend List Camera", false, m_GameObjectMenuPriority)]
        static void CreateBlendListCamera(MenuCommand command)
        {
            CinemachineEditorAnalytics.SendCreateEvent("Blend List Camera");
            var blendListCamera = CreateCinemachineObject<CinemachineBlendListCamera>(
                "Blend List Camera", command.context as GameObject, true);

            // We give the camera a couple of children as an example of setup
            var childVcam1 = CreateDefaultVirtualCamera(parentObject: blendListCamera.gameObject);
            var childVcam2 = CreateDefaultVirtualCamera(parentObject: blendListCamera.gameObject);
            childVcam2.m_Lens.FieldOfView = 10;

            // Set up initial instruction set
            blendListCamera.m_Instructions = new CinemachineBlendListCamera.Instruction[2];
            blendListCamera.m_Instructions[0].m_VirtualCamera = childVcam1;
            blendListCamera.m_Instructions[0].m_Hold = 1f;
            blendListCamera.m_Instructions[1].m_VirtualCamera = childVcam2;
            blendListCamera.m_Instructions[1].m_Blend.m_Style = CinemachineBlendDefinition.Style.EaseInOut;
            blendListCamera.m_Instructions[1].m_Blend.m_Time = 2f;
        }

#if CINEMACHINE_UNITY_ANIMATION
        [MenuItem(m_CinemachineGameObjectRootMenu + "State-Driven Camera", false, m_GameObjectMenuPriority)]
        static void CreateStateDivenCamera(MenuCommand command)
        {
            CinemachineEditorAnalytics.SendCreateEvent("State-Driven Camera");
            var stateDrivenCamera = CreateCinemachineObject<CinemachineStateDrivenCamera>(
                "State-Driven Camera", command.context as GameObject, true);

            // We give the camera a child as an example setup
            CreateDefaultVirtualCamera(parentObject: stateDrivenCamera.gameObject);
        }
#endif

#if CINEMACHINE_PHYSICS
        [MenuItem(m_CinemachineGameObjectRootMenu + "ClearShot Camera", false, m_GameObjectMenuPriority)]
        static void CreateClearShotVirtualCamera(MenuCommand command)
        {
            CinemachineEditorAnalytics.SendCreateEvent("ClearShot Camera");
            var clearShotCamera = CreateCinemachineObject<CinemachineClearShot>(
                "ClearShot Camera", command.context as GameObject, true);

            // We give the camera a child as an example setup
            var childVcam = CreateDefaultVirtualCamera(parentObject: clearShotCamera.gameObject);
            Undo.AddComponent<CinemachineCollider>(childVcam.gameObject).m_AvoidObstacles = false;
        }
#endif

        [MenuItem(m_CinemachineGameObjectRootMenu + "Dolly Camera with Track", false, m_GameObjectMenuPriority)]
        static void CreateDollyCameraWithPath(MenuCommand command)
        {
            CinemachineEditorAnalytics.SendCreateEvent("Dolly Camera with Track");
<<<<<<< HEAD
            var path = CreateCinemachineObject<CinemachineSmoothPath>(
                "Dolly Track", command.context as GameObject, false);
            var vcam = CreateCinemachineObject<CmCamera>(
                "Cm Camera", command.context as GameObject, true);
            vcam.m_Lens = MatchSceneViewCamera(vcam.transform);

            vcam.gameObject.AddComponent<CinemachineComposer>();
            var trackedDolly = vcam.gameObject.AddComponent<CinemachineTrackedDolly>();
            trackedDolly.m_Path = path;
=======
            var vcam = CreateCinemachineObject<CinemachineVirtualCamera>(
                "Virtual Camera", command.context as GameObject, true);
            vcam.m_Lens = MatchSceneViewCamera(vcam.transform);
            AddCinemachineComponent<CinemachineComposer>(vcam);
#if CINEMACHINE_UNITY_SPLINES
            var splineContainer = ObjectFactory.CreateGameObject("Dolly Track", typeof(SplineContainer)).GetComponent<SplineContainer>();
            splineContainer.Spline.EditType = SplineType.CatmullRom;
            splineContainer.Spline.Add(new BezierKnot(Vector3.zero));
            splineContainer.Spline.Add(new BezierKnot(Vector3.right));
            AddCinemachineComponent<CinemachineSplineDolly>(vcam).m_Spline = splineContainer;
#else
            var path = CreateCinemachineObject<CinemachineSmoothPath>(
                "Dolly Track", command.context as GameObject, false);
#pragma warning disable 618 // disable obsolete warning
            AddCinemachineComponent<CinemachineTrackedDolly>(vcam).m_Path = path;
#pragma warning restore 618
#endif
>>>>>>> a189fab2
        }

        [MenuItem(m_CinemachineGameObjectRootMenu + "Dolly Track with Cart", false, m_GameObjectMenuPriority)]
        static void CreateDollyTrackWithCart(MenuCommand command)
        {
            CinemachineEditorAnalytics.SendCreateEvent("Dolly Track with Cart");
            var path = CreateCinemachineObject<CinemachineSmoothPath>(
                "Dolly Track", command.context as GameObject, false);
            CreateCinemachineObject<CinemachineDollyCart>(
                "Dolly Cart", command.context as GameObject, true).m_Path = path;
        }

        [MenuItem(m_CinemachineGameObjectRootMenu + "Target Group Camera", false, m_GameObjectMenuPriority)]
        static void CreateTargetGroupCamera(MenuCommand command)
        {
            CinemachineEditorAnalytics.SendCreateEvent("Target Group Camera");
            var vcam = CreateCinemachineObject<CmCamera>(
                "Cm Camera", command.context as GameObject, false);
            vcam.m_Lens = MatchSceneViewCamera(vcam.transform);

            vcam.gameObject.AddComponent<CinemachineGroupComposer>();
            vcam.gameObject.AddComponent<CinemachineTransposer>();

            var targetGroup = CreateCinemachineObject<CinemachineTargetGroup>(
                "Target Group", command.context as GameObject, true);
            vcam.LookAt = targetGroup.transform;
            vcam.Follow = targetGroup.transform;
        }

        [MenuItem(m_CinemachineGameObjectRootMenu + "Mixing Camera", false, m_GameObjectMenuPriority)]
        static void CreateMixingCamera(MenuCommand command)
        {
            CinemachineEditorAnalytics.SendCreateEvent("Mixing Camera");
            var mixingCamera = CreateCinemachineObject<CinemachineMixingCamera>(
                "Mixing Camera", command.context as GameObject, true);

            // We give the camera a couple of children as an example of setup
            CreateDefaultVirtualCamera(parentObject: mixingCamera.gameObject);
            CreateDefaultVirtualCamera(parentObject: mixingCamera.gameObject);
        }

        [MenuItem(m_CinemachineGameObjectRootMenu + "2D Camera", false, m_GameObjectMenuPriority)]
        static void Create2DCamera(MenuCommand command)
        {
            CinemachineEditorAnalytics.SendCreateEvent("2D Camera");
            var vcam = CreateCinemachineObject<CmCamera>(
                "Cm Camera", command.context as GameObject, true);
            vcam.m_Lens = MatchSceneViewCamera(vcam.transform);

            vcam.gameObject.AddComponent<CinemachineFramingTransposer>();
        }

        /// <summary>
        /// Sets the specified <see cref="Transform"/> to match the position and 
        /// rotation of the <see cref="SceneView"/> camera, and returns the scene view 
        /// camera's lens settings.
        /// </summary>
        /// <param name="sceneObject">The <see cref="Transform"/> to match with the 
        /// <see cref="SceneView"/> camera.</param>
        /// <returns>A <see cref="LensSettings"/> representing the scene view camera's lens</returns>
        public static LensSettings MatchSceneViewCamera(Transform sceneObject)
        {
            var lens = LensSettings.Default;

            // Take initial settings from the GameView camera, because we don't want to override 
            // things like ortho vs perspective - we just want position and FOV
            var brain = GetOrCreateBrain();
            if (brain != null && brain.OutputCamera != null)
                lens = LensSettings.FromCamera(brain.OutputCamera);

            if (SceneView.lastActiveSceneView != null)
            {
                var src = SceneView.lastActiveSceneView.camera;
                sceneObject.SetPositionAndRotation(src.transform.position, src.transform.rotation);
                if (lens.Orthographic == src.orthographic)
                {
                    if (src.orthographic)
                        lens.OrthographicSize = src.orthographicSize;
                    else
                        lens.FieldOfView = src.fieldOfView;
                }
            }
            return lens;
        }

        /// <summary>
        /// Creates a <see cref="CinemachineVirtualCamera"/> with standard procedural components.
        /// </summary>
        public static CmCamera CreateDefaultVirtualCamera(
            string name = "Cm Camera", GameObject parentObject = null, bool select = false)
        {
            var vcam = CreateCinemachineObject<CmCamera>(name, parentObject, select);
            vcam.m_Lens = MatchSceneViewCamera(vcam.transform);

            return vcam;
        }

        /// <summary>
        /// Creates a <see cref="CinemachineVirtualCamera"/> with no procedural components.
        /// </summary>
        public static CmCamera CreatePassiveVirtualCamera(
            string name = "Cm Camera", GameObject parentObject = null, bool select = false)
        {
            var vcam = CreateCinemachineObject<CmCamera>(name, parentObject, select);
            vcam.m_Lens = MatchSceneViewCamera(vcam.transform);
            return vcam;
        }

        /// <summary>
        /// Creates a Cinemachine <see cref="GameObject"/> in the scene with a specified component.
        /// </summary>
        /// <typeparam name="T">The type of <see cref="Component"/> to add to the new <see cref="GameObject"/>.</typeparam>
        /// <param name="name">The name of the new <see cref="GameObject"/>.</param>
        /// <param name="parentObject">The <see cref="GameObject"/> to parent the new <see cref="GameObject"/> to.</param>
        /// <param name="select">Whether the new <see cref="GameObject"/> should be selected.</param>
        /// <returns>The instance of the component that is added to the new <see cref="GameObject"/>.</returns>
        static T CreateCinemachineObject<T>(string name, GameObject parentObject, bool select) where T : Component
        {
            // We always enforce the existence of the CM brain
            GetOrCreateBrain();

            // We use ObjectFactory to create a new GameObject as it automatically supports undo/redo
            var go = ObjectFactory.CreateGameObject(name);
            T component = go.AddComponent<T>();

            if (parentObject != null)
                Undo.SetTransformParent(go.transform, parentObject.transform, "Set parent of " + name);

            // We ensure that the new object has a unique name, for example "Camera (1)".
            // This must be done after setting the parent in order to get an accurate unique name
            GameObjectUtility.EnsureUniqueNameForSibling(go);

            // We set the new object to be at the current pivot of the scene.
            // GML TODO: Support the "Place Objects At World Origin" preference option in 2020.3+, see GOCreationCommands.cs
            if (SceneView.lastActiveSceneView != null)
                go.transform.position = SceneView.lastActiveSceneView.pivot;

            if (select)
                Selection.activeGameObject = go;

            return component;
        }

        /// <summary>
        /// Gets the first loaded <see cref="CinemachineBrain"/>. Creates one on 
        /// the <see cref="Camera.main"/> if none were found.
        /// </summary>
        static CinemachineBrain GetOrCreateBrain()
        {
            if (CinemachineCore.Instance.BrainCount > 0)
                return CinemachineCore.Instance.GetActiveBrain(0);

            // Create a CinemachineBrain on the main camera
            Camera cam = Camera.main;
            if (cam == null)
                cam = Object.FindObjectOfType<Camera>();
            if (cam != null)
                return Undo.AddComponent<CinemachineBrain>(cam.gameObject);

            // No camera, just create a brain on an empty object
            return ObjectFactory.CreateGameObject("CinemachineBrain").AddComponent<CinemachineBrain>();
        }
    }
}<|MERGE_RESOLUTION|>--- conflicted
+++ resolved
@@ -104,35 +104,25 @@
         static void CreateDollyCameraWithPath(MenuCommand command)
         {
             CinemachineEditorAnalytics.SendCreateEvent("Dolly Camera with Track");
-<<<<<<< HEAD
-            var path = CreateCinemachineObject<CinemachineSmoothPath>(
-                "Dolly Track", command.context as GameObject, false);
             var vcam = CreateCinemachineObject<CmCamera>(
-                "Cm Camera", command.context as GameObject, true);
-            vcam.m_Lens = MatchSceneViewCamera(vcam.transform);
-
+                "Virtual Camera", command.context as GameObject, true);
+            vcam.m_Lens = MatchSceneViewCamera(vcam.transform);
             vcam.gameObject.AddComponent<CinemachineComposer>();
-            var trackedDolly = vcam.gameObject.AddComponent<CinemachineTrackedDolly>();
-            trackedDolly.m_Path = path;
-=======
-            var vcam = CreateCinemachineObject<CinemachineVirtualCamera>(
-                "Virtual Camera", command.context as GameObject, true);
-            vcam.m_Lens = MatchSceneViewCamera(vcam.transform);
-            AddCinemachineComponent<CinemachineComposer>(vcam);
 #if CINEMACHINE_UNITY_SPLINES
             var splineContainer = ObjectFactory.CreateGameObject("Dolly Track", typeof(SplineContainer)).GetComponent<SplineContainer>();
             splineContainer.Spline.EditType = SplineType.CatmullRom;
             splineContainer.Spline.Add(new BezierKnot(Vector3.zero));
             splineContainer.Spline.Add(new BezierKnot(Vector3.right));
-            AddCinemachineComponent<CinemachineSplineDolly>(vcam).m_Spline = splineContainer;
+            var splineDolly = vcam.gameObject.AddComponent<CinemachineSplineDolly>();
+            splineDolly.m_Spline = splineContainer;
 #else
             var path = CreateCinemachineObject<CinemachineSmoothPath>(
                 "Dolly Track", command.context as GameObject, false);
 #pragma warning disable 618 // disable obsolete warning
-            AddCinemachineComponent<CinemachineTrackedDolly>(vcam).m_Path = path;
+            var trackedDolly = vcam.gameObject.AddComponent<CinemachineTrackedDolly>(vcam);
+            trackedDolly.m_Path = path;
 #pragma warning restore 618
 #endif
->>>>>>> a189fab2
         }
 
         [MenuItem(m_CinemachineGameObjectRootMenu + "Dolly Track with Cart", false, m_GameObjectMenuPriority)]
