--- conflicted
+++ resolved
@@ -1,12 +1,6 @@
 using UnityEngine;
 using UnityEditor;
-<<<<<<< HEAD
-#if CINEMACHINE_UNITY_SPLINES
 using UnityEngine.Splines;
-#endif
-=======
-using UnityEngine.Splines;
->>>>>>> 90bdab88
 
 namespace Cinemachine.Editor
 {
@@ -132,34 +126,15 @@
         {
             CinemachineEditorAnalytics.SendCreateEvent("Dolly Camera with Track");
             var vcam = CreateCinemachineObject<CmCamera>(
-<<<<<<< HEAD
-                "Virtual Camera", command.context as GameObject, true);
-            vcam.m_Lens = MatchSceneViewCamera(vcam.transform);
+                "Cm Camera", command.context as GameObject, true);
+            vcam.Lens = MatchSceneViewCamera(vcam.transform);
             vcam.gameObject.AddComponent<CinemachineComposer>();
-#if CINEMACHINE_UNITY_SPLINES
-=======
-                "Cm Camera", command.context as GameObject, true);
-            vcam.Lens = MatchSceneViewCamera(vcam.transform);
-            vcam.gameObject.AddComponent<CinemachineComposer>();
->>>>>>> 90bdab88
             var splineContainer = ObjectFactory.CreateGameObject("Dolly Track", typeof(SplineContainer)).GetComponent<SplineContainer>();
             splineContainer.Spline.EditType = SplineType.CatmullRom;
             splineContainer.Spline.Add(new BezierKnot(Vector3.zero));
             splineContainer.Spline.Add(new BezierKnot(Vector3.right));
             var splineDolly = vcam.gameObject.AddComponent<CinemachineSplineDolly>();
-<<<<<<< HEAD
-            splineDolly.m_Spline = splineContainer;
-#else
-            var path = CreateCinemachineObject<CinemachineSmoothPath>(
-                "Dolly Track", command.context as GameObject, false);
-#pragma warning disable 618 // disable obsolete warning
-            var trackedDolly = vcam.gameObject.AddComponent<CinemachineTrackedDolly>(vcam);
-            trackedDolly.m_Path = path;
-#pragma warning restore 618
-#endif
-=======
             splineDolly.Spline = splineContainer;
->>>>>>> 90bdab88
         }
 
         [MenuItem(m_CinemachineGameObjectRootMenu + "Dolly Track with Cart", false, m_GameObjectMenuPriority)]
