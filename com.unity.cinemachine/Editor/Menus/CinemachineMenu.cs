using UnityEngine;
using UnityEditor;
using UnityEngine.Splines;

namespace Cinemachine.Editor
{
    static class CinemachineMenu
    {
        const string m_CinemachineAssetsRootMenu = "Assets/Create/Cinemachine/";
        const string m_CinemachineGameObjectRootMenu = "GameObject/Cinemachine/";
        const int m_GameObjectMenuPriority = 11; // Right after Camera.

        // Assets Menu

        [MenuItem(m_CinemachineAssetsRootMenu + "BlenderSettings")]
        static void CreateBlenderSettingAsset()
        {
            ScriptableObjectUtility.Create<CinemachineBlenderSettings>();
        }

        [MenuItem(m_CinemachineAssetsRootMenu + "NoiseSettings")]
        static void CreateNoiseSettingAsset()
        {
            ScriptableObjectUtility.Create<NoiseSettings>();
        }

        [MenuItem(m_CinemachineAssetsRootMenu + "Fixed Signal Definition")]
        static void CreateFixedSignalDefinition()
        {
            ScriptableObjectUtility.Create<CinemachineFixedSignal>();
        }

        // GameObject Menu

        [MenuItem(m_CinemachineGameObjectRootMenu + "Cm Camera", false, m_GameObjectMenuPriority)]
        static void CreateVirtualCamera(MenuCommand command)
        {
            CinemachineEditorAnalytics.SendCreateEvent("Virtual Camera");
            CreateDefaultVirtualCamera(parentObject: command.context as GameObject, select: true);
        }

        [MenuItem(m_CinemachineGameObjectRootMenu + "FreeLook Camera", false, m_GameObjectMenuPriority)]
        static void CreateFreeLookCamera(MenuCommand command)
        {
            CinemachineEditorAnalytics.SendCreateEvent("FreeLook Camera");
            var vcam = CreatePassiveVirtualCamera("FreeLook Camera", command.context as GameObject, true);
            Undo.AddComponent<CinemachineOrbitalFollow>(vcam.gameObject).OrbitStyle = CinemachineOrbitalFollow.OrbitMode.ThreeRing;
            Undo.AddComponent<CinemachineComposer>(vcam.gameObject);
            Undo.AddComponent<InputAxisController>(vcam.gameObject);
            Undo.AddComponent<CinemachineFreeLookModifier>(vcam.gameObject);
        }

        [MenuItem(m_CinemachineGameObjectRootMenu + "Blend List Camera", false, m_GameObjectMenuPriority)]
        static void CreateBlendListCamera(MenuCommand command)
        {
            CinemachineEditorAnalytics.SendCreateEvent("Blend List Camera");
            var blendListCamera = CreateCinemachineObject<CinemachineBlendListCamera>(
                "Blend List Camera", command.context as GameObject, true);

            // We give the camera a couple of children as an example of setup
            var childVcam1 = CreateDefaultVirtualCamera(parentObject: blendListCamera.gameObject);
            var childVcam2 = CreateDefaultVirtualCamera(parentObject: blendListCamera.gameObject);
            childVcam2.Lens.FieldOfView = 10;

            // Set up initial instruction set
            blendListCamera.m_Instructions = new CinemachineBlendListCamera.Instruction[2];
            blendListCamera.m_Instructions[0].m_VirtualCamera = childVcam1;
            blendListCamera.m_Instructions[0].m_Hold = 1f;
            blendListCamera.m_Instructions[1].m_VirtualCamera = childVcam2;
            blendListCamera.m_Instructions[1].m_Blend.m_Style = CinemachineBlendDefinition.Style.EaseInOut;
            blendListCamera.m_Instructions[1].m_Blend.m_Time = 2f;
        }

#if CINEMACHINE_UNITY_ANIMATION
        [MenuItem(m_CinemachineGameObjectRootMenu + "State-Driven Camera", false, m_GameObjectMenuPriority)]
        static void CreateStateDivenCamera(MenuCommand command)
        {
            CinemachineEditorAnalytics.SendCreateEvent("State-Driven Camera");
            var stateDrivenCamera = CreateCinemachineObject<CinemachineStateDrivenCamera>(
                "State-Driven Camera", command.context as GameObject, true);

            // We give the camera a child as an example setup
            CreateDefaultVirtualCamera(parentObject: stateDrivenCamera.gameObject);
        }
#endif

#if CINEMACHINE_PHYSICS
        [MenuItem(m_CinemachineGameObjectRootMenu + "ClearShot Camera", false, m_GameObjectMenuPriority)]
        static void CreateClearShotVirtualCamera(MenuCommand command)
        {
            CinemachineEditorAnalytics.SendCreateEvent("ClearShot Camera");
            var clearShotCamera = CreateCinemachineObject<CinemachineClearShot>(
                "ClearShot Camera", command.context as GameObject, true);

            // We give the camera a child as an example setup
            var childVcam = CreateDefaultVirtualCamera(parentObject: clearShotCamera.gameObject);
            Undo.AddComponent<CinemachineCollider>(childVcam.gameObject).m_AvoidObstacles = false;
        }
#endif

        [MenuItem(m_CinemachineGameObjectRootMenu + "Dolly Camera with Track", false, m_GameObjectMenuPriority)]
        static void CreateDollyCameraWithPath(MenuCommand command)
        {
            CinemachineEditorAnalytics.SendCreateEvent("Dolly Camera with Track");
            var vcam = CreateCinemachineObject<CmCamera>(
<<<<<<< HEAD
                "Virtual Camera", command.context as GameObject, true);
            vcam.m_Lens = MatchSceneViewCamera(vcam.transform);
=======
                "Cm Camera", command.context as GameObject, true);
            vcam.Lens = MatchSceneViewCamera(vcam.transform);

>>>>>>> ffdde756
            vcam.gameObject.AddComponent<CinemachineComposer>();
            var splineContainer = ObjectFactory.CreateGameObject("Dolly Track", typeof(SplineContainer)).GetComponent<SplineContainer>();
            splineContainer.Spline.EditType = SplineType.CatmullRom;
            splineContainer.Spline.Add(new BezierKnot(Vector3.zero));
            splineContainer.Spline.Add(new BezierKnot(Vector3.right));
            var splineDolly = vcam.gameObject.AddComponent<CinemachineSplineDolly>();
            splineDolly.Spline = splineContainer;
        }

        [MenuItem(m_CinemachineGameObjectRootMenu + "Dolly Track with Cart", false, m_GameObjectMenuPriority)]
        static void CreateDollyTrackWithCart(MenuCommand command)
        {
            CinemachineEditorAnalytics.SendCreateEvent("Dolly Track with Cart");
            var path = CreateCinemachineObject<CinemachineSmoothPath>(
                "Dolly Track", command.context as GameObject, false);
            CreateCinemachineObject<CinemachineDollyCart>(
                "Dolly Cart", command.context as GameObject, true).m_Path = path;
        }

        [MenuItem(m_CinemachineGameObjectRootMenu + "Target Group Camera", false, m_GameObjectMenuPriority)]
        static void CreateTargetGroupCamera(MenuCommand command)
        {
            CinemachineEditorAnalytics.SendCreateEvent("Target Group Camera");
            var vcam = CreateCinemachineObject<CmCamera>(
                "Cm Camera", command.context as GameObject, false);
            vcam.Lens = MatchSceneViewCamera(vcam.transform);

            vcam.gameObject.AddComponent<CinemachineGroupComposer>();
            vcam.gameObject.AddComponent<CinemachineTransposer>();

            var targetGroup = CreateCinemachineObject<CinemachineTargetGroup>(
                "Target Group", command.context as GameObject, true);
            vcam.LookAt = targetGroup.transform;
            vcam.Follow = targetGroup.transform;
        }

        [MenuItem(m_CinemachineGameObjectRootMenu + "Mixing Camera", false, m_GameObjectMenuPriority)]
        static void CreateMixingCamera(MenuCommand command)
        {
            CinemachineEditorAnalytics.SendCreateEvent("Mixing Camera");
            var mixingCamera = CreateCinemachineObject<CinemachineMixingCamera>(
                "Mixing Camera", command.context as GameObject, true);

            // We give the camera a couple of children as an example of setup
            CreateDefaultVirtualCamera(parentObject: mixingCamera.gameObject);
            CreateDefaultVirtualCamera(parentObject: mixingCamera.gameObject);
        }

        [MenuItem(m_CinemachineGameObjectRootMenu + "2D Camera", false, m_GameObjectMenuPriority)]
        static void Create2DCamera(MenuCommand command)
        {
            CinemachineEditorAnalytics.SendCreateEvent("2D Camera");
            var vcam = CreateCinemachineObject<CmCamera>(
                "Cm Camera", command.context as GameObject, true);
            vcam.Lens = MatchSceneViewCamera(vcam.transform);

            vcam.gameObject.AddComponent<CinemachineFramingTransposer>();
        }

        /// <summary>
        /// Sets the specified <see cref="Transform"/> to match the position and 
        /// rotation of the <see cref="SceneView"/> camera, and returns the scene view 
        /// camera's lens settings.
        /// </summary>
        /// <param name="sceneObject">The <see cref="Transform"/> to match with the 
        /// <see cref="SceneView"/> camera.</param>
        /// <returns>A <see cref="LensSettings"/> representing the scene view camera's lens</returns>
        public static LensSettings MatchSceneViewCamera(Transform sceneObject)
        {
            var lens = LensSettings.Default;

            // Take initial settings from the GameView camera, because we don't want to override 
            // things like ortho vs perspective - we just want position and FOV
            var brain = GetOrCreateBrain();
            if (brain != null && brain.OutputCamera != null)
                lens = LensSettings.FromCamera(brain.OutputCamera);

            if (SceneView.lastActiveSceneView != null)
            {
                var src = SceneView.lastActiveSceneView.camera;
                sceneObject.SetPositionAndRotation(src.transform.position, src.transform.rotation);
                if (lens.Orthographic == src.orthographic)
                {
                    if (src.orthographic)
                        lens.OrthographicSize = src.orthographicSize;
                    else
                        lens.FieldOfView = src.fieldOfView;
                }
            }
            return lens;
        }

        /// <summary>
        /// Creates a <see cref="CinemachineVirtualCamera"/> with standard procedural components.
        /// </summary>
        public static CmCamera CreateDefaultVirtualCamera(
            string name = "Cm Camera", GameObject parentObject = null, bool select = false)
        {
            var vcam = CreateCinemachineObject<CmCamera>(name, parentObject, select);
            vcam.Lens = MatchSceneViewCamera(vcam.transform);

            return vcam;
        }

        /// <summary>
        /// Creates a <see cref="CinemachineVirtualCamera"/> with no procedural components.
        /// </summary>
        public static CmCamera CreatePassiveVirtualCamera(
            string name = "Cm Camera", GameObject parentObject = null, bool select = false)
        {
            var vcam = CreateCinemachineObject<CmCamera>(name, parentObject, select);
            vcam.Lens = MatchSceneViewCamera(vcam.transform);
            return vcam;
        }

        /// <summary>
        /// Creates a Cinemachine <see cref="GameObject"/> in the scene with a specified component.
        /// </summary>
        /// <typeparam name="T">The type of <see cref="Component"/> to add to the new <see cref="GameObject"/>.</typeparam>
        /// <param name="name">The name of the new <see cref="GameObject"/>.</param>
        /// <param name="parentObject">The <see cref="GameObject"/> to parent the new <see cref="GameObject"/> to.</param>
        /// <param name="select">Whether the new <see cref="GameObject"/> should be selected.</param>
        /// <returns>The instance of the component that is added to the new <see cref="GameObject"/>.</returns>
        static T CreateCinemachineObject<T>(string name, GameObject parentObject, bool select) where T : Component
        {
            // We always enforce the existence of the CM brain
            GetOrCreateBrain();

            // We use ObjectFactory to create a new GameObject as it automatically supports undo/redo
            var go = ObjectFactory.CreateGameObject(name);
            T component = go.AddComponent<T>();

            if (parentObject != null)
                Undo.SetTransformParent(go.transform, parentObject.transform, "Set parent of " + name);

            // We ensure that the new object has a unique name, for example "Camera (1)".
            // This must be done after setting the parent in order to get an accurate unique name
            GameObjectUtility.EnsureUniqueNameForSibling(go);

            // We set the new object to be at the current pivot of the scene.
            // GML TODO: Support the "Place Objects At World Origin" preference option in 2020.3+, see GOCreationCommands.cs
            if (SceneView.lastActiveSceneView != null)
                go.transform.position = SceneView.lastActiveSceneView.pivot;

            if (select)
                Selection.activeGameObject = go;

            return component;
        }

        /// <summary>
        /// Gets the first loaded <see cref="CinemachineBrain"/>. Creates one on 
        /// the <see cref="Camera.main"/> if none were found.
        /// </summary>
        static CinemachineBrain GetOrCreateBrain()
        {
            if (CinemachineCore.Instance.BrainCount > 0)
                return CinemachineCore.Instance.GetActiveBrain(0);

            // Create a CinemachineBrain on the main camera
            Camera cam = Camera.main;
            if (cam == null)
                cam = Object.FindObjectOfType<Camera>();
            if (cam != null)
                return Undo.AddComponent<CinemachineBrain>(cam.gameObject);

            // No camera, just create a brain on an empty object
            return ObjectFactory.CreateGameObject("CinemachineBrain").AddComponent<CinemachineBrain>();
        }
    }
}<|MERGE_RESOLUTION|>--- conflicted
+++ resolved
@@ -103,14 +103,8 @@
         {
             CinemachineEditorAnalytics.SendCreateEvent("Dolly Camera with Track");
             var vcam = CreateCinemachineObject<CmCamera>(
-<<<<<<< HEAD
-                "Virtual Camera", command.context as GameObject, true);
-            vcam.m_Lens = MatchSceneViewCamera(vcam.transform);
-=======
                 "Cm Camera", command.context as GameObject, true);
             vcam.Lens = MatchSceneViewCamera(vcam.transform);
-
->>>>>>> ffdde756
             vcam.gameObject.AddComponent<CinemachineComposer>();
             var splineContainer = ObjectFactory.CreateGameObject("Dolly Track", typeof(SplineContainer)).GetComponent<SplineContainer>();
             splineContainer.Spline.EditType = SplineType.CatmullRom;
