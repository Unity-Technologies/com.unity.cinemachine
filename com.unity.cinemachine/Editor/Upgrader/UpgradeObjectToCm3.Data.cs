#pragma warning disable CS0618 // obsolete warnings

using System;
using System.Collections.Generic;
using UnityEngine.Splines;

namespace Cinemachine.Editor
{
    partial class UpgradeObjectToCm3
    {
        /// <summary>
        /// Search for these types to find GameObjects to upgrade.
        /// The order is important: Referencables first, then NonReferencables for the conversion algorithm.
        /// </summary>
        public readonly List<Type> RootUpgradeComponentTypes = new()
        {
            typeof(CinemachinePath),
            typeof(CinemachineSmoothPath),
            typeof(CinemachineDollyCart),
#if CINEMACHINE_PHYSICS
            typeof(CinemachineCollider),
#endif
<<<<<<< HEAD

=======
>>>>>>> 172e8516
            // FreeLook before vcam because we want to delete the vcam child rigs and not convert them
            typeof(CinemachineFreeLook),
            typeof(CinemachineVirtualCamera),
        };
        
        /// <summary>
        /// Any component that may be referenced by vcams or freelooks 
        /// </summary>
        public static readonly List<Type> Referencables = new()
        {
            typeof(CinemachinePathBase),
            typeof(CinemachineDollyCart),
        };
        
        public static bool HasReferencableComponent(UnityEngine.GameObject go)
        {
            foreach (var referencable in Referencables)
            {
                var c = go.GetComponentInChildren(referencable);
                if (c != null)
                    return true;
            }
            return false;
        }

        /// <summary>
        /// After the upgrade is complete, these components should be deleted
        /// </summary>
        public readonly List<Type> ObsoleteComponentTypesToDelete = new()
        {
            typeof(CinemachineVirtualCamera),
            typeof(CinemachineFreeLook),
            typeof(CinemachineComposer),
            typeof(CinemachineGroupComposer),
            typeof(CinemachineTransposer),
            typeof(CinemachineFramingTransposer),
            typeof(CinemachinePOV),
            typeof(CinemachineOrbitalTransposer),
            typeof(CinemachineTrackedDolly),
            typeof(CinemachinePath),
            typeof(CinemachineSmoothPath),
            typeof(CinemachineDollyCart),
            typeof(CinemachinePipeline),
            typeof(Cinemachine3rdPersonFollow),
#if CINEMACHINE_UNITY_INPUTSYSTEM
            typeof(CinemachineInputProvider),
#endif
#if CINEMACHINE_PHYSICS
            typeof(CinemachineCollider),
#endif

        };
        
        /// <summary>
        /// Maps class upgrades.
        /// </summary>
        public static readonly Dictionary<Type, Type> ClassUpgradeMap = new()
        {
            { typeof(CinemachineVirtualCamera), typeof(CmCamera) },
            { typeof(CinemachineFreeLook), typeof(CmCamera) },
            { typeof(CinemachineComposer), typeof(CinemachineRotationComposer) },
            { typeof(CinemachineGroupComposer), typeof(CinemachineRotationComposer) },
            { typeof(CinemachineTransposer), typeof(CinemachineFollow) },
            { typeof(CinemachineFramingTransposer), typeof(CinemachinePositionComposer) },
            { typeof(CinemachinePOV), typeof(CinemachinePanTilt) },
            { typeof(CinemachineOrbitalTransposer), typeof(CinemachineOrbitalFollow) },
            { typeof(CinemachineTrackedDolly), typeof(CinemachineSplineDolly) },
            { typeof(CinemachinePath), typeof(SplineContainer) },
            { typeof(CinemachineSmoothPath), typeof(SplineContainer) },
            { typeof(CinemachineDollyCart), typeof(CinemachineSplineCart) },
            { typeof(Cinemachine3rdPersonFollow), typeof(CinemachineThirdPersonFollow) },
#if CINEMACHINE_PHYSICS
            { typeof(CinemachineCollider), typeof(CinemachineDeoccluder) },
#endif
        };
        
        /// <summary>
        /// Maps API changes.
        /// Some API changes need special care, because type could be different for different properties,
        /// because some components became several separate components.
        /// ManagedReferences also need special care, because instead of simply mapping to a propertyName, we need to map
        /// to the reference id. These are marked as ManagedReference[Propertyname].Value
        /// </summary>
        readonly Dictionary<Type, Dictionary<string, Tuple<string, Type>>> m_APIUpgradeMaps = new()
        {
            {
                typeof(CinemachineFramingTransposer), new Dictionary<string, Tuple<string, Type>>
                {
                    { "LookaheadTime", new("Lookahead.Time", typeof(CinemachinePositionComposer)) },
                    { "LookaheadSmoothing", new("Lookahead.Smoothing", typeof(CinemachinePositionComposer)) },
                    { "LookaheadIgnoreY", new("Lookahead.IgnoreY", typeof(CinemachinePositionComposer)) },
                    { "XDamping", new("Damping.x", typeof(CinemachinePositionComposer)) },
                    { "YDamping", new("Damping.y", typeof(CinemachinePositionComposer)) },
                    { "ZDamping", new("Damping.z", typeof(CinemachinePositionComposer)) },
                    { "ScreenX", new("Composition.ScreenPosition.x", typeof(CinemachinePositionComposer)) },
                    { "ScreenY", new("Composition.ScreenPosition.y", typeof(CinemachinePositionComposer)) },
                    { "DeadZoneWidth", new("Composition.DeadZone.Size.x", typeof(CinemachinePositionComposer)) },
                    { "DeadZoneHeight", new("Composition.DeadZone.Size.y", typeof(CinemachinePositionComposer)) },
                    { "SoftZoneWidth", new("Composition.HardLimits.Size.x", typeof(CinemachinePositionComposer)) },
                    { "SoftZoneHeight", new("Composition.HardLimits.Size.y", typeof(CinemachinePositionComposer)) },
                    { "BiasX", new("Composition.HardLimits.Offset.x", typeof(CinemachinePositionComposer)) },
                    { "BiasY", new("Composition.HardLimits.Offset.y", typeof(CinemachinePositionComposer)) },
                    { "GroupFramingSize", new("FramingSize", typeof(CinemachineGroupFraming)) },
                    { "FrameDamping", new("Damping", typeof(CinemachineGroupFraming)) },
                    { "MinimumFOV", new("FovRange.x", typeof(CinemachineGroupFraming)) },
                    { "MaximumFOV", new("FovRange.y", typeof(CinemachineGroupFraming)) },
                    { "MaxDollyIn", new("DollyRange.x", typeof(CinemachineGroupFraming)) },
                    { "MaxDollyOut", new("DollyRange.y", typeof(CinemachineGroupFraming)) },
                    { "AdjustmentMode", new("SizeAdjustment", typeof(CinemachineGroupFraming)) }
                }
            },
            {
                typeof(CinemachineOrbitalTransposer), new Dictionary<string, Tuple<string, Type>>
                {
                    { "XDamping", new("TrackerSettings.PositionDamping.x", typeof(CinemachineOrbitalFollow)) },
                    { "YDamping", new("TrackerSettings.PositionDamping.y", typeof(CinemachineOrbitalFollow)) },
                    { "ZDamping", new("TrackerSettings.PositionDamping.z", typeof(CinemachineOrbitalFollow)) },
                    { "PitchDamping", new("TrackerSettings.RotationDamping.x", typeof(CinemachineOrbitalFollow)) },
                    { "YawDamping", new("TrackerSettings.RotationDamping.y", typeof(CinemachineOrbitalFollow)) },
                    { "RollDamping", new("TrackerSettings.RotationDamping.z", typeof(CinemachineOrbitalFollow)) },
                    { "BindingMode", new("TrackerSettings.BindingMode", typeof(CinemachineOrbitalFollow)) },
                    { "AngularDampingMode", new("TrackerSettings.AngularDampingMode", typeof(CinemachineOrbitalFollow)) },
                    { "AngularDamping", new("TrackerSettings.QuaternionDamping", typeof(CinemachineOrbitalFollow)) },
                    { "XAxis.Value", new("managedReferences[HorizontalAxis].Value", typeof(CinemachineOrbitalFollow)) },
                    { "YAxis.Value", new("managedReferences[VerticalAxis].Value", typeof(CinemachineOrbitalFollow)) },
                    { "ZAxis.Value", new("managedReferences[RadialAxis].Value", typeof(CinemachineOrbitalFollow)) }
                }
            },
            {
                typeof(CinemachineTransposer), new Dictionary<string, Tuple<string, Type>>
                {
                    { "XDamping", new("TrackerSettings.PositionDamping.x", typeof(CinemachineFollow)) },
                    { "YDamping", new("TrackerSettings.PositionDamping.y", typeof(CinemachineFollow)) },
                    { "ZDamping", new("TrackerSettings.PositionDamping.z", typeof(CinemachineFollow)) },
                    { "PitchDamping", new("TrackerSettings.RotationDamping.x", typeof(CinemachineFollow)) },
                    { "YawDamping", new("TrackerSettings.RotationDamping.y", typeof(CinemachineFollow)) },
                    { "RollDamping", new("TrackerSettings.RotationDamping.z", typeof(CinemachineFollow)) },
                    { "BindingMode", new("TrackerSettings.BindingMode", typeof(CinemachineFollow)) },
                    { "AngularDampingMode", new("TrackerSettings.AngularDampingMode", typeof(CinemachineFollow)) },
                    { "AngularDamping", new("TrackerSettings.QuaternionDamping", typeof(CinemachineFollow)) }
                }
            },
            {
                typeof(CinemachineTrackedDolly), new Dictionary<string, Tuple<string, Type>>
                {
                    { "PathOffset.x", new("SplineOffset.x", typeof(CinemachineSplineDolly)) },
                    { "PathOffset.y", new("SplineOffset.y", typeof(CinemachineSplineDolly)) },
                    { "PathOffset.z", new("SplineOffset.z", typeof(CinemachineSplineDolly)) },
                    { "PathPosition", new("CameraPosition", typeof(CinemachineSplineDolly)) },
                    { "XDamping", new("Damping.Position.x", typeof(CinemachineSplineDolly)) },
                    { "YDamping", new("Damping.Position.y", typeof(CinemachineSplineDolly)) },
                    { "ZDamping", new("Damping.Position.z", typeof(CinemachineSplineDolly)) }
                }
            },
            {
                typeof(CinemachineComposer), new Dictionary<string, Tuple<string, Type>>
                {
                    { "LookaheadTime", new("Lookahead.Time", typeof(CinemachineRotationComposer)) },
                    { "LookaheadSmoothing", new("Lookahead.Smoothing", typeof(CinemachineRotationComposer)) },
                    { "LookaheadIgnoreY", new("Lookahead.IgnoreY", typeof(CinemachineRotationComposer)) },
                    { "HorizontalDamping", new("Damping.x", typeof(CinemachineRotationComposer)) },
                    { "VerticalDamping", new("Damping.y", typeof(CinemachineRotationComposer)) },
                    { "ScreenX", new("Composition.ScreenPosition.x", typeof(CinemachineRotationComposer)) },
                    { "ScreenY", new("Composition.ScreenPosition.y", typeof(CinemachineRotationComposer)) },
                    { "DeadZoneWidth", new("Composition.DeadZone.Size.x", typeof(CinemachineRotationComposer)) },
                    { "DeadZoneHeight", new("Composition.DeadZone.Size.y", typeof(CinemachineRotationComposer)) },
                    { "SoftZoneWidth", new("Composition.HardLimits.Size.x", typeof(CinemachineRotationComposer)) },
                    { "SoftZoneHeight", new("Composition.HardLimits.Size.y", typeof(CinemachineRotationComposer)) },
                    { "BiasX", new("Composition.HardLimits.Offset.x", typeof(CinemachineRotationComposer)) },
                    { "BiasY", new("Composition.HardLimits.Offset.y", typeof(CinemachineRotationComposer)) }
                }
            },
            {
                typeof(CinemachineGroupComposer), new Dictionary<string, Tuple<string, Type>>
                {
                    { "LookaheadTime", new("Lookahead.Time", typeof(CinemachineRotationComposer)) },
                    { "LookaheadSmoothing", new("Lookahead.Smoothing", typeof(CinemachineRotationComposer)) },
                    { "LookaheadIgnoreY", new("Lookahead.IgnoreY", typeof(CinemachineRotationComposer)) },
                    { "HorizontalDamping", new("Damping.x", typeof(CinemachineRotationComposer)) },
                    { "VerticalDamping", new("Damping.y", typeof(CinemachineRotationComposer)) },
                    { "ScreenX", new("Composition.ScreenPosition.x", typeof(CinemachineRotationComposer)) },
                    { "ScreenY", new("Composition.ScreenPosition.y", typeof(CinemachineRotationComposer)) },
                    { "DeadZoneWidth", new("Composition.DeadZoneSize.x", typeof(CinemachineRotationComposer)) },
                    { "DeadZoneHeight", new("Composition.DeadZoneSize.y", typeof(CinemachineRotationComposer)) },
                    { "SoftZoneWidth", new("Composition.SoftZoneSize.x", typeof(CinemachineRotationComposer)) },
                    { "SoftZoneHeight", new("Composition.SoftZoneSize.y", typeof(CinemachineRotationComposer)) },
                    { "BiasX", new("Composition.Offset.x", typeof(CinemachineRotationComposer)) },
                    { "BiasY", new("Composition.Offset.y", typeof(CinemachineRotationComposer)) },
                    { "GroupFramingSize", new("FramingSize", typeof(CinemachineGroupFraming)) },
                    { "FrameDamping", new("Damping", typeof(CinemachineGroupFraming)) },
                    { "MinimumFOV", new("FovRange.x", typeof(CinemachineGroupFraming)) },
                    { "MaximumFOV", new("FovRange.y", typeof(CinemachineGroupFraming)) },
                    { "MaxDollyIn", new("DollyRange.x", typeof(CinemachineGroupFraming)) },
                    { "MaxDollyOut", new("DollyRange.y", typeof(CinemachineGroupFraming)) },
                    { "AdjustmentMode", new("SizeAdjustment", typeof(CinemachineGroupFraming)) }
                }
            },
            {
                typeof(CinemachinePOV), new Dictionary<string, Tuple<string, Type>>
                {
                    { "HorizontalAxis.Value", new("managedReferences[PanAxis].Value", typeof(CinemachinePanTilt)) },
                    { "VerticalAxis.Value", new("managedReferences[TiltAxis].Value", typeof(CinemachinePanTilt)) }
                }
            },
            {
                typeof(CinemachineFreeLook), new Dictionary<string, Tuple<string, Type>>
                {
                    { "XAxis.Value", new("managedReferences[HorizontalAxis].Value", typeof(CinemachineOrbitalFollow)) },
                    { "YAxis.Value", new("managedReferences[VerticalAxis].Value", typeof(CinemachineOrbitalFollow)) },
                }
            },
            {
                typeof(Cinemachine3rdPersonFollow), new Dictionary<string, Tuple<string, Type>>
                {
                    { "CameraCollisionFilter", new("AvoidObstacles.CollisionFilter", typeof(CinemachineThirdPersonFollow)) },
                    { "IgnoreTag", new("AvoidObstacles.IgnoreTag", typeof(CinemachineThirdPersonFollow)) },
                    { "CameraRadius", new("AvoidObstacles.CameraRadius", typeof(CinemachineThirdPersonFollow)) },
                    { "DampingIntoCollision", new("AvoidObstacles.DampingIntoCollision", typeof(CinemachineThirdPersonFollow)) },
                    { "DampingFromCollision", new("AvoidObstacles.DampingFromCollision", typeof(CinemachineThirdPersonFollow)) }
                }
            },
#if CINEMACHINE_PHYSICS
            {
                typeof(CinemachineCollider), new Dictionary<string, Tuple<string, Type>>
                {
                    { "AvoidObstacles", new("AvoidObstacles.Enabled", typeof(CinemachineDeoccluder)) },
                    { "DistanceLimit", new("AvoidObstacles.DistanceLimit", typeof(CinemachineDeoccluder)) },
                    { "MinimumOcclusionTime", new("AvoidObstacles.MinimumOcclusionTime", typeof(CinemachineDeoccluder)) },
                    { "CameraRadius", new("AvoidObstacles.CameraRadius", typeof(CinemachineDeoccluder)) },
                    { "Strategy", new("AvoidObstacles.Strategy", typeof(CinemachineDeoccluder)) },
                    { "MaximumEffort", new("AvoidObstacles.MaximumEffort", typeof(CinemachineDeoccluder)) },
                    { "SmoothingTime", new("AvoidObstacles.SmoothingTime", typeof(CinemachineDeoccluder)) },
                    { "Damping", new("AvoidObstacles.Damping", typeof(CinemachineDeoccluder)) },
                    { "DampingWhenOccluded", new("AvoidObstacles.DampingWhenOccluded", typeof(CinemachineDeoccluder)) },
                    { "OptimalTargetDistance", new("ShotQualityEvaluation.OptimalDistance", typeof(CinemachineDeoccluder)) },
                }
            }
#endif
        };
    }
}<|MERGE_RESOLUTION|>--- conflicted
+++ resolved
@@ -20,10 +20,6 @@
 #if CINEMACHINE_PHYSICS
             typeof(CinemachineCollider),
 #endif
-<<<<<<< HEAD
-
-=======
->>>>>>> 172e8516
             // FreeLook before vcam because we want to delete the vcam child rigs and not convert them
             typeof(CinemachineFreeLook),
             typeof(CinemachineVirtualCamera),
@@ -74,7 +70,6 @@
 #if CINEMACHINE_PHYSICS
             typeof(CinemachineCollider),
 #endif
-
         };
         
         /// <summary>
