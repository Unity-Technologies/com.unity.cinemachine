#if UNITY_EDITOR
// #define DEBUG_HELPERS
// suppress obsolete warnings
#pragma warning disable CS0618

using System;
using System.Collections.Generic;
using System.Linq;
using Cinemachine.Utility;
using NUnit.Framework;
using UnityEditor;
using UnityEditor.SceneManagement;
using UnityEngine;
using UnityEngine.Playables;
using UnityEngine.SceneManagement;
using UnityEngine.Splines;
using UnityEngine.Timeline;
using Object = UnityEngine.Object;

namespace Cinemachine.Editor
{
    // Consider refactoring this along these lines:
    //
    // UpgradeManager:
    //  - Scans project for scenes and prefabs and timelines, maintains lists of these things
    //  - This should be a framework only.  Has no knowledge of upgrade specifics (cm3 vs cm4 etc).  Does not know which classes are getting upgraded.
    //  - Instantiates and invokes specific upgrader (e.g. cm3, cm4, etc)
    //  - Provides public API for launching an upgrade
    //
    // Cm2ToCm3Upgrader:
    //  - Knows which classes need to be upgraded
    //  - Uses the services of UpgradeManager to access objects in the project
    //  - Upgrading objects:
    //      - Don't delete old vcam components - just disable them and maintain a list of (old, new) component pairs.
    //      - Use the list later for upgrading timeline references.
    //      - Keeping the old components will help the client upgrade their scripts because references will be maintained
    //      - UpgradeManager can expose a separate API to delete all obsolete components after the client has finished upgrading custom stuff manually
    //  - Be minimally destructive.  Keep things as much as possible, delete them at the end so information is not lost during the process.
    //  - The prefab upgrade process should be something like this:
    //      - find all prefab instances in the project, record which prefab they're instances of
    //      - unpack completely all prefab instances
    //      - upgrade all prefabs
    //      - upgrade all prefab instances
    //      - re-connect the prefab instances to their upgraded prefabs
    //  - Objects that are not upgradable should be tracked (keep a list) and a report generated at the end.  Maybe it makes sense to keep copies of them in the project, but maybe not
    //  - Testable

    /// <summary>
    /// Upgrades cm2 to cm3
    /// </summary>
    class CinemachineUpgradeManager
    {
        const string k_UnupgradableTag = "(Clone) (Not fully upgradable)";
        SceneManager m_SceneManager;
        PrefabManager m_PrefabManager;

        public CinemachineUpgradeManager()
        {
            m_SceneManager = new SceneManager();
            m_PrefabManager = new PrefabManager();
        }
            
        /// <summary>
        /// Upgrades the input gameObject.  Legacy components are not deleted (exception: freeLook rigs).
        /// Instead, they are disabled and new components are created alongside.
        /// </summary>
        public bool Upgrade(GameObject go, Scene? scene = null)
        {
            return Cm2ToCm3Upgrader.Upgrade(go, scene);
        }
        
        /// <summary>
        /// Upgrades all vcams in all scenes and prefabs
        /// </summary>
        public void UpgradeAll()
        {
            if (EditorUtility.DisplayDialog(
                "Upgrade Project to Cinemachine 3",
                "This project contains objects created with Cinemachine 2, "
                + "which need to be upgraded to Cinemachine 3 equivalents.  "
                + "This can mostly be done automatically, but it is possible that "
                + "some objects might not be fully converted.\n\n"
                + "NOTE: Undo is not supported for this operation.  You are strongly "
                + "advised to make a full backup of the project before proceeding.\n\n"
                + "Upgrade project?",
                "I made a backup, go ahead", "Cancel"))
            {
                UpgradePrefabs();
                UpgradeInScenes();
            }
        }

        /// <summary>
        /// Data to link original prefab data to upgraded prefab data for restoring prefab modifications.
        /// </summary>
        struct ConversionLink
        {
            public string originalName;
            public string originalGUIDName;
            public string convertedGUIDName;
        }
        void UpgradePrefabs()
        {
            var prefabCount = m_PrefabManager.prefabCount; // asset prefabs, not instances
            for (var p = 0; p < prefabCount; ++p)
            {
                var prefabAsset = m_PrefabManager.GetPrefabAsset(p);
                var conversionLinks = new List<ConversionLink>();
                
                // In each scene, check each prefabInstance of prefabAsset and store their modifications in an upgraded copy of the prefab instance.
                var sceneCount = m_SceneManager.SceneCount;
                for (var s = 0; s < sceneCount; ++s)
                {
#if DEBUG_HELPERS
                    Debug.Log("Opening scene: " + m_SceneManager.GetScenePath(s));
#endif
                    var activeScene = EditorSceneManager.OpenScene(m_SceneManager.GetScenePath(s), OpenSceneMode.Single);
                    
                    var allPrefabInstances = 
                        PrefabManager.FindAllInstancesOfPrefabEvenInNestedPrefabs(activeScene, prefabAsset, m_PrefabManager.GetPrefabAssetPath(p));

                    var componentsList = new List<CinemachineVirtualCameraBase>();
                    foreach (var prefabInstance in allPrefabInstances)
                    {
                        componentsList.AddRange(prefabInstance.GetComponentsInChildren<CinemachineFreeLook>(true).ToList());
                    }
                    foreach (var prefabInstance in allPrefabInstances)
                    {
                        componentsList.AddRange(prefabInstance.GetComponentsInChildren<CinemachineVirtualCamera>(true).ToList());
                    }

                    var converted = new List<CinemachineVirtualCameraBase>();
                    foreach (var component in componentsList)
                    {
                        if (component == null || component.ParentCamera is CinemachineFreeLook)
                            continue; // ignore freelook rigs
                        if (converted.Contains(component))
                            continue; // ignore, if already converted (this can happen in nested prefabs)
                        converted.Add(component);
                        
                        var prefabInstance = component.gameObject;
                        var convertedCopy = Object.Instantiate(prefabInstance);
                        Upgrade(convertedCopy);

                        var conversionLink = new ConversionLink
                        {
                            originalName = prefabInstance.name,
                            originalGUIDName = GUID.Generate().ToString(),
                            convertedGUIDName = GUID.Generate().ToString(),
                        };
                        prefabInstance.name = conversionLink.originalGUIDName;
                        convertedCopy.name = conversionLink.convertedGUIDName;
                        conversionLinks.Add(conversionLink);
                        PrefabUtility.RecordPrefabInstancePropertyModifications(prefabInstance); // record name change
                    }

                    EditorSceneManager.SaveScene(activeScene); // save changes (e.g. converted prefab instances)
                }

                // Upgrade Prefab Asset
                using (var editingScope = new PrefabUtility.EditPrefabContentsScope(m_PrefabManager.GetPrefabAssetPath(p)))
                {
                    var prefabContents= editingScope.prefabContentsRoot;
                    var freelooks = prefabContents.GetComponentsInChildren<CinemachineFreeLook>(true);
                    foreach (var freelook in freelooks)
                    {
                        Upgrade(freelook.gameObject);
                    }
                    
                    var vcams = prefabContents.GetComponentsInChildren<CinemachineVirtualCamera>(true);
                    foreach (var vcam in vcams)
                    {
                        if (vcam.ParentCamera is not CinemachineFreeLook) // this check is needed in case a freelook was not fully upgradable
                            Upgrade(vcam.gameObject);
                    }
                }

                // In each scene, restore modifications in all prefab instances of prefab asset by copying data
                // from the linked converted copy of the prefab instance.
                for (int s = 0; s < sceneCount; ++s)
                {
#if DEBUG_HELPERS
                    Debug.Log("Opening scene: " + m_SceneManager.GetScenePath(s));
#endif
                    var activeScene = EditorSceneManager.OpenScene(m_SceneManager.GetScenePath(s), OpenSceneMode.Single);
                    var allGameObjectsInScene = GetAllGameObjects();
                    foreach (var conversionLink in conversionLinks)
                    {
                        var prefabInstance = Find(conversionLink.originalGUIDName, allGameObjectsInScene);
                        var convertedCopy = Find(conversionLink.convertedGUIDName, allGameObjectsInScene);
                        if (prefabInstance == null || convertedCopy == null)
                            continue; // ignore, instance is not in this scene
                        
                        // copy cm camera related properties (such as targets and lens)
                        UnityEditorInternal.ComponentUtility.CopyComponent(convertedCopy.GetComponent<CmCamera>());
                        UnityEditorInternal.ComponentUtility.PasteComponentValues(prefabInstance.GetComponent<CmCamera>());
                        
                        var prefabInstanceComponents = 
                            prefabInstance.GetComponents<CinemachineComponentBase>();
                        var convertedComponents = 
                            convertedCopy.GetComponents<CinemachineComponentBase>();

                        // Delete stages (body, aim, noise, finalize) that are not on the upgraded copy. 
                        foreach (var prefabInstanceComponent in prefabInstanceComponents)
                        {
                            var found = convertedComponents.Any(
                                convertedComponent => prefabInstanceComponent.Stage == convertedComponent.Stage);
                            if (!found)
                            {
                                Object.DestroyImmediate(prefabInstanceComponent);
                            }
                        }

                        // Copy upgraded component and paste it to the prefab instance (as new if needed)
                        foreach (var convertedComponent in convertedComponents)
                        {
                            var didPasteValues = false;
                            UnityEditorInternal.ComponentUtility.CopyComponent(convertedComponent);
                            
                            foreach (var prefabInstanceComponent in prefabInstanceComponents)
                            {
                                if (prefabInstanceComponent.Stage == convertedComponent.Stage)
                                {
                                    if (prefabInstanceComponent.GetType() == convertedComponent.GetType())
                                    {
                                        // Same component type -> paste values
                                        UnityEditorInternal.ComponentUtility.PasteComponentValues(prefabInstanceComponent);
                                        didPasteValues = true;
                                    }
                                    else
                                    {
                                        // Same stage, but different component type -> delete component
                                        Object.DestroyImmediate(prefabInstanceComponent);
                                    }
                                    break;
                                }
                            }

                            if (!didPasteValues)
                            {
                                // No same stage component -> paste as new
                                UnityEditorInternal.ComponentUtility.PasteComponentAsNew(prefabInstance);
                            }
                        }

                        // Restore original scene state (prefab instance name, delete converted copies)
                        prefabInstance.name = conversionLink.originalName;
                        Object.DestroyImmediate(convertedCopy);
                        PrefabUtility.RecordPrefabInstancePropertyModifications(prefabInstance);
                    }

                    EditorSceneManager.SaveScene(activeScene);
                }
            }
            
            // local functions
            List<GameObject> GetAllGameObjects()
            {
                var all = (GameObject[])Resources.FindObjectsOfTypeAll(typeof(GameObject));
                return all.Where(go => !EditorUtility.IsPersistent(go.transform.root.gameObject) && 
                    !(go.hideFlags == HideFlags.NotEditable || go.hideFlags == HideFlags.HideAndDontSave)).ToList();
            }

            static GameObject Find(string name, List<GameObject> gameobjects)
            {
                foreach (var go in gameobjects)
                {
                    if (go != null && go.name.Equals(name))
                        return go;
                }
                return null;
            }
        }

        void UpgradeInScenes()
        {
            var sceneCount = m_SceneManager.SceneCount;
            for (var s = 0; s < sceneCount; ++s)
            {
#if DEBUG_HELPERS
                Debug.Log("Opening scene: " + m_SceneManager.GetScenePath(s));
#endif
                var activeScene = EditorSceneManager.OpenScene(m_SceneManager.GetScenePath(s), OpenSceneMode.Single);
                
                var timelineManager = new TimelineManager(activeScene);
                    
                var componentsList = new List<CinemachineVirtualCameraBase>();
                var rootObjects = activeScene.GetRootGameObjects();
                foreach (var go in rootObjects)
                {
                    var freelooks = go.GetComponentsInChildren<CinemachineFreeLook>(true);
                    componentsList.AddRange(freelooks.ToList());
                }
                foreach (var go in rootObjects)
                {
                    var vcams = go.GetComponentsInChildren<CinemachineVirtualCamera>(true);
                    componentsList.AddRange(vcams.ToList());
                }
                    
                var modified = false;
                foreach (var component in componentsList)
                {
                    if (component == null || component.ParentCamera is CinemachineFreeLook)
                        continue; // ignore null components or freelook children vcams
                    
                    var go = component.gameObject;
                    if (go.name.Contains(k_UnupgradableTag))
                        continue; // ignore, because we created it

                    if (Upgrade(go, activeScene))
                    {
                        modified = true;
                        timelineManager.UpdateTimelineReference(go.GetComponent<CinemachineVirtualCameraBase>());
                        EditorUtility.SetDirty(go);
                    }
                }

                if (modified)
                {
                    EditorSceneManager.MarkSceneDirty(activeScene);
                    EditorSceneManager.SaveScene(activeScene); // update scene
                }
            }
        }
        

        class SceneManager
        {
            public List<string> s_IgnoreList = new() {}; // TODO: expose this to the user
            public int SceneCount { get; private set; }
            public string GetScenePath(int index) => m_AllScenePaths[index];

            List<string> m_AllScenePaths;
            public SceneManager()
            {
                var allSceneGuids = new List<string>();
                allSceneGuids.AddRange(AssetDatabase.FindAssets("t:scene", new[]
                {
                    "Assets"
                }));
                m_AllScenePaths = new List<string>();
                for (var i = allSceneGuids.Count - 1; i >= 0; i--)
                {
                    var sceneGuid = allSceneGuids[i];
                    var scenePath = AssetDatabase.GUIDToAssetPath(sceneGuid);
                    var add = true;
                    foreach (var ignore in s_IgnoreList)
                    {
                        if (scenePath.Contains(ignore))
                        {
                            add = false;
                            break;
                        }
                    }
                    if (add) {
                        m_AllScenePaths.Add(scenePath);
                    }
                }

                SceneCount = m_AllScenePaths.Count;

#if DEBUG_HELPERS
                Debug.Log("**** All scenes ****");
                m_AllScenePaths.ForEach(path => Debug.Log(path));
                Debug.Log("********************");
#endif
            }
        }
            
        static class Cm2ToCm3Upgrader
        {
            static Scene? s_CurrentScene;
            public static bool Upgrade(GameObject old, Scene? scene)
            {
                s_CurrentScene = scene;
#if DEBUG_HELPERS
                Debug.Log("Upgrading " + old.name + " to CM3!");
#endif
                bool result = true;
                old.TryGetComponent<CinemachineFreeLook>(out var freelook);
                if (freelook != null)
                    result = UpgradeFreelook(freelook);
                else
                {
                    old.TryGetComponent<CinemachineVirtualCamera>(out var vcam);
                    if (vcam != null)
                        result = UpgradeVcam(vcam);
                }

                // Cinemachine pipeline components (there will be more of these...)
                old.TryGetComponent<CinemachineComposer>(out var composer);
                if (composer != null)
                    UpgradeComposer(composer);
                old.TryGetComponent<CinemachineFramingTransposer>(out var ft);
                if (ft != null)
                    UpgradeFramingTransposer(ft);

                s_CurrentScene = null;
                return result;
            }
            
            static void UpgradeComposer(CinemachineComposer c)
            {
                var rc = c.gameObject.AddComponent<CinemachineRotationComposer>();
                rc.TrackedObjectOffset = c.m_TrackedObjectOffset;
                rc.Lookahead = new LookaheadSettings
                {
                    Enabled = c.m_LookaheadTime > 0,
                    Time = c.m_LookaheadTime,
                    Smoothing = c.m_LookaheadSmoothing,
                    IgnoreY = c.m_LookaheadIgnoreY
                };
                rc.Damping = new Vector2(c.m_HorizontalDamping, c.m_VerticalDamping);
                rc.Composition = ScreenComposerSettingsFromLegacyComposer(c);
                rc.CenterOnActivate = c.m_CenterOnActivate;
                Object.DestroyImmediate(c);
            }

            static void UpgradeFramingTransposer(CinemachineFramingTransposer c)
            {
                var pc = c.gameObject.AddComponent<CinemachinePositionComposer>();
                pc.TrackedObjectOffset = c.m_TrackedObjectOffset;
                pc.Lookahead = new LookaheadSettings
                {
                    Enabled = c.m_LookaheadTime > 0,
                    Time = c.m_LookaheadTime,
                    Smoothing = c.m_LookaheadSmoothing,
                    IgnoreY = c.m_LookaheadIgnoreY
                };
                pc.CameraDistance = c.m_CameraDistance;
                pc.DeadZoneDepth = c.m_DeadZoneDepth;
                pc.Damping = new Vector3(c.m_XDamping, c.m_YDamping, c.m_ZDamping);
                pc.Composition = new ScreenComposerSettings
                {
                    ScreenPosition = new Vector2(c.m_ScreenX, c.m_ScreenY) - new Vector2(0.5f, 0.5f),
                    DeadZoneSize = new Vector2(c.m_DeadZoneWidth, c.m_DeadZoneHeight),
                    SoftZoneSize = new Vector2(c.m_SoftZoneWidth, c.m_SoftZoneHeight),
                    Bias = new Vector2(c.m_BiasX, c.m_BiasY)
                };
                pc.UnlimitedSoftZone = c.m_UnlimitedSoftZone;
                pc.CenterOnActivate = c.m_CenterOnActivate;
                pc.GroupFramingMode = pc.GroupFramingMode == CinemachinePositionComposer.FramingModes.None 
                    ? CinemachinePositionComposer.FramingModes.None : (CinemachinePositionComposer.FramingModes)((int)c.m_GroupFramingMode + 1);
                pc.AdjustmentMode = (CinemachinePositionComposer.AdjustmentModes)c.m_AdjustmentMode;
                pc.GroupFramingSize = c.m_GroupFramingSize;
                pc.DollyRange = new Vector2(-c.m_MaxDollyIn, c.m_MaxDollyOut);
                pc.TargetDistanceRange = new Vector2(c.m_MinimumDistance, c.m_MaximumDistance);
                pc.FovRange = new Vector2(c.m_MinimumFOV, c.m_MaximumFOV);
                pc.OrthoSizeRange = new Vector2(c.m_MinimumOrthoSize, c.m_MaximumOrthoSize);
                Object.DestroyImmediate(c);
            }
            
            static ScreenComposerSettings ScreenComposerSettingsFromLegacyComposer(CinemachineComposer c)
            {
                return new ScreenComposerSettings
                {
                    ScreenPosition = new Vector2(c.m_ScreenX, c.m_ScreenY) - new Vector2(0.5f, 0.5f),
                    DeadZoneSize = new Vector2(c.m_DeadZoneWidth, c.m_DeadZoneHeight),
                    SoftZoneSize = new Vector2(c.m_SoftZoneWidth, c.m_SoftZoneHeight),
                    Bias = new Vector2(c.m_BiasX, c.m_BiasY)
                };
            }
            
            static bool UpgradeFreelook(CinemachineFreeLook freelook)
            {
                var topRig = freelook.GetRig(0);
                var middleRig = freelook.GetRig(1);
                var bottomRig = freelook.GetRig(2);
                if (topRig == null || middleRig == null || bottomRig == null)
                    return false;

                var isUpgradable = IsFreelookUpgradable(freelook);
                freelook.enabled = false;

                var go = freelook.gameObject;
                if (!isUpgradable)
                {
                    var clone = Object.Instantiate(go);
                    clone.name = go.name + k_UnupgradableTag;

                    var location = s_CurrentScene == null ? "(prefab asset)" : "(in " + s_CurrentScene.Value.name + ")";
                    Debug.LogWarning("Freelook camera \"" + freelook.name + "\" " + location + " was not fully upgradable " +
                        "automatically! It was partially upgraded. Your data was saved to " + clone.name);
                }
                var oldExtensions = go.GetComponents<CinemachineExtension>();

                var cmCamera = go.AddComponent<CmCamera>();
                CopyValues<CinemachineVirtualCameraBase>(freelook, cmCamera);
                cmCamera.Follow = freelook.Follow;
                cmCamera.LookAt = freelook.LookAt;
                cmCamera.Target.CustomLookAtTarget = freelook.Follow != freelook.LookAt;
                cmCamera.Transitions = freelook.m_Transitions;
                    
                var freeLookModifier = go.AddComponent<CinemachineFreeLookModifier>();
                ConvertLens(freelook, cmCamera, freeLookModifier);
                ConvertFreelookBody(freelook, go, freeLookModifier);
                ConvertFreelookAim(freelook, go, freeLookModifier);
                ConvertFreelookNoise(freelook, go, freeLookModifier);

                foreach (var extension in oldExtensions)
                    cmCamera.AddExtension(extension);

                cmCamera.TryGetComponent<InputAxisController>(out var inputAxisController);
                if (inputAxisController == null)
                    go.AddComponent<InputAxisController>();

                Object.DestroyImmediate(topRig.gameObject);
                Object.DestroyImmediate(middleRig.gameObject);
                Object.DestroyImmediate(bottomRig.gameObject);
                Object.DestroyImmediate(freelook);
                    
                return true;
            }

            static string[] s_IgnoreList = { 
                "m_ScreenX", "m_ScreenY", "m_DeadZoneWidth", "m_DeadZoneHeight", 
                "m_SoftZoneWidth", "m_SoftZoneHeight", "m_BiasX", "m_BiasY", 
                "m_AmplitudeGain", "m_FrequencyGain", };
            static bool IsFreelookUpgradable(CinemachineFreeLook freelook)
            {
                // Freelook is not upgradable if it has:
                // - look at override (parent lookat != child lookat)
                // - different noise profiles on top, mid, bottom ||
                // - different aim component types ||
                // - same aim component types and with different parameters
                var topRig = freelook.GetRig(0);
                var middleRig = freelook.GetRig(1);
                var bottomRig = freelook.GetRig(2);
                var parentLookAt = freelook.LookAt;
                var topNoise = topRig.GetCinemachineComponent<CinemachineBasicMultiChannelPerlin>();
                var middleNoise = middleRig.GetCinemachineComponent<CinemachineBasicMultiChannelPerlin>();
                var bottomNoise = bottomRig.GetCinemachineComponent<CinemachineBasicMultiChannelPerlin>();
                var midAim = middleRig.GetCinemachineComponent(CinemachineCore.Stage.Aim);

                return
                    parentLookAt == topRig.LookAt && parentLookAt == middleRig.LookAt && parentLookAt == bottomRig.LookAt &&
                    IsEqualNoise(topNoise, middleNoise) &&
                    IsEqualNoise(middleNoise, bottomNoise) &&
                    IsEqualNoise(topNoise, bottomNoise) &&
                    PublicFieldsEqual(topRig.GetCinemachineComponent(CinemachineCore.Stage.Aim), midAim, s_IgnoreList) &&
                    PublicFieldsEqual(bottomRig.GetCinemachineComponent(CinemachineCore.Stage.Aim), midAim, s_IgnoreList);

                    static bool IsEqualNoise(CinemachineBasicMultiChannelPerlin a, CinemachineBasicMultiChannelPerlin b)
                {
                    return a == null || b == null ||
                        ((a.m_NoiseProfile == null || b.m_NoiseProfile == null || a.m_NoiseProfile == b.m_NoiseProfile)
                            && a.m_PivotOffset == b.m_PivotOffset);
                }

                static bool PublicFieldsEqual(CinemachineComponentBase a, CinemachineComponentBase b, params string[] ignoreList)
                {
                    if (a == null && b == null)
                        return true;

                    if (a == null || b == null)
                        return false;

                    var aType = a.GetType();
                    if (aType != b.GetType())
                        return false;

                    var publicFields = aType.GetFields();
                    foreach (var pi in publicFields)
                    {
                        var name = pi.Name;
                        if (ignoreList.Contains(name))
                            continue; // ignore
                            
                        var field = aType.GetField(name);
                        if (!field.GetValue(a).Equals(field.GetValue(b))) 
                        {
#if DEBUG_HELPERS
                            Debug.Log("Rig values differ: " + name);
#endif
                            return false;
                        }
                    }
                    return true;
                }
            }

            static void ConvertLens(CinemachineFreeLook freelook, CmCamera cmCamera, CinemachineFreeLookModifier freeLookModifier)
            {
                if (freelook.m_CommonLens)
                {
                    cmCamera.Lens = freelook.m_Lens;
                }
                else
                {
                    cmCamera.Lens = freelook.GetRig(1).m_Lens;
                    if (!LensesAreEqual(ref freelook.GetRig(1).m_Lens, ref freelook.GetRig(0).m_Lens)
                        || !LensesAreEqual(ref freelook.GetRig(1).m_Lens, ref freelook.GetRig(2).m_Lens))
                    {
                        freeLookModifier.Modifiers.Add(new CinemachineFreeLookModifier.LensModifier
                        {
                            Lens = new CinemachineFreeLookModifier.TopBottomRigs<LensSettings>
                            {
                                Top = freelook.GetRig(0).m_Lens,
                                Bottom = freelook.GetRig(2).m_Lens,
                            }
                        });
                    }
                }

                bool LensesAreEqual(ref LensSettings a, ref LensSettings b)
                {
                    return Mathf.Approximately(a.NearClipPlane, b.NearClipPlane)
                        && Mathf.Approximately(a.FarClipPlane, b.FarClipPlane)
                        && Mathf.Approximately(a.OrthographicSize, b.OrthographicSize)
                        && Mathf.Approximately(a.FieldOfView, b.FieldOfView)
                        && Mathf.Approximately(a.Dutch, b.Dutch)
                        && Mathf.Approximately(a.LensShift.x, b.LensShift.x)
                        && Mathf.Approximately(a.LensShift.y, b.LensShift.y)

                        && Mathf.Approximately(a.SensorSize.x, b.SensorSize.x)
                        && Mathf.Approximately(a.SensorSize.y, b.SensorSize.y)
                        && a.GateFit == b.GateFit
#if CINEMACHINE_HDRP
                        && Mathf.Approximately(a.Iso, b.Iso)
                        && Mathf.Approximately(a.ShutterSpeed, b.ShutterSpeed)
                        && Mathf.Approximately(a.Aperture, b.Aperture)
                        && a.BladeCount == b.BladeCount
                        && Mathf.Approximately(a.Curvature.x, b.Curvature.x)
                        && Mathf.Approximately(a.Curvature.y, b.Curvature.y)
                        && Mathf.Approximately(a.BarrelClipping, b.BarrelClipping)
                        && Mathf.Approximately(a.Anamorphism, b.Anamorphism)
#endif
                        ;
                }
            }

            static void ConvertFreelookBody(CinemachineFreeLook freelook, GameObject go, CinemachineFreeLookModifier freeLookModifier)
            {
                var orbitalFollow = go.AddComponent<CinemachineOrbitalFollow>();
                orbitalFollow.OrbitStyle = CinemachineOrbitalFollow.OrbitStyles.ThreeRing;
                orbitalFollow.Orbits = new Cinemachine3OrbitRig.Settings
                {
                    Top = new Cinemachine3OrbitRig.Orbit
                    {
                        Height = freelook.m_Orbits[0].m_Height,
                        Radius = freelook.m_Orbits[0].m_Radius,
                    },
                    Center = new Cinemachine3OrbitRig.Orbit
                    {
                        Height = freelook.m_Orbits[1].m_Height,
                        Radius = freelook.m_Orbits[1].m_Radius,
                    },
                    Bottom = new Cinemachine3OrbitRig.Orbit
                    {
                        Height = freelook.m_Orbits[2].m_Height,
                        Radius = freelook.m_Orbits[2].m_Radius,
                    },
                    SplineCurvature = freelook.m_SplineCurvature,
                };
                orbitalFollow.BindingMode = freelook.m_BindingMode;
                        
                var top = freelook.GetRig(0).GetCinemachineComponent<CinemachineOrbitalTransposer>();
                var middle = freelook.GetRig(1).GetCinemachineComponent<CinemachineOrbitalTransposer>();
                var bottom = freelook.GetRig(2).GetCinemachineComponent<CinemachineOrbitalTransposer>();

                orbitalFollow.PositionDamping = new Vector3(middle.m_XDamping, middle.m_YDamping, middle.m_ZDamping);
                var topDamping = new Vector3(top.m_XDamping, top.m_YDamping, top.m_ZDamping);
                var bottomDamping = new Vector3(bottom.m_XDamping, bottom.m_YDamping, bottom.m_ZDamping);
                if (!(orbitalFollow.PositionDamping - topDamping).AlmostZero()
                    || !(orbitalFollow.PositionDamping - bottomDamping).AlmostZero())
                {
                    freeLookModifier.Modifiers.Add(new CinemachineFreeLookModifier.PositionDampingModifier
                    {
                        Damping = new CinemachineFreeLookModifier.TopBottomRigs<Vector3> 
                        {
                            Top = topDamping,
                            Bottom = bottomDamping,
                        },
                    });
                }
            }

            static void ConvertFreelookAim(CinemachineFreeLook freelook, GameObject go, CinemachineFreeLookModifier freeLookModifier)
            {
                // We assume that the middle aim is a suitable template
                var template = freelook.GetRig(1).GetCinemachineComponent(CinemachineCore.Stage.Aim);
                if (template == null)
                    return;
                var newAim = (CinemachineComponentBase)go.AddComponent(template.GetType());
                CopyValues(template, newAim);

                // Add modifier if it is a composer
                var middle = newAim as CinemachineComposer;
                var top = freelook.GetRig(0).GetComponentInChildren<CinemachineComposer>();
                var bottom = freelook.GetRig(2).GetComponentInChildren<CinemachineComposer>();
                if (middle != null && top != null && bottom != null)
                {
                    var topComposition = ScreenComposerSettingsFromLegacyComposer(top);
                    var middleComposition = ScreenComposerSettingsFromLegacyComposer(middle);
                    var bottomComposition = ScreenComposerSettingsFromLegacyComposer(bottom);

                    if (!ScreenComposerSettings.Approximately(middleComposition, topComposition)
                        || !ScreenComposerSettings.Approximately(middleComposition, bottomComposition))
                    {
                        freeLookModifier.Modifiers.Add(new CinemachineFreeLookModifier.CompositionModifier
                        {
                            Composition = new CinemachineFreeLookModifier.TopBottomRigs<ScreenComposerSettings>
                            {
                                Top = topComposition,
                                Bottom = bottomComposition
                            }
                        });
                    }
                }
            }

            static void ConvertFreelookNoise(CinemachineFreeLook freelook, GameObject go, CinemachineFreeLookModifier freeLookModifier)
            {
                // Noise can be on any subset of the rigs
                var top = freelook.GetRig(0).GetCinemachineComponent<CinemachineBasicMultiChannelPerlin>();
                var middle = freelook.GetRig(1).GetCinemachineComponent<CinemachineBasicMultiChannelPerlin>();
                var bottom = freelook.GetRig(2).GetCinemachineComponent<CinemachineBasicMultiChannelPerlin>();
                var template = middle != null && middle.m_NoiseProfile != null 
                    ? middle : (top != null && top.m_NoiseProfile != null? top : bottom);
                if (template == null || template.m_NoiseProfile == null)
                    return;

                var middleNoise = go.AddComponent<CinemachineBasicMultiChannelPerlin>();
                CopyValues(template, middleNoise);

                var middleSettings = GetNoiseSettings(middle);
                middleNoise.m_AmplitudeGain = middleSettings.Amplitude;
                middleNoise.m_FrequencyGain = middleSettings.Frequency;

                var topSettings = GetNoiseSettings(top);
                var bottomSettings = GetNoiseSettings(bottom);
                if (!Mathf.Approximately(topSettings.Amplitude, middleSettings.Amplitude)
                    || !Mathf.Approximately(topSettings.Frequency, middleSettings.Frequency)
                    || !Mathf.Approximately(bottomSettings.Amplitude, middleSettings.Amplitude)
                    || !Mathf.Approximately(bottomSettings.Frequency, middleSettings.Frequency))
                {
                    freeLookModifier.Modifiers.Add(new CinemachineFreeLookModifier.NoiseModifier
                    {
                        Noise = new CinemachineFreeLookModifier.TopBottomRigs<CinemachineFreeLookModifier.NoiseModifier.NoiseSettings>
                        {
                            Top = topSettings,
                            Bottom = bottomSettings
                        }
                    });
                }

                CinemachineFreeLookModifier.NoiseModifier.NoiseSettings GetNoiseSettings(CinemachineBasicMultiChannelPerlin noise)
                {
                    var settings = new CinemachineFreeLookModifier.NoiseModifier.NoiseSettings();
                    if (noise != null)
                    {
                        settings.Amplitude = noise.m_AmplitudeGain;
                        settings.Frequency = noise.m_FrequencyGain;
                    }
                    return settings;
                }
            }

            static bool UpgradeVcam(CinemachineVirtualCamera vcam)
            {
                vcam.enabled = false;
                    
                var go = vcam.gameObject;

                var cmCamera = go.AddComponent<CmCamera>();
                if (cmCamera == null)
                {
                    go.TryGetComponent(out cmCamera); // this solves problems when RequireComponent already added CmCamera
                    cmCamera.enabled = true;
                }
                Assert.NotNull(cmCamera);
                CopyValues<CinemachineVirtualCameraBase>(vcam, cmCamera);
                cmCamera.Follow = vcam.Follow;
                cmCamera.LookAt = vcam.LookAt;
                cmCamera.Target.CustomLookAtTarget = vcam.Follow != vcam.LookAt;
                cmCamera.Lens = vcam.m_Lens;
                cmCamera.Transitions = vcam.m_Transitions;
                
                // Extensions are already in place, but we must connect them to the CmCamera
                var oldExtensions = go.GetComponents<CinemachineExtension>();
                foreach (var extension in oldExtensions)
                    cmCamera.AddExtension(extension);

                var oldPipeline = vcam.GetComponentPipeline();
                if (oldPipeline != null) {
                    foreach (var oldComponent in oldPipeline) 
                        UpgradeComponent(oldComponent, go);
                    
                    var pipelineHolder = go.GetComponentInChildren<CinemachinePipeline>(true).gameObject;
                    if (pipelineHolder != null)
                        Object.DestroyImmediate(pipelineHolder);
                }

                Object.DestroyImmediate(vcam);
                    
                return true;

                // local function
                void UpgradeComponent(CinemachineComponentBase oldComponent, GameObject gObject)
                {
                    if (oldComponent != null)
                    {
                        // Convert TrackedDolly to SplineDolly
                        if (oldComponent is CinemachineTrackedDolly trackedDolly)
                        {
<<<<<<< HEAD
                            var splineDolly = gObject.AddComponent<CinemachineSplineDolly>();
                            splineDolly.Damping = new Vector3(
=======
                            var splineDolly = go.AddComponent<CinemachineSplineDolly>();
                            splineDolly.Damping.Position = new Vector3(
>>>>>>> bb951cab
                                trackedDolly.m_XDamping, trackedDolly.m_YDamping, trackedDolly.m_ZDamping);
                            splineDolly.Damping.Angular = Mathf.Max(trackedDolly.m_YawDamping,
                                Mathf.Max(trackedDolly.m_RollDamping, trackedDolly.m_PitchDamping));
                            splineDolly.CameraUp = (CinemachineSplineDolly.CameraUpMode)trackedDolly.m_CameraUp;
<<<<<<< HEAD
                            splineDolly.DampingEnabled = true;
                            splineDolly.AutomaticDolly = new CinemachineSplineDolly.AutoDolly
                            {
                                Enabled = trackedDolly.m_AutoDolly.m_Enabled,
                                PositionOffset = trackedDolly.m_AutoDolly.m_PositionOffset,
                                SearchResolution = trackedDolly.m_AutoDolly.m_SearchResolution,
                                SearchIteration = 4,
                            };
=======
                            splineDolly.Damping.Enabled = true;
                            splineDolly.AutomaticDolly.Enabled = trackedDolly.m_AutoDolly.m_Enabled;
                            splineDolly.AutomaticDolly.PositionOffset = trackedDolly.m_AutoDolly.m_PositionOffset;
>>>>>>> bb951cab
                            splineDolly.CameraPosition = trackedDolly.m_PathPosition;
                            splineDolly.SplineOffset = trackedDolly.m_PathOffset;
                            var path = trackedDolly.m_Path;
                            if (path != null)
                            {
                                ConvertCinemachinePathToSpline(path, out splineDolly.Spline);
                                path.enabled = false;
                            }
                            Object.DestroyImmediate(trackedDolly);
                            return;
                        }

                        var newComponent = (CinemachineComponentBase)gObject.AddComponent(oldComponent.GetType());
                        CopyValues(oldComponent, newComponent);
                    }
                }
            }

            static void CopyValues<T>(T from, T to)
            {
                var json = JsonUtility.ToJson(from);
                JsonUtility.FromJsonOverwrite(json, to);
            }

            static void ConvertCinemachinePathToSpline(CinemachinePathBase pathBase, out SplineContainer spline)
            {
                var gameObject = pathBase.gameObject;
                gameObject.TryGetComponent(out spline);
                if (spline != null)
                {
                    return; // already converted
                }
                
                switch (pathBase)
                {
                    case CinemachinePath path:
                    {
                        spline = gameObject.AddComponent<SplineContainer>();
                        var waypoints = path.m_Waypoints;
                        spline.Spline = new Spline(waypoints.Length, path.Looped);
            
                        var splineRoll = gameObject.AddComponent<CinemachineSplineRoll>();
                        splineRoll.Roll = new SplineData<float>();
                        for (var i = 0; i < waypoints.Length; i++)
                        {
                            spline.Spline.Add(new BezierKnot
                            {
                                Position = waypoints[i].position,
                                Rotation = Quaternion.identity,
                                TangentIn = -waypoints[i].tangent,
                                TangentOut = waypoints[i].tangent,
                            });
                            splineRoll.Roll.Add(new DataPoint<float>(i, waypoints[i].roll));
                        }

                        break;
                    }
                    case CinemachineSmoothPath smoothPath:
                    {
                        spline = gameObject.AddComponent<SplineContainer>();
                        var waypoints = smoothPath.m_Waypoints;
                        spline.Spline = new Spline(waypoints.Length, smoothPath.Looped)
                        {
                            EditType = SplineType.CatmullRom
                        };

                        var splineRoll = gameObject.AddComponent<CinemachineSplineRoll>();
                        splineRoll.Roll = new SplineData<float>();
                        for (var i = 0; i < waypoints.Length; i++)
                        {
                            spline.Spline.Add(new BezierKnot
                            {
                                Position = waypoints[i].position,
                                Rotation = Quaternion.identity,
                            });
                            splineRoll.Roll.Add(new DataPoint<float>(i, waypoints[i].roll));
                        }

                        break;
                    }
                    default:
                        Assert.Fail("Path type (" + pathBase.GetType() + ") is not handled by the upgrader!");
                        break;
                }
            }
        }

        /// <summary>
        /// Terminology:
        /// - Prefab Asset: prefab source that lives with the assets.
        /// - Prefab Instance: instance of a Prefab Asset.
        /// </summary>
        class PrefabManager
        {
            public string GetPrefabAssetPath(int index)
            {
                return AssetDatabase.GetAssetPath(m_PrefabAssets[index]);
            }

            public GameObject GetPrefabAsset(int index)
            {
                return m_PrefabAssets[index];
            }

            public int prefabCount;
            List<GameObject> m_PrefabAssets;
            public PrefabManager()
            {
                // Get all Prefab Assets in the project
                var prefabGuids = AssetDatabase.FindAssets($"t:prefab", new [] { "Assets" });
                var allPrefabs = prefabGuids.Select(
                    g => AssetDatabase.LoadAssetAtPath<GameObject>(AssetDatabase.GUIDToAssetPath(g))).ToList();

                // Select Prefab Assets containing CinemachineVirtualCameras or CinemachineFreeLooks.
                m_PrefabAssets = new List<GameObject>();
                foreach (var prefab in allPrefabs)
                {
                    var freelooks = prefab.GetComponentsInChildren<CinemachineFreeLook>(true);
                    var vcams = prefab.GetComponentsInChildren<CinemachineVirtualCamera>(true);
                    if ((freelooks != null && freelooks.Length > 0) || (vcams != null && vcams.Length > 0))
                    {
                        m_PrefabAssets.Add(prefab);
                    }
                }

                // Sort by dependency - none nested prefabs are first, and then nested prefabs
                m_PrefabAssets.Sort((a, b) =>
                {
                    // if they are not part of each other then we use the name to compare just for consistency.
                    return IsXPartOfY(a, b) ? -1 : IsXPartOfY(b, a) ? 1 : a.name.CompareTo(b.name);

                    static bool IsXPartOfY(GameObject x, GameObject y)
                    {
                        var prefab = PrefabUtility.LoadPrefabContents(AssetDatabase.GetAssetPath(y));
                        var componentsList = new List<CinemachineVirtualCameraBase>();
                        componentsList.AddRange(prefab.GetComponentsInChildren<CinemachineFreeLook>(true).ToList());
                        componentsList.AddRange(prefab.GetComponentsInChildren<CinemachineVirtualCamera>(true).ToList());

                        var result = false;
                        foreach (var component in componentsList)
                        {
                            if (component == null || component.ParentCamera is CinemachineFreeLook)
                                continue;

                            var prefabInstance = component.gameObject;
                            var r1 = PrefabUtility.GetCorrespondingObjectFromSource(prefabInstance);
                            if (x.Equals(r1))
                            {
                                result = true;
                                break;
                            }
                        }
                        PrefabUtility.UnloadPrefabContents(prefab);
                        return result;
                    }
                });
                
                prefabCount = m_PrefabAssets.Count;
                    
#if DEBUG_HELPERS
                Debug.Log("**** All prefabs ****");
                m_PrefabAssets.ForEach(prefab => Debug.Log(prefab.name));
                Debug.Log("*********************");
#endif
            }

            public static List<GameObject> FindAllInstancesOfPrefabEvenInNestedPrefabs(Scene activeScene, GameObject prefab, string prefabPath)
            {
                // find all freelooks and vcams in the current scene
                var rootObjects = activeScene.GetRootGameObjects();
                var componentsList = new List<CinemachineVirtualCameraBase>();
                foreach (var go in rootObjects)
                {
                    componentsList.AddRange(go.GetComponentsInChildren<CinemachineFreeLook>(true).ToList());
                }

                foreach (var go in rootObjects)
                {
                    componentsList.AddRange(go.GetComponentsInChildren<CinemachineVirtualCamera>(true).ToList());
                }

                var allInstances = new List<GameObject>();
                foreach (var component in componentsList)
                {
                    if (component.ParentCamera is CinemachineFreeLook)
                        continue; // ignore, because it is a freelook rig
                    
                    var prefabInstance = component.gameObject;
                    if (prefabInstance.name.Contains(k_UnupgradableTag))
                        continue; // ignore, because we created it
                    
                    var nearestPrefabRoot = PrefabUtility.GetNearestPrefabInstanceRoot(prefabInstance);
                    var nearestPrefabRootPath = PrefabUtility.GetPrefabAssetPathOfNearestInstanceRoot(prefabInstance);
                    // Check if prefabInstance is an instance of the input prefab
                    if (nearestPrefabRoot != null && nearestPrefabRootPath.Equals(prefabPath))
                    {
                        if (!allInstances.Contains(nearestPrefabRoot)) 
                            allInstances.Add(nearestPrefabRoot);
                    }
                }
                return allInstances;
            }
        }

        class TimelineManager
        {
            Dictionary<PlayableDirector, List<CinemachineShot>> m_CmShotsToUpdate;
            public TimelineManager(Scene scene)
            {
                m_CmShotsToUpdate = new Dictionary<PlayableDirector, List<CinemachineShot>>();
                var playableDirectors = new List<PlayableDirector>();

                var rootObjects = scene.GetRootGameObjects();
                foreach (var go in rootObjects)
                {
                    playableDirectors.AddRange(go.GetComponentsInChildren<PlayableDirector>(true).ToList());
                }
                
                // collect all cmShots that may require a reference update
                foreach (var playableDirector in playableDirectors)
                {
                    if (playableDirector == null) continue;

                    var playableAsset = playableDirector.playableAsset;
                    if (playableAsset is TimelineAsset timelineAsset)
                    {
                        var tracks = timelineAsset.GetOutputTracks();
                        foreach (var track in tracks)
                        {
                            if (track is CinemachineTrack cmTrack)
                            {
                                var clips = cmTrack.GetClips();
                                foreach (var clip in clips)
                                {
                                    if (clip.asset is CinemachineShot cmShot)
                                    {
                                        var exposedRef = cmShot.VirtualCamera;
                                        var vcam = exposedRef.Resolve(playableDirector);
                                        if (vcam != null)
                                        {
                                            if (!m_CmShotsToUpdate.ContainsKey(playableDirector))
                                            {
                                                m_CmShotsToUpdate.Add(playableDirector, new List<CinemachineShot>());
                                            }
                                            m_CmShotsToUpdate[playableDirector].Add(cmShot);
                                        }
                                    }
                                }
                            }

                            if (track is AnimationTrack animationTrack)
                            {
                                if (animationTrack.inClipMode)
                                {
                                    var clips = animationTrack.GetClips();
                                    var animationClips = clips
                                        .Select(c => c.asset) //animation clip is stored in the clip's asset
                                        .OfType<AnimationPlayableAsset>() //need to cast to the correct asset type
                                        .Select(asset => asset.clip); //finally we get an animation clip!

                                    foreach (var animationClip in animationClips)
                                        ProcessAnimationClip(animationClip);
                                }
                                else //uses recorded clip
                                    ProcessAnimationClip(animationTrack.infiniteClip);
                            }
                        }
                    }
                }
            }
            
            static void ProcessAnimationClip(AnimationClip animationClip)
            {
                var existingEditorBindings = AnimationUtility.GetCurveBindings(animationClip);
                foreach (var previousBinding in existingEditorBindings)
                {
                    var newBinding = previousBinding;
                    var path = newBinding.path;
                    if (path.Contains("cm"))
                    {
                        //path is either cm only, or someParent/someOtherParent/.../cm. In the second case, we need to remove /cm.
                        var index = Mathf.Max(0, path.IndexOf("cm") - 1);
                        newBinding.path = path.Substring(0, index);
                        var curve = AnimationUtility.GetEditorCurve(animationClip, previousBinding); //keep existing curves
                        AnimationUtility.SetEditorCurve(animationClip, previousBinding, null); //remove previous binding
                        AnimationUtility.SetEditorCurve(animationClip, newBinding, curve); //set new binding
                    }
                }
            }

            /// <summary>
            /// Updates timeline reference with the upgraded vcam. This is called after each vcam is upgraded,
            /// because then it is easy to find the corresponding timeline reference; it is the one whose
            /// ExposedReference resolves to null.
            /// </summary>
            /// <param name="upgraded"></param>
            public void UpdateTimelineReference(CinemachineVirtualCameraBase upgraded)
            {
                if (upgraded == null)
                    return;

                foreach (var (director, cmShots) in m_CmShotsToUpdate)
                {
                    foreach (var cmShot in cmShots)
                    {
                        var exposedRef = cmShot.VirtualCamera;
                        var vcam = exposedRef.Resolve(director);

                        // cmShots collected had to have a not null vcam
                        if (vcam == null && exposedRef.exposedName != 0)
                        {
                            director.SetReferenceValue(exposedRef.exposedName, upgraded);
                        }
                    }
                }
            }
        }
    }
}
#pragma warning restore CS0618
#endif<|MERGE_RESOLUTION|>--- conflicted
+++ resolved
@@ -803,31 +803,15 @@
                         // Convert TrackedDolly to SplineDolly
                         if (oldComponent is CinemachineTrackedDolly trackedDolly)
                         {
-<<<<<<< HEAD
                             var splineDolly = gObject.AddComponent<CinemachineSplineDolly>();
                             splineDolly.Damping = new Vector3(
-=======
-                            var splineDolly = go.AddComponent<CinemachineSplineDolly>();
-                            splineDolly.Damping.Position = new Vector3(
->>>>>>> bb951cab
                                 trackedDolly.m_XDamping, trackedDolly.m_YDamping, trackedDolly.m_ZDamping);
                             splineDolly.Damping.Angular = Mathf.Max(trackedDolly.m_YawDamping,
                                 Mathf.Max(trackedDolly.m_RollDamping, trackedDolly.m_PitchDamping));
                             splineDolly.CameraUp = (CinemachineSplineDolly.CameraUpMode)trackedDolly.m_CameraUp;
-<<<<<<< HEAD
-                            splineDolly.DampingEnabled = true;
-                            splineDolly.AutomaticDolly = new CinemachineSplineDolly.AutoDolly
-                            {
-                                Enabled = trackedDolly.m_AutoDolly.m_Enabled,
-                                PositionOffset = trackedDolly.m_AutoDolly.m_PositionOffset,
-                                SearchResolution = trackedDolly.m_AutoDolly.m_SearchResolution,
-                                SearchIteration = 4,
-                            };
-=======
                             splineDolly.Damping.Enabled = true;
                             splineDolly.AutomaticDolly.Enabled = trackedDolly.m_AutoDolly.m_Enabled;
                             splineDolly.AutomaticDolly.PositionOffset = trackedDolly.m_AutoDolly.m_PositionOffset;
->>>>>>> bb951cab
                             splineDolly.CameraPosition = trackedDolly.m_PathPosition;
                             splineDolly.SplineOffset = trackedDolly.m_PathOffset;
                             var path = trackedDolly.m_Path;
