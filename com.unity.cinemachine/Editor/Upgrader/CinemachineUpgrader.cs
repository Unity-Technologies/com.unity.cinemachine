--- conflicted
+++ resolved
@@ -714,11 +714,6 @@
 
             void Initialize(List<PlayableDirector> playableDirectors)
             {
-<<<<<<< HEAD
-=======
-                LoadApiMapping();
-                
->>>>>>> 4fea6c2a
                 m_CmShotsToUpdate = new Dictionary<PlayableDirector, List<CinemachineShot>>();
 
                 // collect all cmShots that may require a reference update
