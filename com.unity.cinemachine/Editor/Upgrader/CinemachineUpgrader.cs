#if UNITY_EDITOR
// #define DEBUG_HELPERS
// suppress obsolete warnings
#pragma warning disable CS0618

using System;
using System.Collections.Generic;
using System.Linq;
using Cinemachine.Utility;
using NUnit.Framework;
using UnityEditor;
using UnityEditor.SceneManagement;
using UnityEngine;
using UnityEngine.Playables;
using UnityEngine.SceneManagement;
using UnityEngine.Splines;
using UnityEngine.Timeline;
using Object = UnityEngine.Object;

namespace Cinemachine.Editor
{
    // Consider refactoring this along these lines:
    //
    // UpgradeManager:
    //  - Scans project for scenes and prefabs and timelines, maintains lists of these things
    //  - This should be a framework only.  Has no knowledge of upgrade specifics (cm3 vs cm4 etc).  Does not know which classes are getting upgraded.
    //  - Instantiates and invokes specific upgrader (e.g. cm3, cm4, etc)
    //  - Provides public API for launching an upgrade
    //
    // Cm2ToCm3Upgrader:
    //  - Knows which classes need to be upgraded
    //  - Uses the services of UpgradeManager to access objects in the project
    //  - Upgrading objects:
    //      - Don't delete old vcam components - just disable them and maintain a list of (old, new) component pairs.
    //      - Use the list later for upgrading timeline references.
    //      - Keeping the old components will help the client upgrade their scripts because references will be maintained
    //      - UpgradeManager can expose a separate API to delete all obsolete components after the client has finished upgrading custom stuff manually
    //  - Be minimally destructive.  Keep things as much as possible, delete them at the end so information is not lost during the process.
    //  - The prefab upgrade process should be something like this:
    //      - find all prefab instances in the project, record which prefab they're instances of
    //      - unpack completely all prefab instances
    //      - upgrade all prefabs
    //      - upgrade all prefab instances
    //      - re-connect the prefab instances to their upgraded prefabs
    //  - Objects that are not upgradable should be tracked (keep a list) and a report generated at the end.  Maybe it makes sense to keep copies of them in the project, but maybe not
    //  - Testable

    /// <summary>
    /// Upgrades cm2 to cm3
    /// </summary>
    class CinemachineUpgradeManager
    {
        const string k_UnupgradableTag = "(Clone) (Not fully upgradable)";
        SceneManager m_SceneManager;
        PrefabManager m_PrefabManager;

        public CinemachineUpgradeManager()
        {
            m_SceneManager = new SceneManager();
            m_PrefabManager = new PrefabManager();
        }
            
        /// <summary>
        /// Upgrades the input gameObject.  Legacy components are not deleted (exception: freeLook rigs).
        /// Instead, they are disabled and new components are created alongside.
        /// </summary>
        public bool Upgrade(GameObject go, Scene? scene = null)
        {
            return Cm2ToCm3Upgrader.Upgrade(go, scene);
        }
        
        /// <summary>
        /// Upgrades all vcams in all scenes and prefabs
        /// </summary>
        public void UpgradeAll()
        {
            if (EditorUtility.DisplayDialog(
                "Upgrade Project to Cinemachine 3",
                "This project contains objects created with Cinemachine 2, "
                + "which need to be upgraded to Cinemachine 3 equivalents.  "
                + "This can mostly be done automatically, but it is possible that "
                + "some objects might not be fully converted.\n\n"
                + "NOTE: Undo is not supported for this operation.  You are strongly "
                + "advised to make a full backup of the project before proceeding.\n\n"
                + "Upgrade project?",
                "I made a backup, go ahead", "Cancel"))
            {
                UpgradePrefabs();
                UpgradeInScenes();
            }
        }

        /// <summary>
        /// Data to link original prefab data to upgraded prefab data for restoring prefab modifications.
        /// </summary>
        struct ConversionLink
        {
            public string originalName;
            public string originalGUIDName;
            public string convertedGUIDName;
        }
        void UpgradePrefabs()
        {
            var prefabCount = m_PrefabManager.prefabCount; // asset prefabs, not instances
            for (var p = 0; p < prefabCount; ++p)
            {
                var prefabAsset = m_PrefabManager.GetPrefabAsset(p);
                var conversionLinks = new List<ConversionLink>();
                
                // In each scene, check each prefabInstance of prefabAsset and store their modifications in an upgraded copy of the prefab instance.
                var sceneCount = m_SceneManager.SceneCount;
                for (var s = 0; s < sceneCount; ++s)
                {
#if DEBUG_HELPERS
                    Debug.Log("Opening scene: " + m_SceneManager.GetScenePath(s));
#endif
                    var activeScene = EditorSceneManager.OpenScene(m_SceneManager.GetScenePath(s), OpenSceneMode.Single);
                    
                    var allPrefabInstances = 
                        PrefabManager.FindAllInstancesOfPrefabEvenInNestedPrefabs(activeScene, prefabAsset, m_PrefabManager.GetPrefabAssetPath(p));

                    var componentsList = new List<CinemachineVirtualCameraBase>();
                    foreach (var prefabInstance in allPrefabInstances)
                    {
                        componentsList.AddRange(prefabInstance.GetComponentsInChildren<CinemachineFreeLook>(true).ToList());
                    }
                    foreach (var prefabInstance in allPrefabInstances)
                    {
                        componentsList.AddRange(prefabInstance.GetComponentsInChildren<CinemachineVirtualCamera>(true).ToList());
                    }

                    var converted = new List<CinemachineVirtualCameraBase>();
                    foreach (var component in componentsList)
                    {
                        if (component == null || component.ParentCamera is CinemachineFreeLook)
                            continue; // ignore freelook rigs
                        if (converted.Contains(component))
                            continue; // ignore, if already converted (this can happen in nested prefabs)
                        converted.Add(component);
                        
                        var prefabInstance = component.gameObject;
                        var convertedCopy = Object.Instantiate(prefabInstance);
                        Upgrade(convertedCopy);

                        var conversionLink = new ConversionLink
                        {
                            originalName = prefabInstance.name,
                            originalGUIDName = GUID.Generate().ToString(),
                            convertedGUIDName = GUID.Generate().ToString(),
                        };
                        prefabInstance.name = conversionLink.originalGUIDName;
                        convertedCopy.name = conversionLink.convertedGUIDName;
                        conversionLinks.Add(conversionLink);
                        PrefabUtility.RecordPrefabInstancePropertyModifications(prefabInstance); // record name change
                    }

                    EditorSceneManager.SaveScene(activeScene); // save changes (e.g. converted prefab instances)
                }

                // Upgrade Prefab Asset
                using (var editingScope = new PrefabUtility.EditPrefabContentsScope(m_PrefabManager.GetPrefabAssetPath(p)))
                {
                    var prefabContents= editingScope.prefabContentsRoot;
                    var freelooks = prefabContents.GetComponentsInChildren<CinemachineFreeLook>(true);
                    foreach (var freelook in freelooks)
                    {
                        Upgrade(freelook.gameObject);
                    }
                    
                    var vcams = prefabContents.GetComponentsInChildren<CinemachineVirtualCamera>(true);
                    foreach (var vcam in vcams)
                    {
                        if (vcam.ParentCamera is not CinemachineFreeLook) // this check is needed in case a freelook was not fully upgradable
                            Upgrade(vcam.gameObject);
                    }
                }

                // In each scene, restore modifications in all prefab instances of prefab asset by copying data
                // from the linked converted copy of the prefab instance.
                for (int s = 0; s < sceneCount; ++s)
                {
#if DEBUG_HELPERS
                    Debug.Log("Opening scene: " + m_SceneManager.GetScenePath(s));
#endif
                    var activeScene = EditorSceneManager.OpenScene(m_SceneManager.GetScenePath(s), OpenSceneMode.Single);
                    var allGameObjectsInScene = GetAllGameObjects();
                    foreach (var conversionLink in conversionLinks)
                    {
                        var prefabInstance = Find(conversionLink.originalGUIDName, allGameObjectsInScene);
                        var convertedCopy = Find(conversionLink.convertedGUIDName, allGameObjectsInScene);
                        if (prefabInstance == null || convertedCopy == null)
                            continue; // ignore, instance is not in this scene
                        
                        // copy cm camera related properties (such as targets and lens)
                        UnityEditorInternal.ComponentUtility.CopyComponent(convertedCopy.GetComponent<CmCamera>());
                        UnityEditorInternal.ComponentUtility.PasteComponentValues(prefabInstance.GetComponent<CmCamera>());
                        
                        var prefabInstanceComponents = 
                            prefabInstance.GetComponents<CinemachineComponentBase>();
                        var convertedComponents = 
                            convertedCopy.GetComponents<CinemachineComponentBase>();

                        // Delete stages (body, aim, noise, finalize) that are not on the upgraded copy. 
                        foreach (var prefabInstanceComponent in prefabInstanceComponents)
                        {
                            var found = convertedComponents.Any(
                                convertedComponent => prefabInstanceComponent.Stage == convertedComponent.Stage);
                            if (!found)
                            {
                                Object.DestroyImmediate(prefabInstanceComponent);
                            }
                        }

                        // Copy upgraded component and paste it to the prefab instance (as new if needed)
                        foreach (var convertedComponent in convertedComponents)
                        {
                            var didPasteValues = false;
                            UnityEditorInternal.ComponentUtility.CopyComponent(convertedComponent);
                            
                            foreach (var prefabInstanceComponent in prefabInstanceComponents)
                            {
                                if (prefabInstanceComponent.Stage == convertedComponent.Stage)
                                {
                                    if (prefabInstanceComponent.GetType() == convertedComponent.GetType())
                                    {
                                        // Same component type -> paste values
                                        UnityEditorInternal.ComponentUtility.PasteComponentValues(prefabInstanceComponent);
                                        didPasteValues = true;
                                    }
                                    else
                                    {
                                        // Same stage, but different component type -> delete component
                                        Object.DestroyImmediate(prefabInstanceComponent);
                                    }
                                    break;
                                }
                            }

                            if (!didPasteValues)
                            {
                                // No same stage component -> paste as new
                                UnityEditorInternal.ComponentUtility.PasteComponentAsNew(prefabInstance);
                            }
                        }

                        // Restore original scene state (prefab instance name, delete converted copies)
                        prefabInstance.name = conversionLink.originalName;
                        Object.DestroyImmediate(convertedCopy);
                        PrefabUtility.RecordPrefabInstancePropertyModifications(prefabInstance);
                    }

                    EditorSceneManager.SaveScene(activeScene);
                }
            }
            
            // local functions
            List<GameObject> GetAllGameObjects()
            {
                var all = (GameObject[])Resources.FindObjectsOfTypeAll(typeof(GameObject));
                return all.Where(go => !EditorUtility.IsPersistent(go.transform.root.gameObject) && 
                    !(go.hideFlags == HideFlags.NotEditable || go.hideFlags == HideFlags.HideAndDontSave)).ToList();
            }

            static GameObject Find(string name, List<GameObject> gameobjects)
            {
                foreach (var go in gameobjects)
                {
                    if (go != null && go.name.Equals(name))
                        return go;
                }
                return null;
            }
        }

        void UpgradeInScenes()
        {
            var sceneCount = m_SceneManager.SceneCount;
            for (var s = 0; s < sceneCount; ++s)
            {
#if DEBUG_HELPERS
                Debug.Log("Opening scene: " + m_SceneManager.GetScenePath(s));
#endif
                var activeScene = EditorSceneManager.OpenScene(m_SceneManager.GetScenePath(s), OpenSceneMode.Single);
                
                var timelineManager = new TimelineManager(activeScene);
                    
                var componentsList = new List<CinemachineVirtualCameraBase>();
                var rootObjects = activeScene.GetRootGameObjects();
                foreach (var go in rootObjects)
                {
                    var freelooks = go.GetComponentsInChildren<CinemachineFreeLook>(true);
                    componentsList.AddRange(freelooks.ToList());
                }
                foreach (var go in rootObjects)
                {
                    var vcams = go.GetComponentsInChildren<CinemachineVirtualCamera>(true);
                    componentsList.AddRange(vcams.ToList());
                }
                    
                var modified = false;
                foreach (var component in componentsList)
                {
                    if (component == null || component.ParentCamera is CinemachineFreeLook)
                        continue; // ignore null components or freelook children vcams
                    
                    var go = component.gameObject;
                    if (go.name.Contains(k_UnupgradableTag))
                        continue; // ignore, because we created it

                    if (Upgrade(go, activeScene))
                    {
                        modified = true;
                        timelineManager.UpdateTimelineReference(go.GetComponent<CinemachineVirtualCameraBase>());
                        EditorUtility.SetDirty(go);
                    }
                }

                if (modified)
                {
                    EditorSceneManager.MarkSceneDirty(activeScene);
                    EditorSceneManager.SaveScene(activeScene); // update scene
                }
            }
        }
        

        class SceneManager
        {
            public List<string> s_IgnoreList = new() {}; // TODO: expose this to the user
            public int SceneCount { get; private set; }
            public string GetScenePath(int index) => m_AllScenePaths[index];

            List<string> m_AllScenePaths;
            public SceneManager()
            {
                var allSceneGuids = new List<string>();
                allSceneGuids.AddRange(AssetDatabase.FindAssets("t:scene", new[]
                {
                    "Assets"
                }));
                m_AllScenePaths = new List<string>();
                for (var i = allSceneGuids.Count - 1; i >= 0; i--)
                {
                    var sceneGuid = allSceneGuids[i];
                    var scenePath = AssetDatabase.GUIDToAssetPath(sceneGuid);
                    var add = true;
                    foreach (var ignore in s_IgnoreList)
                    {
                        if (scenePath.Contains(ignore))
                        {
                            add = false;
                            break;
                        }
                    }
                    if (add) {
                        m_AllScenePaths.Add(scenePath);
                    }
                }

                SceneCount = m_AllScenePaths.Count;

#if DEBUG_HELPERS
                Debug.Log("**** All scenes ****");
                m_AllSceneGuids.ForEach(guid => Debug.Log(AssetDatabase.GUIDToAssetPath(guid)));
                Debug.Log("********************");
#endif
            }
        }
            
        static class Cm2ToCm3Upgrader
        {
            static Scene? s_CurrentScene;
            public static bool Upgrade(GameObject old, Scene? scene)
            {
                s_CurrentScene = scene;
#if DEBUG_HELPERS
                Debug.Log("Upgrading " + old.name + " to CM3!");
#endif
                bool result = true;
                old.TryGetComponent<CinemachineFreeLook>(out var freelook);
                if (freelook != null)
                    result = UpgradeFreelook(freelook);
                else
                {
                    old.TryGetComponent<CinemachineVirtualCamera>(out var vcam);
                    if (vcam != null)
                        result = UpgradeVcam(vcam);
                }

                // Cinemachine pipeline components (there will be more of these...)
                old.TryGetComponent<CinemachineComposer>(out var composer);
                if (composer != null)
                    UpgradeComposer(composer);
                old.TryGetComponent<CinemachineFramingTransposer>(out var ft);
                if (ft != null)
                    UpgradeFramingTransposer(ft);

<<<<<<< HEAD
                s_CurrentScene = null;
                return true;
=======
                return result;
            }
            
            static void UpgradeComposer(CinemachineComposer c)
            {
                var rc = c.gameObject.AddComponent<CinemachineRotationComposer>();
                rc.TrackedObjectOffset = c.m_TrackedObjectOffset;
                rc.Lookahead = new LookaheadSettings
                {
                    Enabled = c.m_LookaheadTime > 0,
                    Time = c.m_LookaheadTime,
                    Smoothing = c.m_LookaheadSmoothing,
                    IgnoreY = c.m_LookaheadIgnoreY
                };
                rc.Damping = new Vector2(c.m_HorizontalDamping, c.m_VerticalDamping);
                rc.Composition = ScreenComposerSettingsFromLegacyComposer(c);
                rc.CenterOnActivate = c.m_CenterOnActivate;
                Object.DestroyImmediate(c);
            }

            static void UpgradeFramingTransposer(CinemachineFramingTransposer c)
            {
                var pc = c.gameObject.AddComponent<CinemachinePositionComposer>();
                pc.TrackedObjectOffset = c.m_TrackedObjectOffset;
                pc.Lookahead = new LookaheadSettings
                {
                    Enabled = c.m_LookaheadTime > 0,
                    Time = c.m_LookaheadTime,
                    Smoothing = c.m_LookaheadSmoothing,
                    IgnoreY = c.m_LookaheadIgnoreY
                };
                pc.CameraDistance = c.m_CameraDistance;
                pc.DeadZoneDepth = c.m_DeadZoneDepth;
                pc.Damping = new Vector3(c.m_XDamping, c.m_YDamping, c.m_ZDamping);
                pc.Composition = new ScreenComposerSettings
                {
                    ScreenPosition = new Vector2(c.m_ScreenX, c.m_ScreenY) - new Vector2(0.5f, 0.5f),
                    DeadZoneSize = new Vector2(c.m_DeadZoneWidth, c.m_DeadZoneHeight),
                    SoftZoneSize = new Vector2(c.m_SoftZoneWidth, c.m_SoftZoneHeight),
                    Bias = new Vector2(c.m_BiasX, c.m_BiasY)
                };
                pc.UnlimitedSoftZone = c.m_UnlimitedSoftZone;
                pc.CenterOnActivate = c.m_CenterOnActivate;
                pc.GroupFramingMode = pc.GroupFramingMode == CinemachinePositionComposer.FramingModes.None 
                    ? CinemachinePositionComposer.FramingModes.None : (CinemachinePositionComposer.FramingModes)((int)c.m_GroupFramingMode + 1);
                pc.AdjustmentMode = (CinemachinePositionComposer.AdjustmentModes)c.m_AdjustmentMode;
                pc.GroupFramingSize = c.m_GroupFramingSize;
                pc.DollyRange = new Vector2(-c.m_MaxDollyIn, c.m_MaxDollyOut);
                pc.TargetDistanceRange = new Vector2(c.m_MinimumDistance, c.m_MaximumDistance);
                pc.FovRange = new Vector2(c.m_MinimumFOV, c.m_MaximumFOV);
                pc.OrthoSizeRange = new Vector2(c.m_MinimumOrthoSize, c.m_MaximumOrthoSize);
                Object.DestroyImmediate(c);
            }
            
            static ScreenComposerSettings ScreenComposerSettingsFromLegacyComposer(CinemachineComposer c)
            {
                return new ScreenComposerSettings
                {
                    ScreenPosition = new Vector2(c.m_ScreenX, c.m_ScreenY) - new Vector2(0.5f, 0.5f),
                    DeadZoneSize = new Vector2(c.m_DeadZoneWidth, c.m_DeadZoneHeight),
                    SoftZoneSize = new Vector2(c.m_SoftZoneWidth, c.m_SoftZoneHeight),
                    Bias = new Vector2(c.m_BiasX, c.m_BiasY)
                };
>>>>>>> d6c56ed7
            }
            
            static bool UpgradeFreelook(CinemachineFreeLook freelook)
            {
                var topRig = freelook.GetRig(0);
                var middleRig = freelook.GetRig(1);
                var bottomRig = freelook.GetRig(2);
                if (topRig == null || middleRig == null || bottomRig == null)
                    return false;

                var isUpgradable = IsFreelookUpgradable(freelook);
                freelook.enabled = false;

                var go = freelook.gameObject;
                if (!isUpgradable)
                {
                    var clone = Object.Instantiate(go);
                    clone.name = go.name + k_UnupgradableTag;

                    var location = s_CurrentScene == null ? "(prefab asset)" : "(in " + s_CurrentScene.Value.name + ")";
                    Debug.LogWarning("Freelook camera \"" + freelook.name + "\" " + location + " was not fully upgradable " +
                        "automatically! It was partially upgraded. Your data was saved to " + clone.name);
                }
                var oldExtensions = go.GetComponents<CinemachineExtension>();

                var cmCamera = go.AddComponent<CmCamera>();
                CopyValues<CinemachineVirtualCameraBase>(freelook, cmCamera);
                cmCamera.Follow = freelook.Follow;
                cmCamera.LookAt = freelook.LookAt;
                cmCamera.Target.CustomLookAtTarget = freelook.Follow != freelook.LookAt;
                cmCamera.Transitions = freelook.m_Transitions;
                    
                var freeLookModifier = go.AddComponent<CinemachineFreeLookModifier>();
                ConvertLens(freelook, cmCamera, freeLookModifier);
                ConvertFreelookBody(freelook, go, freeLookModifier);
                ConvertFreelookAim(freelook, go, freeLookModifier);
                ConvertFreelookNoise(freelook, go, freeLookModifier);

                foreach (var extension in oldExtensions)
                    cmCamera.AddExtension(extension);

                cmCamera.TryGetComponent<InputAxisController>(out var inputAxisController);
                if (inputAxisController == null)
                    go.AddComponent<InputAxisController>();

                Object.DestroyImmediate(topRig.gameObject);
                Object.DestroyImmediate(middleRig.gameObject);
                Object.DestroyImmediate(bottomRig.gameObject);
                Object.DestroyImmediate(freelook);
                    
                return true;
            }

            static string[] s_IgnoreList = { "m_ScreenX", "m_ScreenY", "m_BiasX", "m_BiasY", "m_AmplitudeGain", "m_FrequencyGain" };
            static bool IsFreelookUpgradable(CinemachineFreeLook freelook)
            {
                // Freelook is not upgradable if it has:
                // - look at override (parent lookat != child lookat)
                // - different noise profiles on top, mid, bottom ||
                // - different aim component types ||
                // - same aim component types and with different parameters
                var topRig = freelook.GetRig(0);
                var middleRig = freelook.GetRig(1);
                var bottomRig = freelook.GetRig(2);
                var parentLookAt = freelook.LookAt;
                var topNoise = topRig.GetCinemachineComponent<CinemachineBasicMultiChannelPerlin>();
                var middleNoise = middleRig.GetCinemachineComponent<CinemachineBasicMultiChannelPerlin>();
                var bottomNoise = bottomRig.GetCinemachineComponent<CinemachineBasicMultiChannelPerlin>();
                var midAim = middleRig.GetCinemachineComponent(CinemachineCore.Stage.Aim);

                return
                    parentLookAt == topRig.LookAt && parentLookAt == middleRig.LookAt && parentLookAt == bottomRig.LookAt &&
<<<<<<< HEAD
                    IsEqualNoise(topNoise, middleNoise) &&
                    IsEqualNoise(middleNoise, bottomNoise) &&
                    IsEqualNoise(topNoise, bottomNoise) &&
                    PublicFieldsEqual(topRig.GetCinemachineComponent(CinemachineCore.Stage.RotationControl), midAim, s_IgnoreList) &&
                    PublicFieldsEqual(bottomRig.GetCinemachineComponent(CinemachineCore.Stage.RotationControl), midAim, s_IgnoreList);
=======
                    PublicFieldsEqual(topNoise, middleNoise) &&
                    PublicFieldsEqual(middleNoise, bottomNoise) &&
                    PublicFieldsEqual(topRig.GetCinemachineComponent(CinemachineCore.Stage.Aim), midAim, s_IgnoreList) &&
                    PublicFieldsEqual(bottomRig.GetCinemachineComponent(CinemachineCore.Stage.Aim), midAim, s_IgnoreList);
>>>>>>> d6c56ed7

                static bool IsEqualNoise(CinemachineBasicMultiChannelPerlin a, CinemachineBasicMultiChannelPerlin b)
                {
                    return a == null || b == null ||
                        ((a.m_NoiseProfile == null || b.m_NoiseProfile == null || a.m_NoiseProfile == b.m_NoiseProfile)
                            && a.m_PivotOffset == b.m_PivotOffset);
                }

                static bool PublicFieldsEqual(CinemachineComponentBase a, CinemachineComponentBase b, params string[] ignoreList)
                {
                    if (a == null && b == null)
                        return true;

                    if (a == null || b == null)
                        return false;

                    var aType = a.GetType();
                    if (aType != b.GetType())
                        return false;

                    var publicFields = aType.GetFields();
                    foreach (var pi in publicFields)
                    {
                        var name = pi.Name;
                        if (ignoreList.Contains(name))
                            continue; // ignore
                            
                        var field = aType.GetField(name);
                        if (!field.GetValue(a).Equals(field.GetValue(b))) 
                        {
#if DEBUG_HELPERS
                            Debug.Log("Rig values differ: " + name);
#endif
                            return false;
                        }
                    }
                    return true;
                }
            }

            static void ConvertLens(CinemachineFreeLook freelook, CmCamera cmCamera, CinemachineFreeLookModifier freeLookModifier)
            {
                if (freelook.m_CommonLens)
                {
                    cmCamera.Lens = freelook.m_Lens;
                }
                else
                {
                    cmCamera.Lens = freelook.GetRig(1).m_Lens;
                    if (!LensesAreEqual(ref freelook.GetRig(1).m_Lens, ref freelook.GetRig(0).m_Lens)
                        || !LensesAreEqual(ref freelook.GetRig(1).m_Lens, ref freelook.GetRig(2).m_Lens))
                    {
                        freeLookModifier.Modifiers.Add(new CinemachineFreeLookModifier.LensModifier
                        {
                            Lens = new CinemachineFreeLookModifier.TopBottomRigs<LensSettings>
                            {
                                Top = freelook.GetRig(0).m_Lens,
                                Bottom = freelook.GetRig(2).m_Lens,
                            }
                        });
                    }
                }

                bool LensesAreEqual(ref LensSettings a, ref LensSettings b)
                {
                    return Mathf.Approximately(a.NearClipPlane, b.NearClipPlane)
                        && Mathf.Approximately(a.FarClipPlane, b.FarClipPlane)
                        && Mathf.Approximately(a.OrthographicSize, b.OrthographicSize)
                        && Mathf.Approximately(a.FieldOfView, b.FieldOfView)
                        && Mathf.Approximately(a.Dutch, b.Dutch)
                        && Mathf.Approximately(a.LensShift.x, b.LensShift.x)
                        && Mathf.Approximately(a.LensShift.y, b.LensShift.y)

                        && Mathf.Approximately(a.SensorSize.x, b.SensorSize.x)
                        && Mathf.Approximately(a.SensorSize.y, b.SensorSize.y)
                        && a.GateFit == b.GateFit
#if CINEMACHINE_HDRP
                        && Mathf.Approximately(a.Iso, b.Iso)
                        && Mathf.Approximately(a.ShutterSpeed, b.ShutterSpeed)
                        && Mathf.Approximately(a.Aperture, b.Aperture)
                        && a.BladeCount == b.BladeCount
                        && Mathf.Approximately(a.Curvature.x, b.Curvature.x)
                        && Mathf.Approximately(a.Curvature.y, b.Curvature.y)
                        && Mathf.Approximately(a.BarrelClipping, b.BarrelClipping)
                        && Mathf.Approximately(a.Anamorphism, b.Anamorphism)
#endif
                        ;
                }
            }

            static void ConvertFreelookBody(CinemachineFreeLook freelook, GameObject go, CinemachineFreeLookModifier freeLookModifier)
            {
                var orbitalFollow = go.AddComponent<CinemachineOrbitalFollow>();
                orbitalFollow.OrbitStyle = CinemachineOrbitalFollow.OrbitStyles.ThreeRing;
                orbitalFollow.Orbits = new Cinemachine3OrbitRig.Settings
                {
                    Top = new Cinemachine3OrbitRig.Orbit
                    {
                        Height = freelook.m_Orbits[0].m_Height,
                        Radius = freelook.m_Orbits[0].m_Radius,
                    },
                    Center = new Cinemachine3OrbitRig.Orbit
                    {
                        Height = freelook.m_Orbits[1].m_Height,
                        Radius = freelook.m_Orbits[1].m_Radius,
                    },
                    Bottom = new Cinemachine3OrbitRig.Orbit
                    {
                        Height = freelook.m_Orbits[2].m_Height,
                        Radius = freelook.m_Orbits[2].m_Radius,
                    },
                    SplineCurvature = freelook.m_SplineCurvature,
                };
                orbitalFollow.BindingMode = freelook.m_BindingMode;
                        
                var top = freelook.GetRig(0).GetCinemachineComponent<CinemachineOrbitalTransposer>();
                var middle = freelook.GetRig(1).GetCinemachineComponent<CinemachineOrbitalTransposer>();
                var bottom = freelook.GetRig(2).GetCinemachineComponent<CinemachineOrbitalTransposer>();

                orbitalFollow.PositionDamping = new Vector3(middle.m_XDamping, middle.m_YDamping, middle.m_ZDamping);
                var topDamping = new Vector3(top.m_XDamping, top.m_YDamping, top.m_ZDamping);
                var bottomDamping = new Vector3(bottom.m_XDamping, bottom.m_YDamping, bottom.m_ZDamping);
                if (!(orbitalFollow.PositionDamping - topDamping).AlmostZero()
                    || !(orbitalFollow.PositionDamping - bottomDamping).AlmostZero())
                {
                    freeLookModifier.Modifiers.Add(new CinemachineFreeLookModifier.PositionDampingModifier
                    {
                        Damping = new CinemachineFreeLookModifier.TopBottomRigs<Vector3> 
                        {
                            Top = topDamping,
                            Bottom = bottomDamping,
                        },
                    });
                }
            }

            static void ConvertFreelookAim(CinemachineFreeLook freelook, GameObject go, CinemachineFreeLookModifier freeLookModifier)
            {
                // We assume that the middle aim is a suitable template
                var template = freelook.GetRig(1).GetCinemachineComponent(CinemachineCore.Stage.Aim);
                if (template == null)
                    return;
                var newAim = (CinemachineComponentBase)go.AddComponent(template.GetType());
                CopyValues(template, newAim);

                // Add modifier if it is a composer
                var middle = newAim as CinemachineRotationComposer;
                var top = freelook.GetRig(0).GetComponentInChildren<CinemachineComposer>();
                var bottom = freelook.GetRig(2).GetComponentInChildren<CinemachineComposer>();
                if (middle != null && top != null && bottom != null)
                {
                    var topComposition = ScreenComposerSettingsFromLegacyComposer(top);
                    var bottomComposition = ScreenComposerSettingsFromLegacyComposer(bottom);

                    if (!ScreenComposerSettings.Approximately(middle.Composition, topComposition)
                        || !ScreenComposerSettings.Approximately(middle.Composition, bottomComposition))
                    {
                        freeLookModifier.Modifiers.Add(new CinemachineFreeLookModifier.CompositionModifier
                        {
                            Composition = new CinemachineFreeLookModifier.TopBottomRigs<ScreenComposerSettings>
                            {
                                Top = topComposition,
                                Bottom = bottomComposition
                            }
                        });
                    }
                }
            }

            static void ConvertFreelookNoise(CinemachineFreeLook freelook, GameObject go, CinemachineFreeLookModifier freeLookModifier)
            {
                // Noise can be on any subset of the rigs
                var top = freelook.GetRig(0).GetCinemachineComponent<CinemachineBasicMultiChannelPerlin>();
                var middle = freelook.GetRig(1).GetCinemachineComponent<CinemachineBasicMultiChannelPerlin>();
                var bottom = freelook.GetRig(2).GetCinemachineComponent<CinemachineBasicMultiChannelPerlin>();
                var template = middle != null && middle.m_NoiseProfile != null 
                    ? middle : (top != null && top.m_NoiseProfile != null? top : bottom);
                if (template == null || template.m_NoiseProfile == null)
                    return;

                var middleNoise = go.AddComponent<CinemachineBasicMultiChannelPerlin>();
                CopyValues(template, middleNoise);

                var middleSettings = GetNoiseSettings(middle);
                middleNoise.m_AmplitudeGain = middleSettings.Amplitude;
                middleNoise.m_FrequencyGain = middleSettings.Frequency;

                var topSettings = GetNoiseSettings(top);
                var bottomSettings = GetNoiseSettings(bottom);
                if (!Mathf.Approximately(topSettings.Amplitude, middleSettings.Amplitude)
                    || !Mathf.Approximately(topSettings.Frequency, middleSettings.Frequency)
                    || !Mathf.Approximately(bottomSettings.Amplitude, middleSettings.Amplitude)
                    || !Mathf.Approximately(bottomSettings.Frequency, middleSettings.Frequency))
                {
                    freeLookModifier.Modifiers.Add(new CinemachineFreeLookModifier.NoiseModifier
                    {
                        Noise = new CinemachineFreeLookModifier.TopBottomRigs<CinemachineFreeLookModifier.NoiseModifier.NoiseSettings>
                        {
                            Top = topSettings,
                            Bottom = bottomSettings
                        }
                    });
                }

                CinemachineFreeLookModifier.NoiseModifier.NoiseSettings GetNoiseSettings(CinemachineBasicMultiChannelPerlin noise)
                {
                    var settings = new CinemachineFreeLookModifier.NoiseModifier.NoiseSettings();
                    if (noise != null)
                    {
                        settings.Amplitude = noise.m_AmplitudeGain;
                        settings.Frequency = noise.m_FrequencyGain;
                    }
                    return settings;
                }
            }

            static bool UpgradeVcam(CinemachineVirtualCamera vcam)
            {
                vcam.enabled = false;
                    
                var go = vcam.gameObject;

                var cmCamera = go.AddComponent<CmCamera>();
                if (cmCamera == null)
                {
                    go.TryGetComponent(out cmCamera); // this solves problems when RequireComponent already added CmCamera
                    cmCamera.enabled = true;
                }
                Assert.NotNull(cmCamera);
                CopyValues<CinemachineVirtualCameraBase>(vcam, cmCamera);
                cmCamera.Follow = vcam.Follow;
                cmCamera.LookAt = vcam.LookAt;
                cmCamera.Target.CustomLookAtTarget = vcam.Follow != vcam.LookAt;
                cmCamera.Lens = vcam.m_Lens;
                cmCamera.Transitions = vcam.m_Transitions;
                
                // Extensions are already in place, but we must connect them to the CmCamera
                var oldExtensions = go.GetComponents<CinemachineExtension>();
                foreach (var extension in oldExtensions)
                    cmCamera.AddExtension(extension);

                var oldPipeline = vcam.GetComponentPipeline();
                if (oldPipeline != null) {
                    foreach (var oldComponent in oldPipeline) 
                        UpgradeComponent(oldComponent, go);
                    
                    var pipelineHolder = go.GetComponentInChildren<CinemachinePipeline>().gameObject;
                    if (pipelineHolder != null)
                        Object.DestroyImmediate(pipelineHolder);
                }

                Object.DestroyImmediate(vcam);
                    
                return true;

                // local function
                void UpgradeComponent(CinemachineComponentBase oldComponent, GameObject gObject)
                {
                    if (oldComponent != null)
                    {
                        // Convert TrackedDolly to SplineDolly
                        if (oldComponent is CinemachineTrackedDolly trackedDolly)
                        {
                            var splineDolly = gObject.AddComponent<CinemachineSplineDolly>();
                            splineDolly.Damping = new Vector3(
                                trackedDolly.m_XDamping, trackedDolly.m_YDamping, trackedDolly.m_ZDamping);
                            splineDolly.AngularDamping = Mathf.Max(trackedDolly.m_YawDamping,
                                Mathf.Max(trackedDolly.m_RollDamping, trackedDolly.m_PitchDamping));
                            splineDolly.CameraUp = (CinemachineSplineDolly.CameraUpMode)trackedDolly.m_CameraUp;
                            splineDolly.DampingEnabled = true;
                            splineDolly.AutomaticDolly = new CinemachineSplineDolly.AutoDolly
                            {
                                Enabled = trackedDolly.m_AutoDolly.m_Enabled,
                                PositionOffset = trackedDolly.m_AutoDolly.m_PositionOffset,
                                SearchResolution = trackedDolly.m_AutoDolly.m_SearchResolution,
                                SearchIteration = 4,
                            };
                            splineDolly.CameraPosition = trackedDolly.m_PathPosition;
                            splineDolly.SplineOffset = trackedDolly.m_PathOffset;
                            var path = trackedDolly.m_Path;
                            if (path != null)
                            {
                                ConvertCinemachinePathToSpline(path, out splineDolly.Spline);
                                path.enabled = false;
                            }
                            Object.DestroyImmediate(trackedDolly);
                            return;
                        }

                        var newComponent = (CinemachineComponentBase)gObject.AddComponent(oldComponent.GetType());
                        CopyValues(oldComponent, newComponent);
                    }
                }
            }

            static void CopyValues<T>(T from, T to)
            {
                var json = JsonUtility.ToJson(from);
                JsonUtility.FromJsonOverwrite(json, to);
            }

            static void ConvertCinemachinePathToSpline(CinemachinePathBase pathBase, out SplineContainer spline)
            {
                var gameObject = pathBase.gameObject;
                gameObject.TryGetComponent(out spline);
                if (spline != null)
                {
                    return; // already converted
                }
                
                switch (pathBase)
                {
                    case CinemachinePath path:
                    {
                        spline = gameObject.AddComponent<SplineContainer>();
                        var waypoints = path.m_Waypoints;
                        spline.Spline = new Spline(waypoints.Length, path.Looped);
            
                        var splineRoll = gameObject.AddComponent<CinemachineSplineRoll>();
                        splineRoll.Roll = new SplineData<float>();
                        for (var i = 0; i < waypoints.Length; i++)
                        {
                            spline.Spline.Add(new BezierKnot
                            {
                                Position = waypoints[i].position,
                                Rotation = Quaternion.identity,
                                TangentIn = -waypoints[i].tangent,
                                TangentOut = waypoints[i].tangent,
                            });
                            splineRoll.Roll.Add(new DataPoint<float>(i, waypoints[i].roll));
                        }

                        break;
                    }
                    case CinemachineSmoothPath smoothPath:
                    {
                        spline = gameObject.AddComponent<SplineContainer>();
                        var waypoints = smoothPath.m_Waypoints;
                        spline.Spline = new Spline(waypoints.Length, smoothPath.Looped)
                        {
                            EditType = SplineType.CatmullRom
                        };

                        var splineRoll = gameObject.AddComponent<CinemachineSplineRoll>();
                        splineRoll.Roll = new SplineData<float>();
                        for (var i = 0; i < waypoints.Length; i++)
                        {
                            spline.Spline.Add(new BezierKnot
                            {
                                Position = waypoints[i].position,
                                Rotation = Quaternion.identity,
                            });
                            splineRoll.Roll.Add(new DataPoint<float>(i, waypoints[i].roll));
                        }

                        break;
                    }
                    default:
                        Assert.Fail("Path type (" + pathBase.GetType() + ") is not handled by the upgrader!");
                        break;
                }
            }
        }

        /// <summary>
        /// Terminology:
        /// - Prefab Asset: prefab source that lives with the assets.
        /// - Prefab Instance: instance of a Prefab Asset.
        /// </summary>
        class PrefabManager
        {
            public string GetPrefabAssetPath(int index)
            {
                return AssetDatabase.GetAssetPath(m_PrefabAssets[index]);
            }

            public GameObject GetPrefabAsset(int index)
            {
                return m_PrefabAssets[index];
            }

            public int prefabCount;
            List<GameObject> m_PrefabAssets;
            public PrefabManager()
            {
                // Get all Prefab Assets in the project
                var prefabGuids = AssetDatabase.FindAssets($"t:prefab", new [] { "Assets" });
                var allPrefabs = prefabGuids.Select(
                    g => AssetDatabase.LoadAssetAtPath<GameObject>(AssetDatabase.GUIDToAssetPath(g))).ToList();

                // Select Prefab Assets containing CinemachineVirtualCameras or CinemachineFreeLooks.
                m_PrefabAssets = new List<GameObject>();
                foreach (var prefab in allPrefabs)
                {
                    var freelooks = prefab.GetComponentsInChildren<CinemachineFreeLook>(true);
                    var vcams = prefab.GetComponentsInChildren<CinemachineVirtualCamera>(true);
                    if ((freelooks != null && freelooks.Length > 0) || (vcams != null && vcams.Length > 0))
                    {
                        m_PrefabAssets.Add(prefab);
                    }
                }

                // Sort by dependency - none nested prefabs are first, and then nested prefabs
                m_PrefabAssets.Sort((a, b) =>
                {
                    // if they are not part of each other then we use the name to compare just for consistency.
                    return IsXPartOfY(a, b) ? -1 : IsXPartOfY(b, a) ? 1 : a.name.CompareTo(b.name);

                    static bool IsXPartOfY(GameObject x, GameObject y)
                    {
                        var prefab = PrefabUtility.LoadPrefabContents(AssetDatabase.GetAssetPath(y));
                        var componentsList = new List<CinemachineVirtualCameraBase>();
                        componentsList.AddRange(prefab.GetComponentsInChildren<CinemachineFreeLook>(true).ToList());
                        componentsList.AddRange(prefab.GetComponentsInChildren<CinemachineVirtualCamera>(true).ToList());

                        var result = false;
                        foreach (var component in componentsList)
                        {
                            if (component == null || component.ParentCamera is CinemachineFreeLook)
                                continue;

                            var prefabInstance = component.gameObject;
                            var r1 = PrefabUtility.GetCorrespondingObjectFromSource(prefabInstance);
                            if (x.Equals(r1))
                            {
                                result = true;
                                break;
                            }
                        }
                        PrefabUtility.UnloadPrefabContents(prefab);
                        return result;
                    }
                });
                
                prefabCount = m_PrefabAssets.Count;
                    
#if DEBUG_HELPERS
                Debug.Log("**** All prefabs ****");
                m_PrefabRoots.ForEach(prefab => Debug.Log(prefab.name));
                Debug.Log("*********************");
#endif
            }

            public static List<GameObject> FindAllInstancesOfPrefabEvenInNestedPrefabs(Scene activeScene, GameObject prefab, string prefabPath)
            {
                // find all freelooks and vcams in the current scene
                var rootObjects = activeScene.GetRootGameObjects();
                var componentsList = new List<CinemachineVirtualCameraBase>();
                foreach (var go in rootObjects)
                {
                    componentsList.AddRange(go.GetComponentsInChildren<CinemachineFreeLook>(true).ToList());
                }

                foreach (var go in rootObjects)
                {
                    componentsList.AddRange(go.GetComponentsInChildren<CinemachineVirtualCamera>(true).ToList());
                }

                var allInstances = new List<GameObject>();
                foreach (var component in componentsList)
                {
                    if (component.ParentCamera is CinemachineFreeLook)
                        continue; // ignore, because it is a freelook rig
                    
                    var prefabInstance = component.gameObject;
                    if (prefabInstance.name.Contains(k_UnupgradableTag))
                        continue; // ignore, because we created it
                    
                    var nearestPrefabRoot = PrefabUtility.GetNearestPrefabInstanceRoot(prefabInstance);
                    var nearestPrefabRootPath = PrefabUtility.GetPrefabAssetPathOfNearestInstanceRoot(prefabInstance);
                    // Check if prefabInstance is an instance of the input prefab
                    if (nearestPrefabRoot != null && nearestPrefabRootPath.Equals(prefabPath))
                    {
                        if (!allInstances.Contains(nearestPrefabRoot)) 
                            allInstances.Add(nearestPrefabRoot);
                    }
                }
                return allInstances;
            }
        }

        class TimelineManager
        {
            Dictionary<PlayableDirector, List<CinemachineShot>> m_CmShotsToUpdate;
            public TimelineManager(Scene scene)
            {
                m_CmShotsToUpdate = new Dictionary<PlayableDirector, List<CinemachineShot>>();
                var playableDirectors = new List<PlayableDirector>();

                var rootObjects = scene.GetRootGameObjects();
                foreach (var go in rootObjects)
                {
                    playableDirectors.AddRange(go.GetComponentsInChildren<PlayableDirector>(true).ToList());
                }
                
                // collect all cmShots that may require a reference update
                foreach (var playableDirector in playableDirectors)
                {
                    if (playableDirector == null) continue;

                    var playableAsset = playableDirector.playableAsset;
                    if (playableAsset is TimelineAsset timelineAsset)
                    {
                        var tracks = timelineAsset.GetOutputTracks();
                        foreach (var track in tracks)
                        {
                            if (track is CinemachineTrack cmTrack)
                            {
                                var clips = cmTrack.GetClips();
                                foreach (var clip in clips)
                                {
                                    if (clip.asset is CinemachineShot cmShot)
                                    {
                                        var exposedRef = cmShot.VirtualCamera;
                                        var vcam = exposedRef.Resolve(playableDirector);
                                        if (vcam != null)
                                        {
                                            if (!m_CmShotsToUpdate.ContainsKey(playableDirector))
                                            {
                                                m_CmShotsToUpdate.Add(playableDirector, new List<CinemachineShot>());
                                            }
                                            m_CmShotsToUpdate[playableDirector].Add(cmShot);
                                        }
                                    }
                                }
                            }

                            if (track is AnimationTrack animationTrack)
                            {
                                if (animationTrack.inClipMode)
                                {
                                    var clips = animationTrack.GetClips();
                                    var animationClips = clips
                                        .Select(c => c.asset) //animation clip is stored in the clip's asset
                                        .OfType<AnimationPlayableAsset>() //need to cast to the correct asset type
                                        .Select(asset => asset.clip); //finally we get an animation clip!

                                    foreach (var animationClip in animationClips)
                                        ProcessAnimationClip(animationClip);
                                }
                                else //uses recorded clip
                                    ProcessAnimationClip(animationTrack.infiniteClip);
                            }
                        }
                    }
                }
            }
            
            static void ProcessAnimationClip(AnimationClip animationClip)
            {
                var existingEditorBindings = AnimationUtility.GetCurveBindings(animationClip);
                foreach (var previousBinding in existingEditorBindings)
                {
                    var newBinding = previousBinding;
                    var path = newBinding.path;
                    if (path.Contains("cm"))
                    {
                        //path is either cm only, or someParent/someOtherParent/.../cm. In the second case, we need to remove /cm.
                        var index = Mathf.Max(0, path.IndexOf("cm") - 1);
                        newBinding.path = path.Substring(0, index);
                        var curve = AnimationUtility.GetEditorCurve(animationClip, previousBinding); //keep existing curves
                        AnimationUtility.SetEditorCurve(animationClip, previousBinding, null); //remove previous binding
                        AnimationUtility.SetEditorCurve(animationClip, newBinding, curve); //set new binding
                    }
                }
            }

            /// <summary>
            /// Updates timeline reference with the upgraded vcam. This is called after each vcam is upgraded,
            /// because then it is easy to find the corresponding timeline reference; it is the one whose
            /// ExposedReference resolves to null.
            /// </summary>
            /// <param name="upgraded"></param>
            public void UpdateTimelineReference(CinemachineVirtualCameraBase upgraded)
            {
                if (upgraded == null)
                    return;

                foreach (var (director, cmShots) in m_CmShotsToUpdate)
                {
                    foreach (var cmShot in cmShots)
                    {
                        var exposedRef = cmShot.VirtualCamera;
                        var vcam = exposedRef.Resolve(director);

                        // cmShots collected had to have a not null vcam
                        if (vcam == null && exposedRef.exposedName != 0)
                        {
                            director.SetReferenceValue(exposedRef.exposedName, upgraded);
                        }
                    }
                }
            }
        }
    }
}
#pragma warning restore CS0618
#endif<|MERGE_RESOLUTION|>--- conflicted
+++ resolved
@@ -395,10 +395,7 @@
                 if (ft != null)
                     UpgradeFramingTransposer(ft);
 
-<<<<<<< HEAD
                 s_CurrentScene = null;
-                return true;
-=======
                 return result;
             }
             
@@ -462,7 +459,6 @@
                     SoftZoneSize = new Vector2(c.m_SoftZoneWidth, c.m_SoftZoneHeight),
                     Bias = new Vector2(c.m_BiasX, c.m_BiasY)
                 };
->>>>>>> d6c56ed7
             }
             
             static bool UpgradeFreelook(CinemachineFreeLook freelook)
@@ -535,20 +531,13 @@
 
                 return
                     parentLookAt == topRig.LookAt && parentLookAt == middleRig.LookAt && parentLookAt == bottomRig.LookAt &&
-<<<<<<< HEAD
                     IsEqualNoise(topNoise, middleNoise) &&
                     IsEqualNoise(middleNoise, bottomNoise) &&
                     IsEqualNoise(topNoise, bottomNoise) &&
-                    PublicFieldsEqual(topRig.GetCinemachineComponent(CinemachineCore.Stage.RotationControl), midAim, s_IgnoreList) &&
-                    PublicFieldsEqual(bottomRig.GetCinemachineComponent(CinemachineCore.Stage.RotationControl), midAim, s_IgnoreList);
-=======
-                    PublicFieldsEqual(topNoise, middleNoise) &&
-                    PublicFieldsEqual(middleNoise, bottomNoise) &&
                     PublicFieldsEqual(topRig.GetCinemachineComponent(CinemachineCore.Stage.Aim), midAim, s_IgnoreList) &&
                     PublicFieldsEqual(bottomRig.GetCinemachineComponent(CinemachineCore.Stage.Aim), midAim, s_IgnoreList);
->>>>>>> d6c56ed7
-
-                static bool IsEqualNoise(CinemachineBasicMultiChannelPerlin a, CinemachineBasicMultiChannelPerlin b)
+
+                    static bool IsEqualNoise(CinemachineBasicMultiChannelPerlin a, CinemachineBasicMultiChannelPerlin b)
                 {
                     return a == null || b == null ||
                         ((a.m_NoiseProfile == null || b.m_NoiseProfile == null || a.m_NoiseProfile == b.m_NoiseProfile)
