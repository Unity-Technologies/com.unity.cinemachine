--- conflicted
+++ resolved
@@ -78,28 +78,21 @@
                             // Import common asset dependencies
                             assetsImported =
                                 ImportAssetDependencies(m_PackageInfo, m_SampleConfiguration.SharedAssetDependencies);
-        
-                            // Import common package dependencies
-                            m_PackageDependencies = new List<string>(m_SampleConfiguration.SharedPackageDependencies);
-
-                            // Import sample-specific dependencies
+                            
+                            // Import sample-specific asset dependencies
                             assetsImported |=
                                 ImportAssetDependencies(m_PackageInfo, sampleEntry.AssetDependencies);
-
-
+                            
+                            // Import common amd sample specific package dependencies
                             m_PackageDependencyIndex = 0;
-<<<<<<< HEAD
-                            m_PackageDependencies = sampleEntry.PackageDependencies;
-                            if (m_PackageDependencies.Length != 0 && PromptUserConfirmation(m_PackageDependencies))
+                            m_PackageDependencies = new List<string>(m_SampleConfiguration.SharedPackageDependencies);
+                            m_PackageDependencies.AddRange(sampleEntry.PackageDependencies);
+                            if (m_PackageDependencies.Count != 0 && PromptUserConfirmation(m_PackageDependencies))
                             {
-                                // Import sample-specific package dependencies using the editor update loop, because
-                                // adding package dependencies need to be done in sequence one after the other
+                                // Import package dependencies using the editor update loop, because
+                                // adding packages need to be done in sequence one after the other
                                 EditorApplication.update += ImportPackageDependencies;
                             }
-=======
-                            m_PackageDependencies.AddRange(sampleEntry.PackageDependencies);
-                            EditorApplication.update += ImportPackageDependencies;
->>>>>>> 3de11e21
                         }
                         break;
                     }
@@ -145,7 +138,7 @@
                 }
             }
             
-            static bool PromptUserConfirmation(string[] dependencies)
+            static bool PromptUserConfirmation(List<string> dependencies)
             {
                 return EditorUtility.DisplayDialog(
                     "Import Sample Package Dependencies",
