--- conflicted
+++ resolved
@@ -19,22 +19,14 @@
         GUIContent m_InvalidateLensCacheLabel = new(
             "Invalidate Lens Cache", 
             "Invalidates the lens cache, so a new one is computed next frame.\n" +
-<<<<<<< HEAD
-            "Call this when when the Field of View or Orthographic Size changes!");
-=======
             "Call this when when the Field of View or Orthographic Size changes.");
->>>>>>> 83ee0ead
         GUIContent m_InvalidateBoundingShapeCacheLabel = new(
             "Invalidate Bounding Shape Cache", 
             "Forces a re-computation of the whole confiner2D cache next frame.  This recomputes:\n" +
             "- the bounding shape cache, and \n"+
             "- the lens cache.\n" +
             "Call this when the input bounding shape changes " +
-<<<<<<< HEAD
-            "(non-uniform scale, rotation, or points are moved, added or deleted)!");
-=======
             "(non-uniform scale, rotation, or points are moved, added or deleted).");
->>>>>>> 83ee0ead
 
         protected override void GetExcludedPropertiesInInspector(List<string> excluded)
         {
