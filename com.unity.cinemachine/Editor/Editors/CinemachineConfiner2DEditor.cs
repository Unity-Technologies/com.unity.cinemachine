--- conflicted
+++ resolved
@@ -34,15 +34,10 @@
             var volumeProp = serializedObject.FindProperty(() => Target.BoundingShape2D);
             ux.Add(new PropertyField(volumeProp));
             ux.Add(new PropertyField(serializedObject.FindProperty(() => Target.Damping)));
-<<<<<<< HEAD
-            
+            ux.Add(new PropertyField(serializedObject.FindProperty(() => Target.SlowingDistance)));
             var oversizedCameraHelp = ux.AddChild(new HelpBox(
                 "The camera window is too big for the confiner. Enable the Oversize Window option.",
                 HelpBoxMessageType.Info));
-            
-=======
-            ux.Add(new PropertyField(serializedObject.FindProperty(() => Target.SlowingDistance)));
->>>>>>> e140754e
             ux.Add(new PropertyField(serializedObject.FindProperty(() => Target.OversizeWindow)));
             
             TrackVolume(volumeProp);
