using System;
using System.Collections.Generic;
using System.Linq.Expressions;
using UnityEditor;
using UnityEngine;
using Cinemachine.Utility;

namespace Cinemachine.Editor
{
    [Obsolete]
    [CustomEditor(typeof(CinemachineGroupComposer))]
    class CinemachineGroupComposerEditor : CinemachineComposerEditor
    {
        // Specialization
        CinemachineGroupComposer MyTarget => target as CinemachineGroupComposer;

        protected string FieldPath<TValue>(Expression<Func<CinemachineGroupComposer, TValue>> expr)
        {
<<<<<<< HEAD
            return ReflectionHelpers.GetFieldPath(expr);
        }
=======
            var ux = base.CreateInspectorGUI();

            ux.AddSpace();
            var notGroupHelp = ux.AddChild(new HelpBox(
                "The Framing settings will be ignored because the LookAt target is not a kind of ICinemachineTargetGroup.", 
                HelpBoxMessageType.Info));

            ux.Add(new PropertyField(serializedObject.FindProperty(() => Target.m_FramingMode)));
            ux.Add(new PropertyField(serializedObject.FindProperty(() => Target.m_GroupFramingSize)));
            ux.Add(new PropertyField(serializedObject.FindProperty(() => Target.m_FrameDamping)));

            var nonOrthoControls = ux.AddChild(new VisualElement());

            var adjustmentModeProperty = serializedObject.FindProperty(() => Target.m_AdjustmentMode);
            nonOrthoControls.Add(new PropertyField(adjustmentModeProperty));

            var maxDollyIn = nonOrthoControls.AddChild(new PropertyField(serializedObject.FindProperty(() => Target.m_MaxDollyIn)));
            var maxDollyOut = nonOrthoControls.AddChild(new PropertyField(serializedObject.FindProperty(() => Target.m_MaxDollyOut)));
            var minDistance = nonOrthoControls.AddChild(new PropertyField(serializedObject.FindProperty(() => Target.m_MinimumDistance)));
            var maxDistance = nonOrthoControls.AddChild(new PropertyField(serializedObject.FindProperty(() => Target.m_MaximumDistance)));
            var minFov = nonOrthoControls.AddChild(new PropertyField(serializedObject.FindProperty(() => Target.m_MinimumFOV)));
            var maxFov = nonOrthoControls.AddChild(new PropertyField(serializedObject.FindProperty(() => Target.m_MaximumFOV)));

            var orthoControls = ux.AddChild(new VisualElement());
            orthoControls.Add(new PropertyField(serializedObject.FindProperty(() => Target.m_MinimumOrthoSize)));
            orthoControls.Add(new PropertyField(serializedObject.FindProperty(() => Target.m_MaximumOrthoSize)));
>>>>>>> 78351c87

        /// <summary>Get the property names to exclude in the inspector.</summary>
        /// <param name="excluded">Add the names to this list</param>
        protected override void GetExcludedPropertiesInInspector(List<string> excluded)
        {
            base.GetExcludedPropertiesInInspector(excluded);
            CinemachineBrain brain = CinemachineCore.Instance.FindPotentialTargetBrain(MyTarget.VirtualCamera);
            var ortho = brain != null && brain.OutputCamera.orthographic;
            if (ortho)
            {
                excluded.Add(FieldPath(x => x.m_AdjustmentMode));
                excluded.Add(FieldPath(x => x.m_MinimumFOV));
                excluded.Add(FieldPath(x => x.m_MaximumFOV));
                excluded.Add(FieldPath(x => x.m_MaxDollyIn));
                excluded.Add(FieldPath(x => x.m_MaxDollyOut));
                excluded.Add(FieldPath(x => x.m_MinimumDistance));
                excluded.Add(FieldPath(x => x.m_MaximumDistance));
            }
            else
            {
<<<<<<< HEAD
                excluded.Add(FieldPath(x => x.m_MinimumOrthoSize));
                excluded.Add(FieldPath(x => x.m_MaximumOrthoSize));
                switch (MyTarget.m_AdjustmentMode)
                {
                    case CinemachineGroupComposer.AdjustmentMode.DollyOnly:
                        excluded.Add(FieldPath(x => x.m_MinimumFOV));
                        excluded.Add(FieldPath(x => x.m_MaximumFOV));
                        break;
                    case CinemachineGroupComposer.AdjustmentMode.ZoomOnly:
                        excluded.Add(FieldPath(x => x.m_MaxDollyIn));
                        excluded.Add(FieldPath(x => x.m_MaxDollyOut));
                        excluded.Add(FieldPath(x => x.m_MinimumDistance));
                        excluded.Add(FieldPath(x => x.m_MaximumDistance));
                        break;
                    default:
                        break;
                }
=======
                bool ortho = Target.VcamState.Lens.Orthographic;
                nonOrthoControls.SetVisible(!ortho);
                orthoControls.SetVisible(ortho);

                bool noTarget = false;
                for (int i = 0; i < targets.Length; ++i)
                    noTarget |= targets[i] != null && (targets[i] as CinemachineGroupComposer).LookAtTargetAsGroup == null;
                if (notGroupHelp != null)
                    notGroupHelp.SetVisible(noTarget);
>>>>>>> 78351c87
            }
        }

        public override void OnInspectorGUI()
        {
            if (MyTarget.IsValid && MyTarget.AbstractLookAtTargetGroup == null)
                EditorGUILayout.HelpBox(
                    "The Framing settings will be ignored because the LookAt target is not a kind of ICinemachineTargetGroup",
                    MessageType.Info);

            base.OnInspectorGUI();
        }

        [DrawGizmo(GizmoType.Active | GizmoType.InSelectionHierarchy, typeof(CinemachineGroupComposer))]
        static void DrawGroupComposerGizmos(CinemachineGroupComposer target, GizmoType selectionType)
        {
            // Show the group bounding box, as viewed from the camera position
            if (target.LookAtTargetAsGroup != null)
            {
                Matrix4x4 m = Gizmos.matrix;
                Bounds b = target.LastBounds;
                Gizmos.matrix = target.LastBoundsMatrix;
                Gizmos.color = Color.yellow;

                if (target.VcamState.Lens.Orthographic)
                    Gizmos.DrawWireCube(b.center, b.size);
                else
                {
                    float z = b.center.z;
                    Vector3 e = b.extents;
                    Gizmos.DrawFrustum(
                        Vector3.zero,
                        Mathf.Atan2(e.y, z) * Mathf.Rad2Deg * 2,
                        z + e.z, z - e.z, e.x / e.y);
                }
                Gizmos.matrix = m;
            }
        }
    }
}<|MERGE_RESOLUTION|>--- conflicted
+++ resolved
@@ -16,37 +16,8 @@
 
         protected string FieldPath<TValue>(Expression<Func<CinemachineGroupComposer, TValue>> expr)
         {
-<<<<<<< HEAD
             return ReflectionHelpers.GetFieldPath(expr);
         }
-=======
-            var ux = base.CreateInspectorGUI();
-
-            ux.AddSpace();
-            var notGroupHelp = ux.AddChild(new HelpBox(
-                "The Framing settings will be ignored because the LookAt target is not a kind of ICinemachineTargetGroup.", 
-                HelpBoxMessageType.Info));
-
-            ux.Add(new PropertyField(serializedObject.FindProperty(() => Target.m_FramingMode)));
-            ux.Add(new PropertyField(serializedObject.FindProperty(() => Target.m_GroupFramingSize)));
-            ux.Add(new PropertyField(serializedObject.FindProperty(() => Target.m_FrameDamping)));
-
-            var nonOrthoControls = ux.AddChild(new VisualElement());
-
-            var adjustmentModeProperty = serializedObject.FindProperty(() => Target.m_AdjustmentMode);
-            nonOrthoControls.Add(new PropertyField(adjustmentModeProperty));
-
-            var maxDollyIn = nonOrthoControls.AddChild(new PropertyField(serializedObject.FindProperty(() => Target.m_MaxDollyIn)));
-            var maxDollyOut = nonOrthoControls.AddChild(new PropertyField(serializedObject.FindProperty(() => Target.m_MaxDollyOut)));
-            var minDistance = nonOrthoControls.AddChild(new PropertyField(serializedObject.FindProperty(() => Target.m_MinimumDistance)));
-            var maxDistance = nonOrthoControls.AddChild(new PropertyField(serializedObject.FindProperty(() => Target.m_MaximumDistance)));
-            var minFov = nonOrthoControls.AddChild(new PropertyField(serializedObject.FindProperty(() => Target.m_MinimumFOV)));
-            var maxFov = nonOrthoControls.AddChild(new PropertyField(serializedObject.FindProperty(() => Target.m_MaximumFOV)));
-
-            var orthoControls = ux.AddChild(new VisualElement());
-            orthoControls.Add(new PropertyField(serializedObject.FindProperty(() => Target.m_MinimumOrthoSize)));
-            orthoControls.Add(new PropertyField(serializedObject.FindProperty(() => Target.m_MaximumOrthoSize)));
->>>>>>> 78351c87
 
         /// <summary>Get the property names to exclude in the inspector.</summary>
         /// <param name="excluded">Add the names to this list</param>
@@ -67,7 +38,6 @@
             }
             else
             {
-<<<<<<< HEAD
                 excluded.Add(FieldPath(x => x.m_MinimumOrthoSize));
                 excluded.Add(FieldPath(x => x.m_MaximumOrthoSize));
                 switch (MyTarget.m_AdjustmentMode)
@@ -85,23 +55,12 @@
                     default:
                         break;
                 }
-=======
-                bool ortho = Target.VcamState.Lens.Orthographic;
-                nonOrthoControls.SetVisible(!ortho);
-                orthoControls.SetVisible(ortho);
-
-                bool noTarget = false;
-                for (int i = 0; i < targets.Length; ++i)
-                    noTarget |= targets[i] != null && (targets[i] as CinemachineGroupComposer).LookAtTargetAsGroup == null;
-                if (notGroupHelp != null)
-                    notGroupHelp.SetVisible(noTarget);
->>>>>>> 78351c87
             }
         }
 
         public override void OnInspectorGUI()
         {
-            if (MyTarget.IsValid && MyTarget.AbstractLookAtTargetGroup == null)
+            if (MyTarget.IsValid && MyTarget.LookAtTargetAsGroup == null)
                 EditorGUILayout.HelpBox(
                     "The Framing settings will be ignored because the LookAt target is not a kind of ICinemachineTargetGroup",
                     MessageType.Info);
