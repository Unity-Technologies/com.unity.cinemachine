--- conflicted
+++ resolved
@@ -89,7 +89,6 @@
             this.AddChildCameras(ux, null);
             this.AddExtensionsDropdown(ux);
 
-<<<<<<< HEAD
             UpdateStatesAndCache();
             ux.TrackAnyUserActivity(UpdateStatesAndCache);
 
@@ -104,9 +103,6 @@
                 UpdateCameraCandidates();
                 noTargetHelp.SetVisible(Target.AnimatedTarget == null);
             }
-=======
-            return ux;
->>>>>>> ea228caf
         }
 
         static AnimatorController GetControllerFromAnimator(Animator animator)
