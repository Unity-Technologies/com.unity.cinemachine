using UnityEngine;
using UnityEditor;
using UnityEngine.UIElements;
using UnityEditor.UIElements;
using Cinemachine.Utility;

namespace Cinemachine.Editor
{
    [CustomEditor(typeof(CinemachineGroupFraming))]
    [CanEditMultipleObjects]
    class CinemachineGroupFramingEditor : UnityEditor.Editor
    {
        CinemachineGroupFraming Target => target as CinemachineGroupFraming;

        void OnEnable() 
        {
            CinemachineDebug.OnGUIHandlers -= OnGuiHandler;
            CinemachineDebug.OnGUIHandlers += OnGuiHandler;
            if (CinemachineCorePrefs.ShowInGameGuides.Value)
                InspectorUtility.RepaintGameView();
        }
        void OnDisable() 
        {
            CinemachineDebug.OnGUIHandlers -= OnGuiHandler;
            if (CinemachineCorePrefs.ShowInGameGuides.Value)
                InspectorUtility.RepaintGameView();
        }

        public override VisualElement CreateInspectorGUI()
        {
            var serializedTarget = new SerializedObject(Target);
            var ux = new VisualElement();

<<<<<<< HEAD
            this.AddMissingCmCameraHelpBox(ux, CmPipelineComponentInspectorUtility.RequiredTargets.FollowGroup);
=======
            this.AddMissingCmCameraHelpBox(ux, CmPipelineComponentInspectorUtility.RequiredTargets.Group);
>>>>>>> 5b232d37
            var groupSizeIsZeroHelp = ux.AddChild(new HelpBox("Group size is zero, cannot frame.", HelpBoxMessageType.Warning));

            ux.Add(new PropertyField(serializedTarget.FindProperty(() => Target.FramingMode)));
            ux.Add(new PropertyField(serializedTarget.FindProperty(() => Target.FramingSize)));
            ux.Add(new PropertyField(serializedTarget.FindProperty(() => Target.Damping)));

            var perspectiveControls = ux.AddChild(new VisualElement());

            var sizeAdjustmentProperty = serializedTarget.FindProperty(() => Target.SizeAdjustment);
            perspectiveControls.Add(new PropertyField(sizeAdjustmentProperty));
            perspectiveControls.AddChild(new PropertyField(serializedTarget.FindProperty(() => Target.LateralAdjustment)));
            var fovRange = perspectiveControls.AddChild(new PropertyField(serializedTarget.FindProperty(() => Target.FovRange)));
            var dollyRange = perspectiveControls.AddChild(new PropertyField(serializedTarget.FindProperty(() => Target.DollyRange)));

            var orthoControls = ux.AddChild(new VisualElement());
            orthoControls.Add(new PropertyField(serializedTarget.FindProperty(() => Target.OrthoSizeRange)));

            ux.TrackPropertyValue(sizeAdjustmentProperty, (prop) =>
            {
                bool haveDolly = prop.intValue != (int)CinemachineGroupFraming.SizeAdjustmentModes.ZoomOnly;
                bool haveZoom = prop.intValue != (int)CinemachineGroupFraming.SizeAdjustmentModes.DollyOnly;

                fovRange.SetVisible(haveZoom);
                dollyRange.SetVisible(haveDolly);
            });
            
            ux.TrackAnyUserActivity(() =>
            {
                if (target == null || groupSizeIsZeroHelp == null)
                    return; 

                ICinemachineTargetGroup group = null;
                for (int i = 0; group == null && i < targets.Length; ++i)
                {
                    var vcam = (targets[i] as CinemachineGroupFraming).ComponentOwner;
                    if (vcam != null)
                        group = vcam.FollowTargetAsGroup;
                }
                groupSizeIsZeroHelp.SetVisible(group != null && group.Sphere.radius < 0.01f);

                bool ortho = Target.ComponentOwner != null && Target.ComponentOwner.State.Lens.Orthographic;
                perspectiveControls.SetVisible(!ortho);
                orthoControls.SetVisible(ortho);
            });

            return ux;
        }

        protected virtual void OnGuiHandler(CinemachineBrain brain)
        {
            if (Target == null || !CinemachineCorePrefs.ShowInGameGuides.Value || !Target.isActiveAndEnabled)
                return;

            if (brain == null || (brain.OutputCamera.activeTexture != null && CinemachineCore.Instance.BrainCount > 1))
                return;

            var vcam = Target.ComponentOwner;
            if (!brain.IsValidChannel(vcam))
                return;

            var group = vcam.LookAtTargetAsGroup;
            if (group == null)
                return;

            CmPipelineComponentInspectorUtility.OnGUI_DrawOnscreenTargetMarker(
                group, group.Sphere.position, 
                vcam.State.GetFinalOrientation(), brain.OutputCamera);
        }
        
        [DrawGizmo(GizmoType.Active | GizmoType.InSelectionHierarchy, typeof(CinemachineGroupFraming))]
        static void DrawGroupComposerGizmos(CinemachineGroupFraming target, GizmoType selectionType)
        {
            // Show the group bounding box, as viewed from the camera position
            if (target.enabled && target.ComponentOwner != null && target.ComponentOwner.FollowTargetAsGroup != null)
            {
                var oldM = Gizmos.matrix;
                var oldC = Gizmos.color;

                Gizmos.matrix = target.GroupBoundsMatrix;
                Bounds b = target.GroupBounds;
                Gizmos.color = Color.yellow;
                if (target.ComponentOwner.State.Lens.Orthographic)
                    Gizmos.DrawWireCube(b.center, b.size);
                else
                {
                    var e = b.extents;
                    var z = b.center.z - e.z; // near face
                    var d = b.size.z;
                    var a = Mathf.Atan2(e.y, z) * Mathf.Rad2Deg * 2;
                    Gizmos.DrawFrustum(Vector3.zero, a, z + d, z, e.x / e.y);
                }
                Gizmos.matrix = oldM;
                Gizmos.color = oldC;
            }
        }
    }
}<|MERGE_RESOLUTION|>--- conflicted
+++ resolved
@@ -30,12 +30,7 @@
         {
             var serializedTarget = new SerializedObject(Target);
             var ux = new VisualElement();
-
-<<<<<<< HEAD
-            this.AddMissingCmCameraHelpBox(ux, CmPipelineComponentInspectorUtility.RequiredTargets.FollowGroup);
-=======
             this.AddMissingCmCameraHelpBox(ux, CmPipelineComponentInspectorUtility.RequiredTargets.Group);
->>>>>>> 5b232d37
             var groupSizeIsZeroHelp = ux.AddChild(new HelpBox("Group size is zero, cannot frame.", HelpBoxMessageType.Warning));
 
             ux.Add(new PropertyField(serializedTarget.FindProperty(() => Target.FramingMode)));
