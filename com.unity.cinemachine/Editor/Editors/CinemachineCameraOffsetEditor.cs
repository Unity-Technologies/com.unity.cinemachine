--- conflicted
+++ resolved
@@ -13,12 +13,7 @@
         public override VisualElement CreateInspectorGUI()
         {
             var ux = new VisualElement();
-
-<<<<<<< HEAD
-            CmPipelineComponentInspectorUtility.AddMissingCmCameraHelpBox(this, ux);
-=======
             this.AddMissingCmCameraHelpBox(ux);
->>>>>>> 5b232d37
             ux.Add(new PropertyField(serializedObject.FindProperty(() => Target.Offset)));
             ux.Add(new PropertyField(serializedObject.FindProperty(() => Target.ApplyAfter)));
             ux.Add(new PropertyField(serializedObject.FindProperty(() => Target.PreserveComposition)));
