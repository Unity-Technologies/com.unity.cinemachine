﻿using UnityEngine;
using UnityEditor;
using System;
using System.Collections.Generic;
using System.Linq;
using Cinemachine.Utility;

#if CINEMACHINE_UNITY_INPUTSYSTEM
using UnityEngine.InputSystem;
#endif

#if CINEMACHINE_HDRP || CINEMACHINE_LWRP_7_3_1
    #if CINEMACHINE_HDRP_7_3_1
        using UnityEngine.Rendering.HighDefinition;
    #else
        #if CINEMACHINE_LWRP_7_3_1
            using UnityEngine.Rendering.Universal;
        #else
            using UnityEngine.Experimental.Rendering.HDPipeline;
        #endif
    #endif
#endif

#if UNITY_2019_1_OR_NEWER
    using CameraExtensions = UnityEngine.Camera;
#else
    // Needed only for Unity pre-2019.1 because Camera doesn't have these methods
    static class CameraExtensions
    {
        public static float HorizontalToVerticalFieldOfView(float f, float aspect)
        {
            return Mathf.Rad2Deg * 2 * Mathf.Atan(Mathf.Tan(f * Mathf.Deg2Rad * 0.5f) / aspect);
        }

        public static float VerticalToHorizontalFieldOfView(float f, float aspect)
        {
            return Mathf.Rad2Deg * 2 * Mathf.Atan(Mathf.Tan(f * Mathf.Deg2Rad * 0.5f) * aspect);
        }

        public static float FieldOfViewToFocalLength(float fov, float sensorHeight)
        {
            return sensorHeight * 0.5f / Mathf.Tan(Mathf.Deg2Rad * fov * 0.5f);
        }

        public static float FocalLengthToFieldOfView(float focalLength, float sensorHeight)
        {
            if (focalLength < UnityVectorExtensions.Epsilon)
                return 180f;
            return Mathf.Rad2Deg * 2.0f * Mathf.Atan(sensorHeight * 0.5f / focalLength);
        }
    }
#endif


namespace Cinemachine.Editor
{
    /// <summary>
    /// Base class for virtual camera editors.
    /// Handles drawing the header and the basic properties.
    /// </summary>
    /// <typeparam name="T">The type of CinemachineVirtualCameraBase being edited</typeparam>
    public class CinemachineVirtualCameraBaseEditor<T> : BaseEditor<T> where T : CinemachineVirtualCameraBase
    {    
        /// <summary>A collection of GUIContent for use in the inspector</summary>
        public static class Styles
        {
            /// <summary>GUIContent for Add Extension</summary>
            public static GUIContent addExtensionLabel = new GUIContent("Add Extension");
            /// <summary>GUIContent for no-multi-select message</summary>
            public static GUIContent virtualCameraChildrenInfoMsg 
                = new GUIContent("The Virtual Camera Children field is not available when multiple objects are selected.");
        }
        
        static Type[] sExtensionTypes;  // First entry is null
        static string[] sExtensionNames;
        bool IsPrefabBase { get; set; }

        /// <summary>Obsolete, do not use.  Use the overload, which is more performant</summary>
        /// <returns>List of property names to exclude</returns>
        protected override List<string> GetExcludedPropertiesInInspector() 
            { return base.GetExcludedPropertiesInInspector(); }

        /// <summary>Get the property names to exclude in the inspector.  
        /// Implementation should call the base class implementation</summary>
        /// <param name="excluded">Add the names to this list</param>
        protected override void GetExcludedPropertiesInInspector(List<string> excluded)
        {
            base.GetExcludedPropertiesInInspector(excluded);
            if (Target.m_ExcludedPropertiesInInspector != null)
                excluded.AddRange(Target.m_ExcludedPropertiesInInspector);
        }

        /// <summary>Update state information on undo/redo</summary>
<<<<<<< HEAD
        void UpdateCameraState() 
        { 
            if (Target != null) 
                Target.InternalUpdateCameraState(Vector3.up, -1); 
        }
=======
        void UpdateCameraState() => Target.InternalUpdateCameraState(Vector3.up, -1);
>>>>>>> 2750d0c7

        /// <summary>Inspector panel is being enabled.  
        /// Implementation should call the base class implementation</summary>
        protected virtual void OnEnable()
        {
            Undo.undoRedoPerformed += UpdateCameraState;
            
            IsPrefabBase = Target.gameObject.scene.name == null; // causes a small GC alloc
            if (sExtensionTypes == null)
            {
                // Populate the extension list
                List<Type> exts = new List<Type>();
                List<string> names = new List<string>();
                exts.Add(null);
                names.Add("(select)");
                var allExtensions
                    = ReflectionHelpers.GetTypesInAllDependentAssemblies(
                            (Type t) => typeof(CinemachineExtension).IsAssignableFrom(t) && !t.IsAbstract);
                foreach (Type t in allExtensions)
                {
                    exts.Add(t);
                    names.Add(t.Name);
                }
                sExtensionTypes = exts.ToArray();
                sExtensionNames = names.ToArray();
            }
        }

        /// <summary>Inspector panel is being disabled.
        /// Implementation should call the base class implementation</summary>
        protected virtual void OnDisable()
        {
            Undo.undoRedoPerformed -= UpdateCameraState;
            
            if (CinemachineBrain.SoloCamera == (ICinemachineCamera)Target)
            {
                CinemachineBrain.SoloCamera = null;
                InspectorUtility.RepaintGameView();
            }
        }

        /// <summary>Create the contents of the inspector panel.
        /// This implementation draws header and Extensions widget, and uses default algorithms 
        /// to draw the properties in the inspector</summary>
        public override void OnInspectorGUI()
        {
            BeginInspector();
            DrawUpgradeButton();
            DrawCameraStatusInInspector();
            DrawGlobalControlsInInspector();
            DrawInputProviderButtonInInspector();
            DrawRemainingPropertiesInInspector();
            DrawExtensionsWidgetInInspector();
        }

        protected void DrawUpgradeButton()
        {
            var attrs = serializedObject.targetObject.GetType()
                .GetCustomAttributes(typeof(ObsoleteAttribute), true);
            if (attrs != null && attrs.Length > 0)
            {
#if true // For testing only - do not release with this because no undo and no animation fixup
                if (GUI.Button(EditorGUILayout.GetControlRect(), new GUIContent("Convert to CmCamera")))
                {
                    var upgrader = new CinemachineUpgradeManager();
                    Undo.SetCurrentGroupName("Convert to CmCamera");
                    for (int i = 0; i < targets.Length; ++i)
                    {
                        upgrader.Upgrade(((CinemachineVirtualCameraBase)targets[i]).gameObject);
                    }
                    GUIUtility.ExitGUI();
                }
#endif
                if (GUI.Button(EditorGUILayout.GetControlRect(), new GUIContent("Upgrade Project to Cinemachine 3")))
                {
                    var upgrader = new CinemachineUpgradeManager();
                    upgrader.UpgradeAll();
                    GUIUtility.ExitGUI();
                }
                EditorGUILayout.Space();
            }
        }

#if CINEMACHINE_UNITY_INPUTSYSTEM
        static GUIContent s_InputProviderAddLabel = new GUIContent("Add Input Provider", 
            "Adds CinemachineInputProvider component to this vcam, "
            + "if it does not have one, enabling the vcam to read input from Input Actions. "
            + "By default, a simple mouse XY input action is added.");

        /// <summary>
        /// Draw a message prompting the user to add a CinemachineInputProvider.  
        /// Does nothing if Input package not installed.
        /// </summary>
        protected void DrawInputProviderButtonInInspector()
        {
            bool needsButton = false;
            for (int i = 0; !needsButton && i < targets.Length; ++i)
            {
                var vcam = (CinemachineVirtualCameraBase)targets[i];
                if (vcam.RequiresUserInput() && vcam.GetComponent<AxisState.IInputAxisProvider>() == null)
                    needsButton = true;
            }
            if (!needsButton)
                return;

            EditorGUILayout.Space();
            InspectorUtility.HelpBoxWithButton(
                "The InputSystem package is installed, but it is not used to control this vcam.", 
                MessageType.Info,
                new GUIContent("Add Input\nProvider"), () =>
                {
                    Undo.SetCurrentGroupName("Add CinemachineInputProvider");
                    for (int i = 0; i < targets.Length; ++i)
                    {
                        var vcam = (CinemachineVirtualCameraBase)targets[i];
                        if (vcam.GetComponent<AxisState.IInputAxisProvider>() != null)
                            continue;
                        var inputProvider = Undo.AddComponent<CinemachineInputProvider>(vcam.gameObject);
                        inputProvider.XYAxis = ScriptableObjectUtility.DefaultLookAction;
                    }
                });
            EditorGUILayout.Space();
        }
#else
        /// <summary>
        /// Draw a message prompting the user to add a CinemachineInputProvider.  
        /// Does nothing if Input package not installed.
        /// </summary>
        protected void DrawInputProviderButtonInInspector() {}
#endif

        /// <summary>
        /// Draw the LookAt and Follow targets in the inspector
        /// </summary>
        /// <param name="followTarget">Follow target SerializedProperty</param>
        /// <param name="lookAtTarget">LookAt target SerializedProperty</param>
        protected void DrawTargetsInInspector(
            SerializedProperty followTarget, SerializedProperty lookAtTarget)
        {
            EditorGUI.BeginChangeCheck();
            if (!IsPropertyExcluded(followTarget.name))
            {
                if (Target.ParentCamera == null || Target.ParentCamera.Follow == null)
                    EditorGUILayout.PropertyField(followTarget);
                else
                    EditorGUILayout.PropertyField(followTarget,
                        new GUIContent(followTarget.displayName + " Override"));
                ExcludeProperty(followTarget.name);
            }
            if (!IsPropertyExcluded(lookAtTarget.name))
            {
                if (Target.ParentCamera == null || Target.ParentCamera.LookAt == null)
                    EditorGUILayout.PropertyField(lookAtTarget);
                else
                    EditorGUILayout.PropertyField(lookAtTarget,
                        new GUIContent(lookAtTarget.displayName + " Override"));
                ExcludeProperty(lookAtTarget.name);
            }
            if (EditorGUI.EndChangeCheck())
                serializedObject.ApplyModifiedProperties();
        }

        /// <summary>
        /// Draw the Extensions dropdown in the inspector
        /// </summary>
        protected void DrawExtensionsWidgetInInspector()
        {
            if (!IsPropertyExcluded("Extensions"))
            {
                EditorGUILayout.Space();
                EditorGUILayout.LabelField("Extensions", EditorStyles.boldLabel);
                Rect rect = EditorGUILayout.GetControlRect(true, EditorGUIUtility.singleLineHeight);
                rect = EditorGUI.PrefixLabel(rect, Styles.addExtensionLabel);

                int selection = EditorGUI.Popup(rect, 0, sExtensionNames);
                if (selection > 0)
                {
                    Type extType = sExtensionTypes[selection];
                    for (int i = 0; i < targets.Length; i++)
                    {
                        var targetGO = (targets[i] as CinemachineVirtualCameraBase).gameObject;
                        if (targetGO != null && targetGO.GetComponent(extType) == null)
                            Undo.AddComponent(targetGO, extType);
                    }
                }
                ExcludeProperty("Extensions");
            }
        }

        /// <summary>
        /// Draw the Live status in the inspector, and the Solo button
        /// </summary>
        protected void DrawCameraStatusInInspector()
        {
            if (Selection.objects.Length > 1)
                return;
            
            // Is the camera navel-gazing?
            CameraState state = Target.State;
            if (state.HasLookAt && (state.ReferenceLookAt - state.CorrectedPosition).AlmostZero())
                EditorGUILayout.HelpBox(
                    "The camera is positioned on the same point at which it is trying to look.",
                    MessageType.Warning);

            // No status and Solo for prefabs
            if (IsPrefabBase)
                return;

            // Active status and Solo button
            Rect rect = EditorGUILayout.GetControlRect(true);
            Rect rectLabel = new Rect(rect.x, rect.y, EditorGUIUtility.labelWidth, rect.height);
            rect.width -= rectLabel.width;
            rect.x += rectLabel.width;

            Color color = GUI.color;
            bool isSolo = (CinemachineBrain.SoloCamera == (ICinemachineCamera)Target);
            if (isSolo)
                GUI.color = CinemachineBrain.GetSoloGUIColor();

            bool isLive = CinemachineCore.Instance.IsLive(Target);
            GUI.enabled = isLive;
            GUI.Label(rectLabel, isLive ? "Status: Live"
                : (Target.isActiveAndEnabled ? "Status: Standby" : "Status: Disabled"));
            GUI.enabled = true;

            float labelWidth = 0;
            GUIContent updateText = GUIContent.none;
            UpdateTracker.UpdateClock updateMode = CinemachineCore.Instance.GetVcamUpdateStatus(Target);
            if (Application.isPlaying)
            {
                updateText = new GUIContent(
                    updateMode == UpdateTracker.UpdateClock.Fixed ? " Fixed Update" : " Late Update");
                var textDimensions = GUI.skin.label.CalcSize(updateText);
                labelWidth = textDimensions.x;
            }
            rect.width -= labelWidth;
            if (GUI.Button(rect, "Solo", "Button"))
            {
                isSolo = !isSolo;
                CinemachineBrain.SoloCamera = isSolo ? Target : null;
                InspectorUtility.RepaintGameView();
            }
            GUI.color = color;
            if (isSolo && !Application.isPlaying)
                InspectorUtility.RepaintGameView();

            if (labelWidth > 0)
            {
                GUI.enabled = false;
                rect.x += rect.width; rect.width = labelWidth;
                GUI.Label(rect, updateText);
                GUI.enabled = true;
            }
        }

        static GUIContent ShowInGameGuidesLabel = new GUIContent(
            "Game Window Guides",
            "Enable the display of overlays in the Game window.  "
                + "You can adjust colours and opacity in Cinemachine Preferences.");

        static GUIContent SaveDuringPlayLabel = new GUIContent(
            "Save During Play",
            "If checked, Virtual Camera settings changes made during Play Mode "
                + "will be propagated back to the scene when Play Mode is exited.");

        /// <summary>
        /// Draw the global settings controls in the inspector
        /// </summary>
        protected void DrawGlobalControlsInInspector()
        {
            CinemachineSettings.CinemachineCoreSettings.ShowInGameGuides
                = EditorGUILayout.Toggle(ShowInGameGuidesLabel,
                    CinemachineSettings.CinemachineCoreSettings.ShowInGameGuides);

            SaveDuringPlay.SaveDuringPlay.Enabled
                = EditorGUILayout.Toggle(SaveDuringPlayLabel, SaveDuringPlay.SaveDuringPlay.Enabled);

            if (Application.isPlaying && SaveDuringPlay.SaveDuringPlay.Enabled)
                EditorGUILayout.HelpBox(
                    " Virtual Camera settings changes made during Play Mode will be "
                        + "propagated back to the scene when Play Mode is exited.",
                    MessageType.Info);
        }

        LensSettingsInspectorHelper m_LensSettingsInspectorHelper;
        internal bool IsHorizontalFOVUsed() => 
            m_LensSettingsInspectorHelper != null && m_LensSettingsInspectorHelper.UseHorizontalFOV;

        /// <summary>
        /// Draw the Lens Settings controls in the inspector
        /// </summary>
        /// <param name="property">The SerializedProperty for the field of type LensSettings field</param>
        protected void DrawLensSettingsInInspector(SerializedProperty property)
        {
            if (IsPropertyExcluded(property.name))
                return;
            if (m_LensSettingsInspectorHelper == null)
                m_LensSettingsInspectorHelper = new LensSettingsInspectorHelper();

            // This should be a global UX setting, but the best we can do now is to query 
            // the associated camera (if any) for the lens FOV display mode
            Camera camera = null;
            var brain = CinemachineCore.Instance.FindPotentialTargetBrain(Target);
            if (brain != null)
                camera = brain.OutputCamera;
            
            m_LensSettingsInspectorHelper.SnapshotCameraShadowValues(property, camera);

            m_LensSettingsInspectorHelper.DrawLensSettingsInInspector(property);
            ExcludeProperty(property.name);
        }
    }

    // Helper for drawing lensSettings in inspector
    class LensSettingsInspectorHelper
    {
        GUIContent[] m_PresetOptions;
        GUIContent[] m_PhysicalPresetOptions;
        LensSettings m_LensSettingsDef = new LensSettings(); // to access name strings

        static readonly GUIContent EditPresetsLabel = new GUIContent("Edit Presets...");
        static readonly GUIContent LensLabel = new GUIContent("Lens", "Lens settings to apply to the camera");
        static readonly GUIContent HFOVLabel = new GUIContent("Horizontal FOV", "Horizontal Field of View");
        static readonly GUIContent VFOVLabel = new GUIContent("Vertical FOV", "Vertical Field of View");
        static readonly GUIContent FocalLengthLabel = new GUIContent("Focal Length", "The length of the lens (in mm)");
        static readonly GUIContent OrthoSizeLabel = new GUIContent("Ortho Size", "When using an orthographic camera, "
            + "this defines the half-height, in world coordinates, of the camera view.");
        static readonly GUIContent SensorSizeLabel = new GUIContent("Sensor Size", 
            "Actual size of the image sensor (in mm), used to "
            + "convert between focal length and field of vue.");
        static readonly GUIContent AdvancedLabel = new GUIContent("Advanced");

        bool IsOrtho;
        bool IsPhysical;
        Vector2 SensorSize;
        internal bool UseHorizontalFOV;
        static bool s_AdvancedExpanded;
        SerializedProperty ModeOverrideProperty;

    #if CINEMACHINE_HDRP
        GUIContent PhysicalPropertiesLabel;
        static bool mPhysicalExapnded;
    #endif

        public LensSettingsInspectorHelper() 
        {
    #if CINEMACHINE_HDRP
            PhysicalPropertiesLabel = new GUIContent("Physical Properties", "Physical properties of the lens");
    #endif

            var options = new List<GUIContent>();
            CinemachineLensPresets presets = CinemachineLensPresets.InstanceIfExists;
            for (int i = 0; presets != null && i < presets.m_Presets.Length; ++i)
                options.Add(new GUIContent(presets.m_Presets[i].m_Name));
            options.Add(EditPresetsLabel);
            m_PresetOptions = options.ToArray();

            options.Clear();
            for (int i = 0; presets != null && i < presets.m_PhysicalPresets.Length; ++i)
                options.Add(new GUIContent(presets.m_PhysicalPresets[i].m_Name));
            options.Add(EditPresetsLabel);
            m_PhysicalPresetOptions = options.ToArray();
        }

        public void SnapshotCameraShadowValues(SerializedProperty property, Camera camera)
        {
            ModeOverrideProperty = property.FindPropertyRelative(() => m_LensSettingsDef.ModeOverride);

            // Assume lens is up-to-date
            UseHorizontalFOV = false;
            var lensObject = SerializedPropertyHelper.GetPropertyValue(property);
            IsOrtho = AccessProperty<bool>(typeof(LensSettings), lensObject, "Orthographic");
            IsPhysical = AccessProperty<bool>(typeof(LensSettings), lensObject, "IsPhysicalCamera");
            SensorSize = AccessProperty<Vector2>(typeof(LensSettings), lensObject, "SensorSize");

            // Then pull from actual camera if appropriate
            if (camera != null)
            {
#if UNITY_2019_1_OR_NEWER
                // This should really be a global setting, but for now there is no better way than this!
                var p = new SerializedObject(camera).FindProperty("m_FOVAxisMode");
                if (p != null && p.intValue == (int)Camera.FieldOfViewAxis.Horizontal)
                    UseHorizontalFOV = true;
#endif
                // It's possible that the lens isn't synched with its camera - fix that here
                if (ModeOverrideProperty.intValue == (int)LensSettings.OverrideModes.None)
                {
                    IsOrtho = camera.orthographic;
                    IsPhysical = camera.usePhysicalProperties;
                    SensorSize = IsPhysical ? camera.sensorSize : new Vector2(camera.aspect, 1f);
                }
            }
            
            var nearClipPlaneProperty = property.FindPropertyRelative("NearClipPlane");
            if (!IsOrtho)
            {
                nearClipPlaneProperty.floatValue = Mathf.Max(nearClipPlaneProperty.floatValue, 0.01f);
                property.serializedObject.ApplyModifiedPropertiesWithoutUndo();
            }
        }

        static T AccessProperty<T>(Type type, object obj, string memberName)
        {
            if (string.IsNullOrEmpty(memberName) || (type == null))
                return default(T);

            System.Reflection.BindingFlags bindingFlags = System.Reflection.BindingFlags.Public;
            if (obj != null)
                bindingFlags |= System.Reflection.BindingFlags.Instance;
            else
                bindingFlags |= System.Reflection.BindingFlags.Static;

            System.Reflection.PropertyInfo pi = type.GetProperty(memberName, bindingFlags);
            if ((pi != null) && (pi.PropertyType == typeof(T)))
                return (T)pi.GetValue(obj, null);
            else
                return default(T);
        }
        
        public void DrawLensSettingsInInspector(SerializedProperty property)
        {
            Rect rect = EditorGUILayout.GetControlRect(true);

            var lensLabelWidth = GUI.skin.label.CalcSize(LensLabel).x;
            var foldoutLabelWidth = lensLabelWidth;

            property.isExpanded = EditorGUI.Foldout(
                new Rect(rect.x, rect.y, foldoutLabelWidth, rect.height),
                property.isExpanded, LensLabel, true);

            if (!property.isExpanded)
            {
                // Put the FOV on the same line
                var oldLabelWidth = EditorGUIUtility.labelWidth;
                EditorGUIUtility.labelWidth -= foldoutLabelWidth;
                rect.x += foldoutLabelWidth; rect.width -= foldoutLabelWidth; 
                DrawLensFocusInInspector(rect, property);
                EditorGUIUtility.labelWidth = oldLabelWidth;
            }
            else
            {
                ++EditorGUI.indentLevel;

                rect = EditorGUILayout.GetControlRect(true);
                DrawLensFocusInInspector(rect, property);

                EditorGUILayout.PropertyField(property.FindPropertyRelative(() => m_LensSettingsDef.NearClipPlane));
                EditorGUILayout.PropertyField(property.FindPropertyRelative(() => m_LensSettingsDef.FarClipPlane));

                if (IsPhysical)
                {
#if CINEMACHINE_HDRP
                    mPhysicalExapnded = EditorGUILayout.Foldout(mPhysicalExapnded, PhysicalPropertiesLabel, true);
                    if (mPhysicalExapnded)
                    {
                        ++EditorGUI.indentLevel;
                        EditorGUILayout.PropertyField(property.FindPropertyRelative(() => m_LensSettingsDef.Aperture));
                        EditorGUILayout.PropertyField(property.FindPropertyRelative(() => m_LensSettingsDef.Iso));
                        EditorGUILayout.PropertyField(property.FindPropertyRelative(() => m_LensSettingsDef.ShutterSpeed));
                        EditorGUILayout.PropertyField(property.FindPropertyRelative(() => m_LensSettingsDef.BladeCount));

                        rect = EditorGUILayout.GetControlRect(true);
                        var curvature = property.FindPropertyRelative(() => m_LensSettingsDef.Curvature);
                        using (var propertyScope = new EditorGUI.PropertyScope(rect, new GUIContent("Curvature"), curvature))
                        {
                            var v = curvature.vector2Value;

                            // The layout system breaks alignment when mixing inspector fields with custom layout'd
                            // fields as soon as a scrollbar is needed in the inspector, so we'll do the layout
                            // manually instead
                            const int kFloatFieldWidth = 50;
                            const int kSeparatorWidth = 5;
                            float indentOffset = EditorGUI.indentLevel * 15f;
                            var labelRect = new Rect(rect.x, rect.y, EditorGUIUtility.labelWidth - indentOffset, rect.height);
                            var floatFieldLeft = new Rect(labelRect.xMax, rect.y, kFloatFieldWidth + indentOffset, rect.height);
                            var sliderRect = new Rect(floatFieldLeft.xMax + kSeparatorWidth - indentOffset, rect.y, rect.width - labelRect.width - kFloatFieldWidth * 2 - kSeparatorWidth * 2, rect.height);
                            var floatFieldRight = new Rect(sliderRect.xMax + kSeparatorWidth - indentOffset, rect.y, kFloatFieldWidth + indentOffset, rect.height);

                            EditorGUI.PrefixLabel(labelRect, propertyScope.content);
                            v.x = EditorGUI.FloatField(floatFieldLeft, v.x);
                            EditorGUI.MinMaxSlider(sliderRect, ref v.x, ref v.y, Camera.kMinAperture, Camera.kMaxAperture);
                            v.y = EditorGUI.FloatField(floatFieldRight, v.y);

                            curvature.vector2Value = v;
                        }

                        EditorGUILayout.PropertyField(property.FindPropertyRelative(() => m_LensSettingsDef.BarrelClipping));
                        EditorGUILayout.PropertyField(property.FindPropertyRelative(() => m_LensSettingsDef.Anamorphism));

                        DrawSensorSizeInInspector(property);
                        EditorGUILayout.PropertyField(property.FindPropertyRelative(() => m_LensSettingsDef.LensShift));
                        if (ModeOverrideProperty.intValue != (int)LensSettings.OverrideModes.None)
                            EditorGUILayout.PropertyField(property.FindPropertyRelative(() => m_LensSettingsDef.GateFit));

                        --EditorGUI.indentLevel;
                    }
#else
                    DrawSensorSizeInInspector(property);
                    EditorGUILayout.PropertyField(property.FindPropertyRelative(() => m_LensSettingsDef.LensShift));
                    if (ModeOverrideProperty.intValue != (int)LensSettings.OverrideModes.None)
                        EditorGUILayout.PropertyField(property.FindPropertyRelative(() => m_LensSettingsDef.GateFit));
#endif
                }
                EditorGUILayout.PropertyField(property.FindPropertyRelative(() => m_LensSettingsDef.Dutch));
                s_AdvancedExpanded = EditorGUILayout.Foldout(s_AdvancedExpanded, AdvancedLabel);
                if (s_AdvancedExpanded)
                {
                    ++EditorGUI.indentLevel;
                    EditorGUILayout.HelpBox("Setting a mode override here implies changes to the Camera component when "
                        + "Cinemachine activates this Virtual Camera, and the changes will remain after the Virtual "
                        + "Camera deactivation. If you set a mode override in any Virtual Camera, you should set "
                        + "one in all Virtual Cameras.", MessageType.Info);
                    EditorGUILayout.PropertyField(ModeOverrideProperty);
                    --EditorGUI.indentLevel;
                }
                --EditorGUI.indentLevel;
            }
            property.serializedObject.ApplyModifiedProperties();
        }

        static float ExtraSpaceHackWTF() { return EditorGUI.indentLevel * (EditorGUIUtility.singleLineHeight - 3); }

        void DrawSensorSizeInInspector(SerializedProperty property)
        {
            if (ModeOverrideProperty.intValue != (int)LensSettings.OverrideModes.None)
            {
                property = property.FindPropertyRelative("m_SensorSize");
                var rect = EditorGUILayout.GetControlRect(true);
                EditorGUI.BeginProperty(rect, SensorSizeLabel, property);
                var v = EditorGUI.Vector2Field(rect, SensorSizeLabel, property.vector2Value);
                v.x = Mathf.Max(v.x, 0.1f);
                v.y = Mathf.Max(v.y, 0.1f);
                property.vector2Value = v;
                EditorGUI.EndProperty();
            }
        }

        void DrawLensFocusInInspector(Rect rect, SerializedProperty property)
        {
            if (IsOrtho)
                EditorGUI.PropertyField(
                    rect, property.FindPropertyRelative(() => m_LensSettingsDef.OrthographicSize), OrthoSizeLabel);
            else if (IsPhysical)
                DrawFocalLengthControl(rect, property, FocalLengthLabel);
            else
                DrawFOVControl(rect, property);
        }

        void DrawFOVControl(Rect rect, SerializedProperty property)
        {
            const float hSpace = 2;
            var label = UseHorizontalFOV ? HFOVLabel : VFOVLabel;

            var FOVProperty = property.FindPropertyRelative(() => m_LensSettingsDef.FieldOfView);
            float aspect = SensorSize.x / SensorSize.y;

            float dropdownWidth = (rect.width - EditorGUIUtility.labelWidth) / 4;
            rect.width -= dropdownWidth + hSpace;

            float f = FOVProperty.floatValue;
            if (UseHorizontalFOV)
                f = CameraExtensions.VerticalToHorizontalFieldOfView(f, aspect);
            EditorGUI.BeginProperty(rect, label, FOVProperty);
            f = EditorGUI.FloatField(rect, label, f);
            if (UseHorizontalFOV)
                f = CameraExtensions.HorizontalToVerticalFieldOfView(Mathf.Clamp(f, 1, 179), aspect);
            if (!Mathf.Approximately(FOVProperty.floatValue, f))
                FOVProperty.floatValue = Mathf.Clamp(f, 1, 179);
            EditorGUI.EndProperty();
            rect.x += rect.width + hSpace; rect.width = dropdownWidth;

            CinemachineLensPresets presets = CinemachineLensPresets.InstanceIfExists;
            int preset = (presets == null) ? -1 : presets.GetMatchingPreset(FOVProperty.floatValue);
            rect.x -= ExtraSpaceHackWTF(); rect.width += ExtraSpaceHackWTF();
            int selection = EditorGUI.Popup(rect, GUIContent.none, preset, m_PresetOptions);
            if (selection == m_PresetOptions.Length-1 && CinemachineLensPresets.Instance != null)
                Selection.activeObject = presets = CinemachineLensPresets.Instance;
            else if (selection >= 0 && selection < m_PresetOptions.Length-1)
            {
                var vfov = presets.m_Presets[selection].m_FieldOfView;
                FOVProperty.floatValue = vfov;
                property.serializedObject.ApplyModifiedProperties();
            }
        }

        void DrawFocalLengthControl(Rect rect, SerializedProperty property, GUIContent label)
        {
            const float hSpace = 2;
            var FOVProperty = property.FindPropertyRelative(() => m_LensSettingsDef.FieldOfView);
            float dropdownWidth = (rect.width - EditorGUIUtility.labelWidth) / 4;
            rect.width -= dropdownWidth + hSpace;

            float f = CameraExtensions.FieldOfViewToFocalLength(FOVProperty.floatValue, SensorSize.y);
            EditorGUI.BeginProperty(rect, label, FOVProperty);
            f = EditorGUI.FloatField(rect, label, f);
            f = CameraExtensions.FocalLengthToFieldOfView(Mathf.Max(f, 0.0001f), SensorSize.y);
            if (!Mathf.Approximately(FOVProperty.floatValue, f))
                FOVProperty.floatValue = Mathf.Clamp(f, 1, 179);
            EditorGUI.EndProperty();

            rect.x += rect.width + hSpace; rect.width = dropdownWidth;

#if CINEMACHINE_HDRP
            CinemachineLensPresets presets = CinemachineLensPresets.InstanceIfExists;
            int preset = -1;
            if (presets != null)
            {
                var focalLength = CameraExtensions.FieldOfViewToFocalLength(FOVProperty.floatValue, SensorSize.y);
                var aperture = property.FindPropertyRelative(() => m_LensSettingsDef.Aperture).floatValue;
                var iso = property.FindPropertyRelative(() => m_LensSettingsDef.Iso).intValue;
                var shutterSpeed = property.FindPropertyRelative(() => m_LensSettingsDef.ShutterSpeed).floatValue;
                var bladeCount = property.FindPropertyRelative(() => m_LensSettingsDef.BladeCount).intValue;
                var curvature = property.FindPropertyRelative(() => m_LensSettingsDef.Curvature).vector2Value;
                var barrelClipping = property.FindPropertyRelative(() => m_LensSettingsDef.BarrelClipping).floatValue;
                var anamprphism = property.FindPropertyRelative(() => m_LensSettingsDef.Anamorphism).floatValue;
                var lensShift = property.FindPropertyRelative(() => m_LensSettingsDef.LensShift).vector2Value;

                preset = presets.GetMatchingPhysicalPreset(
                    focalLength, iso, shutterSpeed, aperture, bladeCount,
                    curvature, barrelClipping, anamprphism, lensShift);
            }
            rect.x -= ExtraSpaceHackWTF(); rect.width += ExtraSpaceHackWTF();
            int selection = EditorGUI.Popup(rect, GUIContent.none, preset, m_PhysicalPresetOptions);
            if (selection == m_PhysicalPresetOptions.Length-1 && CinemachineLensPresets.Instance != null)
                Selection.activeObject = presets = CinemachineLensPresets.Instance;
            else if (selection >= 0 && selection < m_PhysicalPresetOptions.Length-1)
            {
                var v = presets.m_PhysicalPresets[selection];
                FOVProperty.floatValue = CameraExtensions.FocalLengthToFieldOfView(v.m_FocalLength, SensorSize.y);
                property.FindPropertyRelative(() => m_LensSettingsDef.Aperture).floatValue = v.Aperture;
                property.FindPropertyRelative(() => m_LensSettingsDef.Iso).intValue = v.Iso;
                property.FindPropertyRelative(() => m_LensSettingsDef.ShutterSpeed).floatValue = v.ShutterSpeed;
                property.FindPropertyRelative(() => m_LensSettingsDef.BladeCount).intValue = v.BladeCount;
                property.FindPropertyRelative(() => m_LensSettingsDef.Curvature).vector2Value = v.Curvature;
                property.FindPropertyRelative(() => m_LensSettingsDef.BarrelClipping).floatValue = v.BarrelClipping;
                property.FindPropertyRelative(() => m_LensSettingsDef.Anamorphism).floatValue = v.Anamorphism;
                property.FindPropertyRelative(() => m_LensSettingsDef.LensShift).vector2Value = v.LensShift;
                property.serializedObject.ApplyModifiedProperties();
            }
#else
            CinemachineLensPresets presets = CinemachineLensPresets.InstanceIfExists;
            int preset = (presets == null) ? -1 : presets.GetMatchingPhysicalPreset(
                CameraExtensions.FieldOfViewToFocalLength(FOVProperty.floatValue, SensorSize.y));
            rect.x -= ExtraSpaceHackWTF(); rect.width += ExtraSpaceHackWTF();
            int selection = EditorGUI.Popup(rect, GUIContent.none, preset, m_PhysicalPresetOptions);
            if (selection == m_PhysicalPresetOptions.Length-1 && CinemachineLensPresets.Instance != null)
                Selection.activeObject = presets = CinemachineLensPresets.Instance;
            else if (selection >= 0 && selection < m_PhysicalPresetOptions.Length-1)
            {
                FOVProperty.floatValue = CameraExtensions.FocalLengthToFieldOfView(
                    presets.m_PhysicalPresets[selection].m_FocalLength, SensorSize.y);
                property.serializedObject.ApplyModifiedProperties();
            }
#endif
        }
    }
}
<|MERGE_RESOLUTION|>--- conflicted
+++ resolved
@@ -91,15 +91,11 @@
         }
 
         /// <summary>Update state information on undo/redo</summary>
-<<<<<<< HEAD
         void UpdateCameraState() 
         { 
             if (Target != null) 
                 Target.InternalUpdateCameraState(Vector3.up, -1); 
         }
-=======
-        void UpdateCameraState() => Target.InternalUpdateCameraState(Vector3.up, -1);
->>>>>>> 2750d0c7
 
         /// <summary>Inspector panel is being enabled.  
         /// Implementation should call the base class implementation</summary>
