--- conflicted
+++ resolved
@@ -67,55 +67,6 @@
             ux.Add(new PropertyField(serializedObject.FindProperty(() => Target.UnlimitedSoftZone)));
             ux.Add(new PropertyField(serializedObject.FindProperty(() => Target.CenterOnActivate)));
 
-<<<<<<< HEAD
-=======
-            var groupFraming = ux.AddChild(new VisualElement());
-            groupFraming.AddSpace();
-
-            groupFraming.Add(new PropertyField(serializedObject.FindProperty(() => Target.GroupFramingMode)));
-            groupFraming.Add(new PropertyField(serializedObject.FindProperty(() => Target.GroupFramingSize)));
-
-            var nonOrthoControls = groupFraming.AddChild(new VisualElement());
-
-            var adjustmentModeProperty = serializedObject.FindProperty(() => Target.AdjustmentMode);
-            nonOrthoControls.Add(new PropertyField(adjustmentModeProperty));
-
-            var dollyRange = nonOrthoControls.AddChild(new PropertyField(serializedObject.FindProperty(() => Target.DollyRange)));
-            var distanceRange = nonOrthoControls.AddChild(new PropertyField(serializedObject.FindProperty(() => Target.TargetDistanceRange)));
-            var fovRange = nonOrthoControls.AddChild(new PropertyField(serializedObject.FindProperty(() => Target.FovRange)));
-
-            var orthoControls = groupFraming.AddChild(new VisualElement());
-            orthoControls.Add(new PropertyField(serializedObject.FindProperty(() => Target.OrthoSizeRange)));
-
-            ux.TrackPropertyValue(adjustmentModeProperty, (prop) =>
-            {
-                bool haveDolly = prop.intValue != (int)CinemachinePositionComposer.AdjustmentModes.ZoomOnly;
-                bool haveZoom = prop.intValue != (int)CinemachinePositionComposer.AdjustmentModes.DollyOnly;
-
-                fovRange.SetVisible(haveZoom);
-                dollyRange.SetVisible(haveDolly);
-                distanceRange.SetVisible(haveDolly);
-            });
-            
-            // GML: This is rather evil.  Is there a better (event-driven) way?
-            UpdateVisibility();
-            ux.schedule.Execute(UpdateVisibility).Every(250);
-
-            void UpdateVisibility()
-            {
-                groupFraming.SetVisible(Target.FollowTargetAsGroup != null);
-
-                bool ortho = Target.VcamState.Lens.Orthographic;
-                nonOrthoControls.SetVisible(!ortho);
-                orthoControls.SetVisible(ortho);
-
-                bool noTarget = false;
-                for (int i = 0; i < targets.Length; ++i)
-                    noTarget |= targets[i] != null && (targets[i] as CinemachinePositionComposer).FollowTarget == null;
-                if (noTargetHelp != null)
-                    noTargetHelp.SetVisible(noTarget);
-            }
->>>>>>> 78351c87
             return ux;
         }
 
@@ -169,35 +120,6 @@
             }
         }
 
-<<<<<<< HEAD
-=======
-        [DrawGizmo(GizmoType.Active | GizmoType.InSelectionHierarchy, typeof(CinemachinePositionComposer))]
-        static void DrawGroupComposerGizmos(CinemachinePositionComposer target, GizmoType selectionType)
-        {
-            // Show the group bounding box, as viewed from the camera position
-            if (target.FollowTargetAsGroup != null
-                && target.GroupFramingMode != CinemachinePositionComposer.FramingModes.None)
-            {
-                Matrix4x4 m = Gizmos.matrix;
-                Bounds b = target.LastBounds;
-                Gizmos.matrix = target.LastBoundsMatrix;
-                Gizmos.color = Color.yellow;
-                if (target.VcamState.Lens.Orthographic)
-                    Gizmos.DrawWireCube(b.center, b.size);
-                else
-                {
-                    float z = b.center.z;
-                    Vector3 e = b.extents;
-                    Gizmos.DrawFrustum(
-                        Vector3.zero,
-                        Mathf.Atan2(e.y, z) * Mathf.Rad2Deg * 2,
-                        z + e.z, z - e.z, e.x / e.y);
-                }
-                Gizmos.matrix = m;
-            }
-        }
-
->>>>>>> 78351c87
         void OnSceneGUI()
         {
             if (Target == null || !Target.IsValid)
