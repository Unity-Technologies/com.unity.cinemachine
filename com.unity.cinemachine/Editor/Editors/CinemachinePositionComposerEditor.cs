using UnityEngine;
using UnityEditor;
using Cinemachine.Utility;
using UnityEngine.UIElements;
using UnityEditor.UIElements;

namespace Cinemachine.Editor
{
    [CustomEditor(typeof(CinemachinePositionComposer))]
    [CanEditMultipleObjects]
    class CinemachinePositionComposerEditor : UnityEditor.Editor
    {
        GameViewComposerGuides m_GameViewGuides = new();

        CinemachinePositionComposer Target => target as CinemachinePositionComposer;

        protected virtual void OnEnable()
        {
            m_GameViewGuides.GetComposition = () => Target.Composition;
            m_GameViewGuides.SetComposition = (s) => Target.Composition = s;
            m_GameViewGuides.Target = () => serializedObject;
            m_GameViewGuides.OnEnable();

            CinemachineDebug.OnGUIHandlers -= OnGuiHandler;
            CinemachineDebug.OnGUIHandlers += OnGuiHandler;
            if (CinemachineCorePrefs.ShowInGameGuides.Value)
                InspectorUtility.RepaintGameView();
            
            CinemachineSceneToolUtility.RegisterTool(typeof(FollowOffsetTool));
            CinemachineSceneToolUtility.RegisterTool(typeof(TrackedObjectOffsetTool));
        }

        protected virtual void OnDisable()
        {
            m_GameViewGuides.OnDisable();
            CinemachineDebug.OnGUIHandlers -= OnGuiHandler;
            if (CinemachineCorePrefs.ShowInGameGuides.Value)
                InspectorUtility.RepaintGameView();

            CinemachineSceneToolUtility.UnregisterTool(typeof(FollowOffsetTool));
            CinemachineSceneToolUtility.UnregisterTool(typeof(TrackedObjectOffsetTool));
        }

        public override VisualElement CreateInspectorGUI()
        {
            var ux = new VisualElement();

<<<<<<< HEAD
            this.AddMissingCmCameraHelpBox(ux, CmPipelineComponentInspectorUtility.RequiredTargets.Follow);
=======
            this.AddMissingCmCameraHelpBox(ux, CmPipelineComponentInspectorUtility.RequiredTargets.Tracking);
>>>>>>> 5b232d37
            ux.Add(new PropertyField(serializedObject.FindProperty(() => Target.TrackedObjectOffset)));
            ux.Add(new PropertyField(serializedObject.FindProperty(() => Target.Damping)));
            ux.Add(new PropertyField(serializedObject.FindProperty(() => Target.CameraDistance)));
            ux.Add(new PropertyField(serializedObject.FindProperty(() => Target.DeadZoneDepth)));
            ux.Add(new PropertyField(serializedObject.FindProperty(() => Target.CenterOnActivate)));
            ux.Add(new PropertyField(serializedObject.FindProperty(() => Target.Composition)));
            ux.Add(new PropertyField(serializedObject.FindProperty(() => Target.Lookahead)));

            return ux;
        }

        protected virtual void OnGuiHandler(CinemachineBrain brain)
        {
            if (Target == null || !CinemachineCorePrefs.ShowInGameGuides.Value || !Target.isActiveAndEnabled)
                return;

            if (brain == null || (brain.OutputCamera.activeTexture != null && CinemachineCore.Instance.BrainCount > 1))
                return;

            var vcam = Target.VirtualCamera;
            if (!brain.IsValidChannel(vcam))
                return;

            // Screen guides
            bool isLive = targets.Length <= 1 && brain.IsLive(vcam, true);
            m_GameViewGuides.OnGUI_DrawGuides(isLive, brain.OutputCamera, vcam.State.Lens);

            // Draw an on-screen gizmo for the target
            if (Target.FollowTarget != null && isLive)
            {
                CmPipelineComponentInspectorUtility.OnGUI_DrawOnscreenTargetMarker(
                    null, Target.TrackedPoint, 
                    vcam.State.GetFinalOrientation(), brain.OutputCamera);
            }
        }

        void OnSceneGUI()
        {
            if (Target == null || !Target.IsValid)
                return;
            
            if (CinemachineSceneToolUtility.IsToolActive(typeof(TrackedObjectOffsetTool)))
            {
                CinemachineSceneToolHelpers.TrackedObjectOffsetTool(
                    Target.VirtualCamera, 
                    new SerializedObject(Target).FindProperty(() => Target.TrackedObjectOffset),
                    CinemachineCore.Stage.Body);
            }
            else if (CinemachineSceneToolUtility.IsToolActive(typeof(FollowOffsetTool)))
            {
                var property = new SerializedObject(Target).FindProperty(() => Target.CameraDistance);

                var originalColor = Handles.color;
                var camPos = Target.VcamState.RawPosition;
                var targetForward = Target.VirtualCamera.State.GetFinalOrientation() * Vector3.forward;
                EditorGUI.BeginChangeCheck();
                Handles.color = CinemachineSceneToolHelpers.HelperLineDefaultColor;
                var cdHandleId = GUIUtility.GetControlID(FocusType.Passive);
                var newHandlePosition = Handles.Slider(cdHandleId, camPos, targetForward,
                    CinemachineSceneToolHelpers.CubeHandleCapSize(camPos), Handles.CubeHandleCap, 0.5f);
                if (EditorGUI.EndChangeCheck())
                {
                    // Modify via SerializedProperty for OnValidate to get called automatically, and scene repainting too
                    property.floatValue -= CinemachineSceneToolHelpers.SliderHandleDelta(newHandlePosition, camPos, targetForward);
                    property.serializedObject.ApplyModifiedProperties();
                }

                var isDragged = GUIUtility.hotControl == cdHandleId;
                var isDraggedOrHovered = isDragged || HandleUtility.nearestControl == cdHandleId;
                if (isDraggedOrHovered)
                {
                    CinemachineSceneToolHelpers.DrawLabel(camPos, 
                        property.displayName + " (" + Target.CameraDistance.ToString("F1") + ")");
                }
                
                Handles.color = isDraggedOrHovered ? 
                    Handles.selectedColor : CinemachineSceneToolHelpers.HelperLineDefaultColor;
                Handles.DrawLine(camPos, Target.FollowTargetPosition + Target.TrackedObjectOffset);

                CinemachineSceneToolHelpers.SoloOnDrag(isDragged, Target.VirtualCamera, cdHandleId);
                
                Handles.color = originalColor;
            }
        }
    }
}<|MERGE_RESOLUTION|>--- conflicted
+++ resolved
@@ -44,12 +44,7 @@
         public override VisualElement CreateInspectorGUI()
         {
             var ux = new VisualElement();
-
-<<<<<<< HEAD
-            this.AddMissingCmCameraHelpBox(ux, CmPipelineComponentInspectorUtility.RequiredTargets.Follow);
-=======
             this.AddMissingCmCameraHelpBox(ux, CmPipelineComponentInspectorUtility.RequiredTargets.Tracking);
->>>>>>> 5b232d37
             ux.Add(new PropertyField(serializedObject.FindProperty(() => Target.TrackedObjectOffset)));
             ux.Add(new PropertyField(serializedObject.FindProperty(() => Target.Damping)));
             ux.Add(new PropertyField(serializedObject.FindProperty(() => Target.CameraDistance)));
@@ -57,7 +52,6 @@
             ux.Add(new PropertyField(serializedObject.FindProperty(() => Target.CenterOnActivate)));
             ux.Add(new PropertyField(serializedObject.FindProperty(() => Target.Composition)));
             ux.Add(new PropertyField(serializedObject.FindProperty(() => Target.Lookahead)));
-
             return ux;
         }
 
