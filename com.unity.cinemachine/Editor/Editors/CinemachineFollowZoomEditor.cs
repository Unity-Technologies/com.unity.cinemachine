using UnityEditor;
using UnityEditor.UIElements;
using UnityEngine.UIElements;

namespace Cinemachine.Editor
{
    [CustomEditor(typeof(CinemachineFollowZoom))]
    [CanEditMultipleObjects]
    class CinemachineFollowZoomEditor : UnityEditor.Editor
    {
        CinemachineFollowZoom Target => target as CinemachineFollowZoom;

        public override VisualElement CreateInspectorGUI()
        {
            var ux = new VisualElement();

<<<<<<< HEAD
            this.AddMissingCmCameraHelpBox(ux);
=======
            this.AddMissingCmCameraHelpBox(ux, CmPipelineComponentInspectorUtility.RequiredTargets.Tracking);
>>>>>>> 5b232d37
            ux.Add(new PropertyField(serializedObject.FindProperty(() => Target.Width)));
            ux.Add(new PropertyField(serializedObject.FindProperty(() => Target.Damping)));
            ux.Add(new PropertyField(serializedObject.FindProperty(() => Target.FovRange)));

            return ux;
        }
    }
}<|MERGE_RESOLUTION|>--- conflicted
+++ resolved
@@ -13,16 +13,10 @@
         public override VisualElement CreateInspectorGUI()
         {
             var ux = new VisualElement();
-
-<<<<<<< HEAD
-            this.AddMissingCmCameraHelpBox(ux);
-=======
             this.AddMissingCmCameraHelpBox(ux, CmPipelineComponentInspectorUtility.RequiredTargets.Tracking);
->>>>>>> 5b232d37
             ux.Add(new PropertyField(serializedObject.FindProperty(() => Target.Width)));
             ux.Add(new PropertyField(serializedObject.FindProperty(() => Target.Damping)));
             ux.Add(new PropertyField(serializedObject.FindProperty(() => Target.FovRange)));
-
             return ux;
         }
     }
