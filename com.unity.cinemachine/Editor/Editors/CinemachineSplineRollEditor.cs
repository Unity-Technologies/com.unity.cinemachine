--- conflicted
+++ resolved
@@ -191,13 +191,8 @@
             indexField.OnInitialGeometry(() => indexField.SafeSetIsDelayed());
             InspectorUtility.AddDelayedFriendlyPropertyDragger(label, indexProp, indexField);
 
-<<<<<<< HEAD
-            ux.Add(new VisualElement { pickingMode = PickingMode.Ignore, style = { width = 12 }});
+            ux.Add(new VisualElement { pickingMode = PickingMode.Ignore, style = { width = 12 }}); // pass-through for selecting row in list
             ux.Add(new InspectorUtility.CompactPropertyField(valueProp.FindPropertyRelative(() => def.Value), "Roll"));
-=======
-            ux.Add(new VisualElement { pickingMode = PickingMode.Ignore, style = { width = 12 }}); // pass-through for selecting row in list
-            ux.Add(new InspectorUtility.CompactPropertyField(valueProp.FindPropertyRelative(() => def.Value)));
->>>>>>> 4da913ba
             return ux;
         }
     }
