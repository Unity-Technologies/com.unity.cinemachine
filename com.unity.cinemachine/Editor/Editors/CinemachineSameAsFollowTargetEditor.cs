using UnityEditor;
using UnityEditor.UIElements;
using UnityEngine.UIElements;

namespace Cinemachine.Editor
{
    [CustomEditor(typeof(CinemachineSameAsFollowTarget))]
    [CanEditMultipleObjects]
    class CinemachineSameAsFollowTargetEditor : UnityEditor.Editor
    {
        CinemachineSameAsFollowTarget Target => target as CinemachineSameAsFollowTarget;

        public override VisualElement CreateInspectorGUI()
        {
            var ux = new VisualElement();

<<<<<<< HEAD
            this.AddMissingCmCameraHelpBox(ux, CmPipelineComponentInspectorUtility.RequiredTargets.Follow);
=======
            this.AddMissingCmCameraHelpBox(ux, CmPipelineComponentInspectorUtility.RequiredTargets.Tracking);
>>>>>>> 5b232d37
            ux.Add(new PropertyField(serializedObject.FindProperty(() => Target.Damping)));

            return ux;
        }
    }
}<|MERGE_RESOLUTION|>--- conflicted
+++ resolved
@@ -13,14 +13,8 @@
         public override VisualElement CreateInspectorGUI()
         {
             var ux = new VisualElement();
-
-<<<<<<< HEAD
-            this.AddMissingCmCameraHelpBox(ux, CmPipelineComponentInspectorUtility.RequiredTargets.Follow);
-=======
             this.AddMissingCmCameraHelpBox(ux, CmPipelineComponentInspectorUtility.RequiredTargets.Tracking);
->>>>>>> 5b232d37
             ux.Add(new PropertyField(serializedObject.FindProperty(() => Target.Damping)));
-
             return ux;
         }
     }
