using UnityEngine;
using UnityEditor;
using System.Collections.Generic;

namespace Cinemachine.Editor
{
    [System.Obsolete]
    [CustomEditor(typeof(CinemachineOrbitalTransposer))]
    [CanEditMultipleObjects]
    internal class CinemachineOrbitalTransposerEditor : BaseEditor<CinemachineOrbitalTransposer>
    {
        /// <summary>Get the property names to exclude in the inspector.</summary>
        /// <param name="excluded">Add the names to this list</param>
        protected override void GetExcludedPropertiesInInspector(List<string> excluded)
        {
            base.GetExcludedPropertiesInInspector(excluded);
            if (Target.m_HeadingIsSlave)
            {
                excluded.Add(FieldPath(x => x.m_BindingMode));
                excluded.Add(FieldPath(x => x.m_Heading));
                excluded.Add(FieldPath(x => x.m_XAxis));
                excluded.Add(FieldPath(x => x.m_RecenterToTargetHeading));
            }
            if (Target.HideOffsetInInspector)
                excluded.Add(FieldPath(x => x.m_FollowOffset));

            switch (Target.m_BindingMode)
            {
                default:
                case TargetTracking.BindingMode.LockToTarget:
                    if (Target.m_AngularDampingMode == TargetTracking.AngularDampingMode.Euler)
                        excluded.Add(FieldPath(x => x.m_AngularDamping));
                    else
                    {
                        excluded.Add(FieldPath(x => x.m_PitchDamping));
                        excluded.Add(FieldPath(x => x.m_YawDamping));
                        excluded.Add(FieldPath(x => x.m_RollDamping));
                    }
                    break;
                case TargetTracking.BindingMode.LockToTargetNoRoll:
                    excluded.Add(FieldPath(x => x.m_RollDamping));
                    excluded.Add(FieldPath(x => x.m_AngularDamping));
                    excluded.Add(FieldPath(x => x.m_AngularDampingMode));
                    break;
                case TargetTracking.BindingMode.LockToTargetWithWorldUp:
                    excluded.Add(FieldPath(x => x.m_PitchDamping));
                    excluded.Add(FieldPath(x => x.m_RollDamping));
                    excluded.Add(FieldPath(x => x.m_AngularDamping));
                    excluded.Add(FieldPath(x => x.m_AngularDampingMode));
                    break;
                case TargetTracking.BindingMode.LockToTargetOnAssign:
                case TargetTracking.BindingMode.WorldSpace:
                    excluded.Add(FieldPath(x => x.m_PitchDamping));
                    excluded.Add(FieldPath(x => x.m_YawDamping));
                    excluded.Add(FieldPath(x => x.m_RollDamping));
                    excluded.Add(FieldPath(x => x.m_AngularDamping));
                    excluded.Add(FieldPath(x => x.m_AngularDampingMode));
                    break;
                case TargetTracking.BindingMode.SimpleFollowWithWorldUp:
                    excluded.Add(FieldPath(x => x.m_XDamping));
                    excluded.Add(FieldPath(x => x.m_PitchDamping));
                    excluded.Add(FieldPath(x => x.m_YawDamping));
                    excluded.Add(FieldPath(x => x.m_RollDamping));
                    excluded.Add(FieldPath(x => x.m_AngularDamping));
                    excluded.Add(FieldPath(x => x.m_AngularDampingMode));
                    excluded.Add(FieldPath(x => x.m_Heading));
                    excluded.Add(FieldPath(x => x.m_RecenterToTargetHeading));
                    break;
            }
        }

        protected virtual void OnEnable()
        {
            for (int i = 0; i < targets.Length; ++i)
                (targets[i] as CinemachineOrbitalTransposer).UpdateInputAxisProvider();
        }
        
        public override void OnInspectorGUI()
        {
            BeginInspector();
            bool needWarning = false;
            for (int i = 0; !needWarning && i < targets.Length; ++i)
                needWarning = (targets[i] as CinemachineOrbitalTransposer).FollowTarget == null;
            if (needWarning)
                EditorGUILayout.HelpBox(
                    "Orbital Transposer requires a Follow target.",
                    MessageType.Warning);
            Target.m_XAxis.ValueRangeLocked
                = (Target.m_BindingMode == TargetTracking.BindingMode.SimpleFollowWithWorldUp);
            DrawRemainingPropertiesInInspector();
        }
        
        [DrawGizmo(GizmoType.Active | GizmoType.Selected, typeof(CinemachineOrbitalTransposer))]
        static void DrawTransposerGizmos(CinemachineOrbitalTransposer target, GizmoType selectionType)
        {
            if (target.IsValid && !target.HideOffsetInInspector)
            {
                Color originalGizmoColour = Gizmos.color;
                Gizmos.color = CinemachineCore.Instance.IsLive(target.VirtualCamera)
                    ? CinemachineSettings.CinemachineCoreSettings.ActiveGizmoColour
                    : CinemachineSettings.CinemachineCoreSettings.InactiveGizmoColour;

                Vector3 up = target.VirtualCamera.State.ReferenceUp;
                Vector3 pos = target.FollowTargetPosition;

                Quaternion orient = target.GetReferenceOrientation(up);
                up = orient * Vector3.up;
                DrawCircleAtPointWithRadius
                    (pos + up * target.m_FollowOffset.y, orient, target.m_FollowOffset.z);

                Gizmos.color = originalGizmoColour;
            }
        }

        public static void DrawCircleAtPointWithRadius(Vector3 point, Quaternion orient, float radius)
        {
            Matrix4x4 prevMatrix = Gizmos.matrix;
            Gizmos.matrix = Matrix4x4.TRS(point, orient, radius * Vector3.one);

            const int kNumPoints = 25;
            Vector3 currPoint = Vector3.forward;
            Quaternion rot = Quaternion.AngleAxis(360f / (float)kNumPoints, Vector3.up);
            for (int i = 0; i < kNumPoints + 1; ++i)
            {
                Vector3 nextPoint = rot * currPoint;
                Gizmos.DrawLine(currPoint, nextPoint);
                currPoint = nextPoint;
            }
            Gizmos.matrix = prevMatrix;
        }
<<<<<<< HEAD
        
        protected virtual void OnEnable()
        {
            for (int i = 0; i < targets.Length; ++i)
                (targets[i] as CinemachineOrbitalTransposer).UpdateInputAxisProvider();

            if (!Target.HideOffsetInInspector)
                CinemachineSceneToolUtility.RegisterTool(typeof(FollowOffsetTool));
        }
        
        protected virtual void OnDisable()
        {
            if (!Target.HideOffsetInInspector)
                CinemachineSceneToolUtility.UnregisterTool(typeof(FollowOffsetTool));
        }
        
        void OnSceneGUI()
        {
            if (Target == null || !Target.IsValid || Target.HideOffsetInInspector)
                return;
            
            if (CinemachineSceneToolUtility.IsToolActive(typeof(FollowOffsetTool)))
                CinemachineSceneToolHelpers.TransposerFollowOffsetTool(Target);
        }
=======
>>>>>>> c0dd54d7
    }
}<|MERGE_RESOLUTION|>--- conflicted
+++ resolved
@@ -128,32 +128,5 @@
             }
             Gizmos.matrix = prevMatrix;
         }
-<<<<<<< HEAD
-        
-        protected virtual void OnEnable()
-        {
-            for (int i = 0; i < targets.Length; ++i)
-                (targets[i] as CinemachineOrbitalTransposer).UpdateInputAxisProvider();
-
-            if (!Target.HideOffsetInInspector)
-                CinemachineSceneToolUtility.RegisterTool(typeof(FollowOffsetTool));
-        }
-        
-        protected virtual void OnDisable()
-        {
-            if (!Target.HideOffsetInInspector)
-                CinemachineSceneToolUtility.UnregisterTool(typeof(FollowOffsetTool));
-        }
-        
-        void OnSceneGUI()
-        {
-            if (Target == null || !Target.IsValid || Target.HideOffsetInInspector)
-                return;
-            
-            if (CinemachineSceneToolUtility.IsToolActive(typeof(FollowOffsetTool)))
-                CinemachineSceneToolHelpers.TransposerFollowOffsetTool(Target);
-        }
-=======
->>>>>>> c0dd54d7
     }
 }