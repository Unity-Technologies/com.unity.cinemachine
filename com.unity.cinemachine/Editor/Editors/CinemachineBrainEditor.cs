--- conflicted
+++ resolved
@@ -13,30 +13,17 @@
     [CanEditMultipleObjects]
     class CinemachineBrainEditor : UnityEditor.Editor
     {
-<<<<<<< HEAD
-        EmbeddeAssetEditor<CinemachineBlenderSettings> m_BlendsEditor;
-        bool m_EventsExpanded = false;
-=======
         CinemachineBrain Target => target as CinemachineBrain;
->>>>>>> cc9cfb95
 
         EmbeddeAssetEditor<CinemachineBlenderSettings> m_BlendsEditor;
         ObjectField m_LiveCamera;
         TextField m_LiveBlend;
-
         bool m_EventsExpanded = false;
 
         void OnEnable()
         {
-<<<<<<< HEAD
-            m_BlendsEditor = new EmbeddeAssetEditor<CinemachineBlenderSettings>(FieldPath(x => x.m_CustomBlends), this)
-            {
-                OnChanged = (CinemachineBlenderSettings b) => { InspectorUtility.RepaintGameView(); }
-            };
-=======
             m_BlendsEditor = new EmbeddeAssetEditor<CinemachineBlenderSettings>();
             EditorApplication.update += UpdateVisibility;
->>>>>>> cc9cfb95
         }
 
         void OnDisable()
@@ -51,36 +38,6 @@
             var ux = new VisualElement();
 
             // Show the active camera and blend
-<<<<<<< HEAD
-            GUI.enabled = false;
-            var vcam = Target.ActiveVirtualCamera as CinemachineVirtualCameraBase;
-            Transform activeCam = vcam != null ? vcam.transform : null;
-            EditorGUILayout.ObjectField("Live Camera", activeCam, typeof(Transform), true);
-            EditorGUILayout.DelayedTextField(
-                "Live Blend", Target.ActiveBlend != null
-                ? Target.ActiveBlend.Description : string.Empty);
-            GUI.enabled = true;
-
-            // Normal properties
-            DrawRemainingPropertiesInInspector();
-
-            if (targets.Length == 1)
-            {
-                // Blender
-                m_BlendsEditor.DrawEditorCombo(
-                    "Create New Blender Asset",
-                    Target.gameObject.name + " Blends", "asset", string.Empty,
-                    "Custom Blends", false);
-
-                m_EventsExpanded = EditorGUILayout.Foldout(m_EventsExpanded, "Events", true);
-                if (m_EventsExpanded)
-                {
-                    EditorGUILayout.PropertyField(FindProperty(x => x.m_CameraCutEvent));
-                    EditorGUILayout.PropertyField(FindProperty(x => x.m_CameraActivatedEvent));
-                }
-                serializedObject.ApplyModifiedProperties(); 
-            }
-=======
             var row = ux.AddChild(new InspectorUtility.LeftRightContainer());
             row.Left.Add(new Label("Live Camera")
                 { tooltip = "The Cm Camera that is currently active", style = { alignSelf = Align.Center, flexGrow = 1 }});
@@ -129,7 +86,6 @@
                 return;
             m_LiveCamera.value = Target.ActiveVirtualCamera as CinemachineVirtualCameraBase;
             m_LiveBlend.value = Target.ActiveBlend != null ? Target.ActiveBlend.Description : string.Empty;
->>>>>>> cc9cfb95
         }
 
         [DrawGizmo(GizmoType.Selected | GizmoType.NonSelected, typeof(CinemachineBrain))]
@@ -144,18 +100,13 @@
             }
         }
 
-<<<<<<< HEAD
-        internal static void DrawCameraFrustumGizmo(
-            CinemachineBrain brain, LensSettings lens,
-            Matrix4x4 transform, Color color)
+        /// <summary>Draw the gizmo for a virtual camera in the scene view</summary>
+        /// <param name="vcam">The virtual camera</param>
+        /// <param name="selectionType">How the object is selected</param>
+        [DrawGizmo(GizmoType.Active | GizmoType.InSelectionHierarchy | GizmoType.Pickable, typeof(CinemachineVirtualCameraBase))]
+        public static void DrawVirtualCameraBaseGizmos(CinemachineVirtualCameraBase vcam, GizmoType selectionType)
         {
-            float aspect = 1;
-            bool ortho = false;
-            if (brain != null)
-            {
-                aspect = brain.OutputCamera.aspect;
-                ortho = brain.OutputCamera.orthographic;
-            }
+            const string kGizmoFileName = "Packages/com.unity.cinemachine/Gizmos/cm_logo.png";
 
             var originalMatrix = Gizmos.matrix;
             var originalGizmoColour = Gizmos.color;
@@ -165,104 +116,10 @@
             if (ortho)
             {
                 var size = new Vector3(
-                        aspect * lens.OrthographicSize * 2,
-                        lens.OrthographicSize * 2,
-                        lens.FarClipPlane - lens.NearClipPlane);
-                Gizmos.DrawWireCube(
-                    new Vector3(0, 0, (size.z / 2) + lens.NearClipPlane), size);
-            }
-            else
-            {
-                Gizmos.DrawFrustum(
-                        Vector3.zero, lens.FieldOfView,
-                        lens.FarClipPlane, lens.NearClipPlane, aspect);
-            }
-            Gizmos.matrix = originalMatrix;
-            Gizmos.color = originalGizmoColour;
-        }
-
-=======
->>>>>>> cc9cfb95
-        /// <summary>Draw the gizmo for a virtual camera in the scene view</summary>
-        /// <param name="vcam">The virtual camera</param>
-        /// <param name="selectionType">How the object is selected</param>
-        [DrawGizmo(GizmoType.Active | GizmoType.InSelectionHierarchy | GizmoType.Pickable, typeof(CinemachineVirtualCameraBase))]
-        public static void DrawVirtualCameraBaseGizmos(CinemachineVirtualCameraBase vcam, GizmoType selectionType)
-        {
-            const string kGizmoFileName = "Packages/com.unity.cinemachine/Gizmos/cm_logo.png";
-
-            // Don't draw gizmos on hidden stuff
-            if ((vcam.gameObject.hideFlags & (HideFlags.HideInHierarchy | HideFlags.HideInInspector)) != 0)
-                return;
-
-            if (vcam.ParentCamera != null && (selectionType & GizmoType.Active) == 0)
-                return;
-
-<<<<<<< HEAD
-            CameraState state = vcam.State;
-            Gizmos.DrawIcon(state.FinalPosition, s_GizmoFileName, true);
-=======
-            var state = vcam.State;
-            Gizmos.DrawIcon(state.GetFinalPosition(), kGizmoFileName, true);
->>>>>>> cc9cfb95
-
-            DrawCameraFrustumGizmo(
-                state.Lens,
-                Matrix4x4.TRS(
-                    state.GetFinalPosition(),
-                    UnityQuaternionExtensions.Normalized(state.GetFinalOrientation()), Vector3.one),
-                CinemachineCore.Instance.IsLive(vcam)
-                    ? CinemachineSettings.CinemachineCoreSettings.ActiveGizmoColour
-                    : CinemachineSettings.CinemachineCoreSettings.InactiveGizmoColour);
-        }
-
-<<<<<<< HEAD
-#if UNITY_2019_1_OR_NEWER
-        static string s_GizmoFileName = "Packages/com.unity.cinemachine/Gizmos/cm_logo.png";
-#else
-        static string s_GizmoFileName = "Cinemachine/cm_logo_lg.png";
-        [InitializeOnLoad]
-        static class InstallGizmos
-=======
-        public static void DrawCameraFrustumGizmo(LensSettings lens, Matrix4x4 transform, Color color)
->>>>>>> cc9cfb95
-        {
-            var aspect = lens.Aspect;
-            var ortho = lens.Orthographic;
-
-            var originalMatrix = Gizmos.matrix;
-            var originalGizmoColour = Gizmos.color;
-            
-            Gizmos.color = color;
-            Gizmos.matrix = transform;
-            if (ortho)
-            {
-<<<<<<< HEAD
-                string srcFile = ScriptableObjectUtility.CinemachineInstallPath + "/Gizmos/" + s_GizmoFileName;
-                if (File.Exists(srcFile))
-                {
-                    string dstFile = Application.dataPath + "/Gizmos";
-                    if (!Directory.Exists(dstFile))
-                        Directory.CreateDirectory(dstFile);
-                    dstFile += "/" + s_GizmoFileName;
-                    if (!File.Exists(dstFile)
-                        || (File.GetLastWriteTime(dstFile) < File.GetLastWriteTime(srcFile)
-                            && (File.GetAttributes(dstFile) & FileAttributes.ReadOnly) == 0))
-                    {
-                        if (!Directory.Exists(Path.GetDirectoryName(dstFile)))
-                            Directory.CreateDirectory(Path.GetDirectoryName(dstFile));
-                        File.Copy(srcFile, dstFile, true);
-                        File.SetAttributes(
-                            dstFile, File.GetAttributes(dstFile) & ~FileAttributes.ReadOnly);
-                    }
-                }
-=======
-                var size = new Vector3(
                     aspect * lens.OrthographicSize * 2,
                     lens.OrthographicSize * 2,
                     lens.FarClipPlane - lens.NearClipPlane);
                 Gizmos.DrawWireCube(new Vector3(0, 0, (size.z / 2) + lens.NearClipPlane), size);
->>>>>>> cc9cfb95
             }
             else
             {
