﻿using UnityEngine;
using UnityEditor;
using Cinemachine.Utility;
using UnityEngine.UIElements;
using UnityEditor.UIElements;

namespace Cinemachine.Editor
{
    /// <summary>
    /// Inspector for CinemachineBrain
    /// </summary>
    [CustomEditor(typeof(CinemachineBrain))]
    [CanEditMultipleObjects]
    class CinemachineBrainEditor : UnityEditor.Editor
    {
        CinemachineBrain Target => target as CinemachineBrain;

        EmbeddeAssetEditor<CinemachineBlenderSettings> m_BlendsEditor;
        ObjectField m_LiveCamera;
        TextField m_LiveBlend;

        bool m_EventsExpanded = false;

        void OnEnable()
        {
            m_BlendsEditor = new EmbeddeAssetEditor<CinemachineBlenderSettings>();
            EditorApplication.update += UpdateVisibility;
        }

        void OnDisable()
        {
            if (m_BlendsEditor != null)
                m_BlendsEditor.OnDisable();
            EditorApplication.update -= UpdateVisibility;
        }

        public override VisualElement CreateInspectorGUI()
        {
            var ux = new VisualElement();

            // Show the active camera and blend
            var row = ux.AddChild(new InspectorUtility.LeftRightContainer());
            row.Left.Add(new Label("Live Camera")
                { tooltip = "The Cm Camera that is currently active", style = { alignSelf = Align.Center, flexGrow = 1 }});
            m_LiveCamera = row.Right.AddChild(new ObjectField("") 
                { objectType = typeof(CinemachineVirtualCameraBase), style = { flexGrow = 1 }});
            row.SetEnabled(false);

            row = ux.AddChild(new InspectorUtility.LeftRightContainer());
            row.Left.Add(new Label("Live Blend")
                { tooltip = "The state of currently active blend, if any", style = { alignSelf = Align.Center, flexGrow = 1 }});
            m_LiveBlend = row.Right.AddChild(new TextField("") { style = { flexGrow = 1 }});
            row.SetEnabled(false);

            ux.Add(new PropertyField(serializedObject.FindProperty(() => Target.ShowDebugText)));
            ux.Add(new PropertyField(serializedObject.FindProperty(() => Target.ShowCameraFrustum)));
            ux.Add(new PropertyField(serializedObject.FindProperty(() => Target.IgnoreTimeScale)));
            ux.Add(new PropertyField(serializedObject.FindProperty(() => Target.WorldUpOverride)));
            ux.Add(new PropertyField(serializedObject.FindProperty(() => Target.UpdateMethod)));
            ux.Add(new PropertyField(serializedObject.FindProperty(() => Target.BlendUpdateMethod)));
            ux.Add(new PropertyField(serializedObject.FindProperty(() => Target.LensModeOverride)));
            ux.Add(new PropertyField(serializedObject.FindProperty(() => Target.DefaultBlend)));
            ux.Add(m_BlendsEditor.CreateInspectorGUI(
                serializedObject.FindProperty(() => Target.CustomBlends),
                "Create New Blender Asset", Target.gameObject.name + " Blends", "asset", string.Empty));

            var foldout = ux.AddChild(new Foldout 
            { 
                text = "Events", 
                tooltip = "Add handlers for these events, if desired", 
                value = m_EventsExpanded 
            });
            foldout.RegisterValueChangedCallback((evt) => 
            {
                m_EventsExpanded = evt.newValue;
                evt.StopPropagation();
            });
            foldout.Add(new PropertyField(serializedObject.FindProperty(() => Target.CameraCutEvent)));
            foldout.Add(new PropertyField(serializedObject.FindProperty(() => Target.CameraActivatedEvent)));

            return ux;
        }

        void UpdateVisibility()
        {
            if (Target == null || m_LiveCamera == null)
                return;
            m_LiveCamera.value = Target.ActiveVirtualCamera as CinemachineVirtualCameraBase;
            m_LiveBlend.value = Target.ActiveBlend != null ? Target.ActiveBlend.Description : string.Empty;
        }

        [DrawGizmo(GizmoType.Selected | GizmoType.NonSelected, typeof(CinemachineBrain))]
        static void DrawBrainGizmos(CinemachineBrain brain, GizmoType drawType)
        {
            if (brain.OutputCamera != null && brain.ShowCameraFrustum && brain.isActiveAndEnabled)
            {
                DrawCameraFrustumGizmo(
                    LensSettings.FromCamera(brain.OutputCamera),
                    brain.transform.localToWorldMatrix,
                    Color.white); // GML why is this color hardcoded?
            }
        }

        /// <summary>Draw the gizmo for a virtual camera in the scene view</summary>
        /// <param name="vcam">The virtual camera</param>
        /// <param name="selectionType">How the object is selected</param>
        [DrawGizmo(GizmoType.Active | GizmoType.InSelectionHierarchy | GizmoType.Pickable, typeof(CinemachineVirtualCameraBase))]
        public static void DrawVirtualCameraBaseGizmos(CinemachineVirtualCameraBase vcam, GizmoType selectionType)
        {
            const string kGizmoFileName = "Packages/com.unity.cinemachine/Gizmos/cm_logo.png";

            // Don't draw gizmos on hidden stuff
            if ((vcam.gameObject.hideFlags & (HideFlags.HideInHierarchy | HideFlags.HideInInspector)) != 0)
                return;

            if (vcam.ParentCamera != null && (selectionType & GizmoType.Active) == 0)
                return;

<<<<<<< HEAD
            var state = vcam.State;
            Gizmos.DrawIcon(state.FinalPosition, kGizmoFileName, true);
=======
            CameraState state = vcam.State;
            Gizmos.DrawIcon(state.GetFinalPosition(), kGizmoFileName, true);
>>>>>>> 5b4000ea

            DrawCameraFrustumGizmo(
                state.Lens,
                Matrix4x4.TRS(
                    state.GetFinalPosition(),
                    UnityQuaternionExtensions.Normalized(state.GetFinalOrientation()), Vector3.one),
                CinemachineCore.Instance.IsLive(vcam)
                    ? CinemachineSettings.CinemachineCoreSettings.ActiveGizmoColour
                    : CinemachineSettings.CinemachineCoreSettings.InactiveGizmoColour);
        }

        public static void DrawCameraFrustumGizmo(LensSettings lens, Matrix4x4 transform, Color color)
        {
            var aspect = lens.Aspect;
            var ortho = lens.Orthographic;

            var originalMatrix = Gizmos.matrix;
            var originalGizmoColour = Gizmos.color;
            
            Gizmos.color = color;
            Gizmos.matrix = transform;
            if (ortho)
            {
                var size = new Vector3(
                    aspect * lens.OrthographicSize * 2,
                    lens.OrthographicSize * 2,
                    lens.FarClipPlane - lens.NearClipPlane);
                Gizmos.DrawWireCube(new Vector3(0, 0, (size.z / 2) + lens.NearClipPlane), size);
            }
            else
            {
                Gizmos.DrawFrustum(
                        Vector3.zero, lens.FieldOfView,
                        lens.FarClipPlane, lens.NearClipPlane, aspect);
            }
            Gizmos.matrix = originalMatrix;
            Gizmos.color = originalGizmoColour;
        }
    }
}<|MERGE_RESOLUTION|>--- conflicted
+++ resolved
@@ -116,13 +116,8 @@
             if (vcam.ParentCamera != null && (selectionType & GizmoType.Active) == 0)
                 return;
 
-<<<<<<< HEAD
             var state = vcam.State;
-            Gizmos.DrawIcon(state.FinalPosition, kGizmoFileName, true);
-=======
-            CameraState state = vcam.State;
             Gizmos.DrawIcon(state.GetFinalPosition(), kGizmoFileName, true);
->>>>>>> 5b4000ea
 
             DrawCameraFrustumGizmo(
                 state.Lens,
