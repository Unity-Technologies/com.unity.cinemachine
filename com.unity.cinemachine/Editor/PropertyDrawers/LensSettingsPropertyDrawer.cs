--- conflicted
+++ resolved
@@ -468,214 +468,5 @@
                 p.FindPropertyRelative(() => s_Def.PhysicalProperties.Anamorphism).floatValue = s.Anamorphism;
             }
         }
-<<<<<<< HEAD
-
-#if true
-        ///===========================================================================
-        /// IMGUI IMPLEMENTATION (to be removed) 
-        ///===========================================================================
-
-        static readonly GUIContent HFOVLabel = new ("Horizontal FOV", "Horizontal Field of View");
-        static readonly GUIContent VFOVLabel = new ("Vertical FOV", "Vertical Field of View");
-        static readonly GUIContent FocalLengthLabel = new ("Focal Length", "The length of the lens (in mm)");
-        static readonly GUIContent OrthoSizeLabel = new ("Ortho Size", "When using an orthographic camera, "
-            + "this defines the half-height, in world coordinates, of the camera view.");
-        static readonly GUIContent AdvancedLabel = new ("Advanced");
-        static readonly string AdvancedHelpboxMessage = "Lens Mode Override must be enabled in the Cinemachine Brain for Mode Override to take effect";
-
-        static bool s_AdvancedLensExpanded;
-
-        struct Snapshot
-        {
-            public bool IsOrtho;
-            public bool IsPhysical;
-            public float Aspect;
-            public bool UseHorizontalFOV;
-        }
-        Snapshot m_Snapshot;
-
-        const float vSpace= 2;
-
-        void SnapshotCameraShadowValues(SerializedProperty property)
-        {
-            // Assume lens is up-to-date
-            m_Snapshot.UseHorizontalFOV = UseHorizontalFOV(property);
-            m_Snapshot.IsOrtho = IsOrtho(property);
-            m_Snapshot.IsPhysical = IsPhysical(property);
-            m_Snapshot.Aspect = Aspect(property);
-        }
-
-        GUIContent GetFOVLabel()
-        {
-            if (m_Snapshot.IsOrtho) return OrthoSizeLabel;
-            if (m_Snapshot.IsPhysical) return FocalLengthLabel;
-            return m_Snapshot.UseHorizontalFOV ? HFOVLabel : VFOVLabel;
-        }
-
-        void DrawFOVControl(Rect rect, SerializedProperty property, GUIContent label)
-        {
-            if (m_Snapshot.IsOrtho)
-                EditorGUI.PropertyField(
-                    rect, property.FindPropertyRelative(() => s_Def.OrthographicSize), label);
-            else if (m_Snapshot.IsPhysical)
-                DrawFocalLengthControl(rect, property, label);
-            else
-            {
-                var FOVProperty = property.FindPropertyRelative(() => s_Def.FieldOfView);
-                float aspect = m_Snapshot.Aspect;
-                float f = FOVProperty.floatValue;
-                if (m_Snapshot.UseHorizontalFOV)
-                    f = Camera.VerticalToHorizontalFieldOfView(f, aspect);
-                EditorGUI.BeginProperty(rect, label, FOVProperty);
-                f = EditorGUI.FloatField(rect, label, f);
-                if (m_Snapshot.UseHorizontalFOV)
-                    f = Camera.HorizontalToVerticalFieldOfView(Mathf.Clamp(f, 1, 179), aspect);
-                if (!Mathf.Approximately(FOVProperty.floatValue, f))
-                    FOVProperty.floatValue = Mathf.Clamp(f, 1, 179);
-                EditorGUI.EndProperty();
-            }
-        }
-
-        void DrawFocalLengthControl(Rect rect, SerializedProperty property, GUIContent label)
-        {
-            var FOVProperty = property.FindPropertyRelative(() => s_Def.FieldOfView);
-            var physicalProp = property.FindPropertyRelative(() => s_Def.PhysicalProperties);
-            var sensorSizeProp = physicalProp.FindPropertyRelative(() => s_Def.PhysicalProperties.SensorSize);
-
-            float f = Camera.FieldOfViewToFocalLength(FOVProperty.floatValue, sensorSizeProp.vector2Value.y);
-            EditorGUI.BeginProperty(rect, label, FOVProperty);
-            f = EditorGUI.FloatField(rect, label, f);
-            f = Camera.FocalLengthToFieldOfView(Mathf.Max(0.01f, f), sensorSizeProp.vector2Value.y);
-            if (!Mathf.Approximately(FOVProperty.floatValue, f))
-                FOVProperty.floatValue = Mathf.Clamp(f, 1, 179);
-            EditorGUI.EndProperty();
-        }
-
-        public override void OnGUI(Rect rect, SerializedProperty property, GUIContent label)
-        {
-            rect.height = EditorGUIUtility.singleLineHeight; // draw one line at a time
-
-            var fovLabel = GetFOVLabel();
-            var fovLabelWidth = GUI.skin.label.CalcSize(fovLabel).x;
-
-            property.isExpanded = EditorGUI.Foldout(
-                new Rect(rect.x, rect.y, EditorGUIUtility.labelWidth - fovLabelWidth, rect.height),
-                property.isExpanded, label, true);
-
-            if (!property.isExpanded)
-            {
-                // Put the FOV on the same line
-                var oldIndent = EditorGUI.indentLevel;
-                EditorGUI.indentLevel = 0;
-                var oldLabelWidth = EditorGUIUtility.labelWidth;
-                var delta = EditorGUIUtility.labelWidth - fovLabelWidth;
-                EditorGUIUtility.labelWidth = fovLabelWidth;
-                DrawFOVControl(
-                    new Rect(rect.x + delta, rect.y, rect.width - delta, rect.height), 
-                    property, fovLabel);
-                EditorGUIUtility.labelWidth = oldLabelWidth;
-                EditorGUI.indentLevel = oldIndent;
-            }
-            else
-            {
-                ++EditorGUI.indentLevel;
-
-                rect.y += rect.height + vSpace;
-                DrawFOVControl(rect, property, fovLabel);
-
-                rect.y += rect.height + vSpace;
-                var nearClip = property.FindPropertyRelative(() => s_Def.NearClipPlane);
-                EditorGUI.PropertyField(rect, nearClip);
-                if (!m_Snapshot.IsOrtho && nearClip.floatValue < 0.01f)
-                {
-                    nearClip.floatValue = 0.01f;
-                    property.serializedObject.ApplyModifiedPropertiesWithoutUndo();
-                }
-                rect.y += rect.height + vSpace;
-                EditorGUI.PropertyField(rect, property.FindPropertyRelative(() => s_Def.FarClipPlane));
-
-                rect.y += rect.height + vSpace;
-                EditorGUI.PropertyField(rect, property.FindPropertyRelative(() => s_Def.Dutch));
-
-                if (m_Snapshot.IsPhysical)
-                {
-                    var physicalProp = property.FindPropertyRelative(() => s_Def.PhysicalProperties);
-                    rect.y += rect.height + vSpace;
-                    physicalProp.isExpanded = EditorGUI.Foldout(rect, physicalProp.isExpanded, physicalProp.displayName, true);
-                    if (physicalProp.isExpanded)
-                    {
-                        ++EditorGUI.indentLevel;
-                        rect.y += rect.height + vSpace;
-                        EditorGUI.PropertyField(rect, physicalProp.FindPropertyRelative(() => s_Def.PhysicalProperties.GateFit));
-                        rect.y += rect.height + vSpace;
-                        EditorGUI.PropertyField(rect, physicalProp.FindPropertyRelative(() => s_Def.PhysicalProperties.SensorSize));
-                        rect.y += rect.height + vSpace;
-                        EditorGUI.PropertyField(rect, physicalProp.FindPropertyRelative(() => s_Def.PhysicalProperties.LensShift));
-                        rect.y += rect.height + vSpace;
-                        EditorGUI.PropertyField(rect, physicalProp.FindPropertyRelative(() => s_Def.PhysicalProperties.Iso));
-                        rect.y += rect.height + vSpace;
-                        EditorGUI.PropertyField(rect, physicalProp.FindPropertyRelative(() => s_Def.PhysicalProperties.ShutterSpeed));
-                        rect.y += rect.height + vSpace;
-                        EditorGUI.PropertyField(rect, physicalProp.FindPropertyRelative(() => s_Def.PhysicalProperties.Aperture));
-                        rect.y += rect.height + vSpace;
-                        EditorGUI.PropertyField(rect, physicalProp.FindPropertyRelative(() => s_Def.PhysicalProperties.BladeCount));
-                        rect.y += rect.height + vSpace;
-                        EditorGUI.PropertyField(rect, physicalProp.FindPropertyRelative(() => s_Def.PhysicalProperties.Curvature));
-                        rect.y += rect.height + vSpace;
-                        EditorGUI.PropertyField(rect, physicalProp.FindPropertyRelative(() => s_Def.PhysicalProperties.BarrelClipping));
-                        rect.y += rect.height + vSpace;
-                        EditorGUI.PropertyField(rect, physicalProp.FindPropertyRelative(() => s_Def.PhysicalProperties.Anamorphism));
-                        --EditorGUI.indentLevel;
-                    }
-                }
-                if (!HideModeOverride)
-                {
-                    rect.y += rect.height + vSpace;
-                    s_AdvancedLensExpanded = EditorGUI.Foldout(rect, s_AdvancedLensExpanded, AdvancedLabel);
-                    if (s_AdvancedLensExpanded)
-                    {
-                        ++EditorGUI.indentLevel;
-                        rect.y += rect.height + vSpace;
-                        var r = EditorGUI.IndentedRect(rect); r.height *= 2;
-                        EditorGUI.HelpBox(r, AdvancedHelpboxMessage, MessageType.Info);
-
-                        rect.y += r.height + vSpace;
-                        EditorGUI.PropertyField(rect, property.FindPropertyRelative(() => s_Def.ModeOverride));
-                        --EditorGUI.indentLevel;
-                    }
-                }
-                --EditorGUI.indentLevel;
-            }
-            property.serializedObject.ApplyModifiedProperties();
-        }
-
-        public override float GetPropertyHeight(SerializedProperty property, GUIContent label)
-        {
-            SnapshotCameraShadowValues(property);
-
-            var lineHeight = EditorGUIUtility.singleLineHeight;
-            if (!property.isExpanded)
-                return lineHeight;
-
-            int numLines = 4;
-            if (m_Snapshot.IsPhysical)
-            {
-                numLines += 1;
-                var physicalProp = property.FindPropertyRelative(() => s_Def.PhysicalProperties);
-                if (physicalProp.isExpanded)
-                    numLines += 10;
-            }
-            if (!HideModeOverride)
-            {
-                // Advanced section
-                numLines += 1;
-                if (s_AdvancedLensExpanded)
-                    numLines += 3;  // not correct but try to make it big enough to hold the help box
-            }
-            return lineHeight + numLines * (lineHeight + vSpace);
-        }
-#endif
-=======
->>>>>>> 16da4554
     }
 }