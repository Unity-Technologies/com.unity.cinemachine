--- conflicted
+++ resolved
@@ -87,13 +87,8 @@
                 { style = { flexGrow = 0, marginLeft = 8, alignSelf = Align.Center }, tooltip = childProperty.tooltip});
             var childField = row.Contents.AddChild(new PropertyField(childProperty, "")
                 { style = { flexGrow = 1, marginTop = -1, marginLeft = 5, marginBottom = -1 }});
-<<<<<<< HEAD
-            childLabel.AddDelayedFriendlyPropertyDragger(childProperty, childField, true);
+            childLabel.AddDelayedFriendlyPropertyDragger(childProperty, childField, (d) => d.CancelDelayedWhenDragging = true);
             childField.RemoveFromClassList(InspectorUtility.AlignFieldClassName);
-=======
-            childLabel.AddDelayedFriendlyPropertyDragger(childProperty, childField, (d) => d.CancelDelayedWhenDragging = true);
-            childField.RemoveFromClassList(InspectorUtility.kAlignFieldClass);
->>>>>>> aef6cca9
 
             row.TrackPropertyWithInitialCallback(enabledProp, (p) => 
             {
