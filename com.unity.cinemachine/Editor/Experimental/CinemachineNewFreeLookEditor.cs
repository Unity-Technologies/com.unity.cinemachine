--- conflicted
+++ resolved
@@ -70,7 +70,7 @@
             var vcam = Target;
             CinemachineComponentBaseEditorUtility.DrawPopups(vcam);
             DrawRemainingPropertiesInInspector();
-<<<<<<< HEAD
+
             //
             // // Orbits
             // EditorGUILayout.Space();
@@ -102,32 +102,6 @@
             // else
             //     DrawRigEditor(selectedRig == 0 ? 0 : 1);
             // EditorGUILayout.EndVertical();
-=======
-
-            // Orbits
-            EditorGUILayout.Space();
-            EditorGUILayout.LabelField("Orbits", EditorStyles.boldLabel);
-            SerializedProperty orbits = FindProperty(x => x.m_Orbits);
-            EditorGUI.BeginChangeCheck();
-            for (int i = 0; i < 3; ++i)
-                EditorGUILayout.PropertyField(orbits.GetArrayElementAtIndex(i), m_OrbitNames[i]);
-
-            EditorGUILayout.PropertyField(FindProperty(x => x.m_SplineCurvature));
-            if (EditorGUI.EndChangeCheck())
-                serializedObject.ApplyModifiedProperties();
-
-            // Pipeline Stages
-            EditorGUILayout.Space();
-            var selectedRig = Selection.objects.Length == 1 
-                ? GUILayout.Toolbar(GetSelectedRig(Target), s_RigNames) : 0;
-            SetSelectedRig(Target, selectedRig);
-            EditorGUILayout.BeginVertical(GUI.skin.box);
-            if (selectedRig == 1)
-                m_PipelineSet.OnInspectorGUI(false);
-            else
-                DrawRigEditor(selectedRig == 0 ? 0 : 1);
-            EditorGUILayout.EndVertical();
->>>>>>> 839b07ec
 
             // Extensions
             DrawExtensionsWidgetInInspector();
@@ -286,7 +260,6 @@
             return false;
         }
 
-<<<<<<< HEAD
         // [DrawGizmo(GizmoType.Active | GizmoType.Selected, typeof(CmFreeLook))]
         // private static void DrawFreeLookGizmos(CmFreeLook vcam, GizmoType selectionType)
         // {
@@ -334,54 +307,7 @@
         //     }
         //     Gizmos.color = originalGizmoColour;
         // }
-        
-=======
-        [DrawGizmo(GizmoType.Active | GizmoType.Selected, typeof(CinemachineNewFreeLook))]
-        private static void DrawFreeLookGizmos(CinemachineNewFreeLook vcam, GizmoType selectionType)
-        {
-            // Standard frustum and logo
-            CinemachineBrainEditor.DrawVirtualCameraBaseGizmos(vcam, selectionType);
-
-            Color originalGizmoColour = Gizmos.color;
-            bool isActiveVirtualCam = CinemachineCore.Instance.IsLive(vcam);
-            Gizmos.color = isActiveVirtualCam
-                ? CinemachineSettings.CinemachineCoreSettings.ActiveGizmoColour
-                : CinemachineSettings.CinemachineCoreSettings.InactiveGizmoColour;
-
-            if (vcam.Follow != null)
-            {
-                Vector3 pos = vcam.Follow.position;
-                Vector3 up = Vector3.up;
-                CinemachineBrain brain = CinemachineCore.Instance.FindPotentialTargetBrain(vcam);
-                if (brain != null)
-                    up = brain.DefaultWorldUp;
-
-                var orbital = vcam.GetComponent<CinemachineOrbitalTransposer>();
-                if (orbital != null)
-                {
-                    float scale = vcam.m_RadialAxis.Value;
-                    Quaternion orient = orbital.GetReferenceOrientation(up);
-                    up = orient * Vector3.up;
-                    float rotation = orbital.m_XAxis.Value + orbital.m_Heading.m_Bias;
-                    orient = Quaternion.AngleAxis(rotation, up) * orient;
-
-                    CinemachineOrbitalTransposerEditor.DrawCircleAtPointWithRadius(
-                        pos + up * vcam.m_Orbits[0].Height * scale,
-                        orient, vcam.m_Orbits[0].Radius * scale);
-                    CinemachineOrbitalTransposerEditor.DrawCircleAtPointWithRadius(
-                        pos + up * vcam.m_Orbits[1].Height * scale,
-                        orient, vcam.m_Orbits[1].Radius * scale);
-                    CinemachineOrbitalTransposerEditor.DrawCircleAtPointWithRadius(
-                        pos + up * vcam.m_Orbits[2].Height * scale,
-                        orient, vcam.m_Orbits[2].Radius * scale);
-
-                    DrawCameraPath(pos, orient, vcam);
-                }
-            }
-            Gizmos.color = originalGizmoColour;
-        }
-
->>>>>>> 839b07ec
+
         private static void DrawCameraPath(
             Vector3 atPos, Quaternion orient, CmFreeLook vcam)
         {
