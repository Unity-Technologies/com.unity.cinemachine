﻿using UnityEngine;
using UnityEditor;
using System;
using System.Collections.Generic;
using System.IO;
using System.Reflection;
using UnityEngine.UIElements;
using UnityEditor.UIElements;

namespace Unity.Cinemachine.Editor
{
    /// <summary>
    /// Collection of tools and helpers for drawing inspectors
    /// </summary>
    [InitializeOnLoad]
    static partial class InspectorUtility
    {
        /// <summary>
        /// Callback that happens whenever something undoable happens, either with 
        /// objects or with selection.  This is a good way to track user activity.
        /// </summary>
        public static EditorApplication.CallbackFunction UserDidSomething;

        static InspectorUtility()
        {
            ObjectChangeEvents.changesPublished -= OnUserDidSomethingStream;
            ObjectChangeEvents.changesPublished += OnUserDidSomethingStream;
            Selection.selectionChanged -= OnUserDidSomething;
            Selection.selectionChanged += OnUserDidSomething;

            static void OnUserDidSomething() => UserDidSomething?.Invoke();
            static void OnUserDidSomethingStream(ref ObjectChangeEventStream stream) => UserDidSomething?.Invoke();
        }

        /// <summary>
        /// Add to a list all assets of a given type found in a given location
        /// </summary>
        /// <param name="type">The asset type to look for</param>
        /// <param name="assets">The list to add found assets to</param>
        /// <param name="path">The location in which to look.  Path is relative to package root.</param>
        public static void AddAssetsFromPackageSubDirectory(
            Type type, List<ScriptableObject> assets, string path)
        {
            try
            {
                path = CinemachineCore.kPackageRoot + "/" + path;
                var info = new DirectoryInfo(path);
                path += "/";
                var fileInfo = info.GetFiles();
                for (int i = 0; i < fileInfo.Length; ++i)
                {
                    var file = fileInfo[i];
                    if (file.Extension != ".asset")
                        continue;
                    var name = path + file.Name;
                    var a = AssetDatabase.LoadAssetAtPath(name, type) as ScriptableObject;
                    if (a != null)
                        assets.Add(a);
                }
            }
            catch
            {
            }
        }
        
        /// <summary>
        /// Normalize a curve so that each of X and Y axes ranges from 0 to 1
        /// </summary>
        /// <param name="curve">Curve to normalize</param>
        /// <returns>The normalized curve</returns>
        public static AnimationCurve NormalizeCurve(AnimationCurve curve)
        {
            return RuntimeUtility.NormalizeCurve(curve, true, true);
        }

        /// <summary>
        /// Remove the "Cinemachine" prefix, then call the standard Unity Nicify.
        /// </summary>
        /// <param name="name">The name to nicify</param>
        /// <returns>The nicified name</returns>
        public static string NicifyClassName(string name)
        {
            if (name.StartsWith("Cinemachine"))
                name = name.Substring(11); // Trim the prefix
            return ObjectNames.NicifyVariableName(name);
        }
        
        /// <summary>
        /// Remove the "Cinemachine" prefix, then call the standard Unity Nicify,
        /// and add (Deprecated) to types with Obsolete attributes.
        /// </summary>
        /// <param name="type">The type to nicify as a string</param>
        /// <returns>The nicified name</returns>
        public static string NicifyClassName(Type type)
        {
            var name = NicifyClassName(type.Name);
            if (type.GetCustomAttribute<ObsoleteAttribute>() != null) 
                name += " (Deprecated)";
            return name;
        }
        
        private static int m_lastRepaintFrame;

        /// <summary>
        /// Force a repaint of the Game View
        /// </summary>
        /// <param name="unused">Like it says</param>
        public static void RepaintGameView(UnityEngine.Object unused = null)
        {
            if (m_lastRepaintFrame == Time.frameCount)
                return;
            m_lastRepaintFrame = Time.frameCount;

            EditorApplication.QueuePlayerLoopUpdate();
            UnityEditorInternal.InternalEditorUtility.RepaintAllViews();
        }

        static Dictionary<Type, string> s_AssignableTypes = new ();
        public const string s_NoneString = "(none)";

        public static string GetAssignableBehaviourNames(Type inputType)
        {
            if (inputType == null)
                return "(none)";
            if (!s_AssignableTypes.ContainsKey(inputType))
            {
                var allSources = ReflectionHelpers.GetTypesDerivedFrom(inputType,
                    (t) => !t.IsAbstract && typeof(MonoBehaviour).IsAssignableFrom(t)
                        && t.GetCustomAttribute<ObsoleteAttribute>() == null);
                var s = string.Empty;
                var iter = allSources.GetEnumerator();
                while (iter.MoveNext())
                {
                    var sep = (s.Length == 0) ? string.Empty : ", ";
                    s += sep + iter.Current.Name;
                }
                if (s.Length == 0)
                    s = s_NoneString;
                s_AssignableTypes[inputType] = s;
            }
            return s_AssignableTypes[inputType];
        }

        /// <summary>Aligns fields created by UI toolkit the unity inspector standard way.</summary>
        public static string AlignFieldClassName => BaseField<bool>.alignedFieldUssClassName;

        // this is a hack to get around some vertical alignment issues in UITK
        public static float SingleLineHeight => EditorGUIUtility.singleLineHeight - EditorGUIUtility.standardVerticalSpacing;

        /// <summary>
        /// Convenience extension for UserDidSomething callbacks, making it easier to use lambdas.
        /// Cleans itself up when the owner is undisplayed.  Works in inspectors and PropertyDrawers.
        /// </summary>
        public static void TrackAnyUserActivity(
            this VisualElement owner, EditorApplication.CallbackFunction callback)
        {
            owner.RegisterCallback<AttachToPanelEvent>(_ =>
            {
                UserDidSomething += callback;
                owner.OnInitialGeometry(callback); 
                owner.RegisterCallback<DetachFromPanelEvent>(_ => UserDidSomething -= callback);
            });
        }

        /// <summary>
        /// Convenience extension for EditorApplication.update callbacks, making it easier to use lambdas.
        /// Cleans itself up when the owner is undisplayed.  Works in inspectors and PropertyDrawers.
        /// </summary>
        public static void ContinuousUpdate(
            this VisualElement owner, EditorApplication.CallbackFunction callback)
        {
            owner.RegisterCallback<AttachToPanelEvent>(_ =>
            {
                owner.OnInitialGeometry(callback); 
                EditorApplication.update += callback;
                owner.RegisterCallback<DetachFromPanelEvent>(_ => EditorApplication.update -= callback);
            });
        }
        
        /// <summary>
        /// Convenience extension to get a callback after initial geometry creation, making it easier to use lambdas.
        /// Callback will only be called once.  Works in inspectors and PropertyDrawers.
        /// </summary>
        public static void OnInitialGeometry(
            this VisualElement owner, EditorApplication.CallbackFunction callback)
        {
            owner.RegisterCallback<GeometryChangedEvent>(OnGeometryChanged);
            void OnGeometryChanged(GeometryChangedEvent _)
            {
                owner.UnregisterCallback<GeometryChangedEvent>(OnGeometryChanged); // call only once
                callback();
            }
        }
        
        /// <summary>
        /// Convenience extension to track a property value change plus an initial callback at creation time.  
        /// This simplifies logic for the caller, allowing use of lambda callback.
        /// </summary>
        public static void TrackPropertyWithInitialCallback(
            this VisualElement owner, SerializedProperty property, Action<SerializedProperty> callback)
        {
            owner.OnInitialGeometry(() => callback(property));
            owner.TrackPropertyValue(property, callback);
        }
        
        /// <summary>Control the visibility of a widget</summary>
        /// <param name="e">The widget</param>
        /// <param name="show">Whether it should be visible</param>
        public static void SetVisible(this VisualElement e, bool show) 
            => e.style.display = show ? StyleKeyword.Null : DisplayStyle.None;

        /// <summary>Is the widgte visible?</summary>
        /// <param name="e">The widget</param>
        /// <returns>True if visible</returns>
        public static bool IsVisible(this VisualElement e) => e.style.display != DisplayStyle.None;

        /// <summary>Convenience method: calls e.Add(child) and returns child./// </summary>
        public static T AddChild<T>(this VisualElement e, T child) where T : VisualElement
        {
            e.Add(child);
            return child;
        }

        /// <summary>
        /// Tries to set isDelayed of a FloatField, IntField, or TextField child, if it exists.
        /// </summary>
        /// <param name="e">Parent widget</param>
        /// <param name="name">name of child (or null)</param>
        public static void SafeSetIsDelayed(this VisualElement e, string name = null) 
        {
            var f = e.Q<FloatField>(name);
            if (f != null)
                f.isDelayed = true;
            var i = e.Q<IntegerField>(name);
            if (i != null)
                i.isDelayed = true;
            var t = e.Q<TextField>(name);
            if (t != null)
                t.isDelayed = true;
        }

        /// <summary>
        /// Draw a bold header in the inspector - hack to get around missing UITK functionality
        /// </summary>
        /// <param name="ux">Container in which to put the header</param>
        /// <param name="text">The text of the header</param>
        /// <param name="tooltip">optional tooltip for the header</param>
        public static void AddHeader(this VisualElement ux, string text, string tooltip = "")
        {
            var verticalPad = SingleLineHeight / 2;
            var row = ux.AddChild(new LabeledRow($"<b>{text}</b>", tooltip, new VisualElement { style = { flexBasis = 0} }));
            row.focusable = false;
            row.Label.style.flexGrow = 1;
            row.Label.style.paddingTop = verticalPad;
            row.Label.style.paddingBottom = EditorGUIUtility.standardVerticalSpacing - 2;
        }

        /// <summary>
        /// Create a space between inspector sections
        /// </summary>
        /// <param name="ux">Container in which to add the space</param>
        public static void AddSpace(this VisualElement ux)
        {
            ux.Add(new VisualElement { style = { height = SingleLineHeight / 2 }});
        }
        
        /// <summary>
        /// Add a property dragger to a float or int label, so that dragging it changes the property value.
        /// </summary>
        public static void AddDelayedFriendlyPropertyDragger(this Label label, SerializedProperty p, VisualElement field, bool noDelayOnDrag)
        {
            if (p.propertyType == SerializedPropertyType.Float 
                || p.propertyType == SerializedPropertyType.Integer)
            {
                label.AddToClassList("unity-base-field__label--with-dragger");
                label.OnInitialGeometry(() =>
                {
                    if (noDelayOnDrag)
                    {
                        if (p.propertyType == SerializedPropertyType.Float)
                            new DelayedFriendlyFieldDragger<float>(field.Q<FloatField>()).SetDragZone(label);
                        else if (p.propertyType == SerializedPropertyType.Integer)
                            new DelayedFriendlyFieldDragger<int>(field.Q<IntegerField>()).SetDragZone(label);
                    }
                    else
                    {
                        if (p.propertyType == SerializedPropertyType.Float)
                            new FieldMouseDragger<float>(field.Q<FloatField>()).SetDragZone(label);
                        else if (p.propertyType == SerializedPropertyType.Integer)
                            new FieldMouseDragger<int>(field.Q<IntegerField>()).SetDragZone(label);
                    }
                });
            }
        }
        
        /// <summary>A small warning sybmol, suitable for embedding in an inspector row</summary>
        /// <param name="tooltip">The tooltip text</param>
        /// <param name="iconType">The little picture: error, warning, or info</param>
        public static Label MiniHelpIcon(string tooltip, HelpBoxMessageType iconType = HelpBoxMessageType.Warning)
        {
            string icon = iconType switch
            {
                HelpBoxMessageType.Warning => "console.warnicon.sml",
                HelpBoxMessageType.Error => "console.erroricon.sml",
                _ => "console.infoicon.sml",
            };
            return new Label 
            { 
                tooltip = tooltip,
                style = 
                { 
                    flexGrow = 0,
                    flexBasis = SingleLineHeight,
                    backgroundImage = (StyleBackground)EditorGUIUtility.IconContent(icon).image,
                    width = SingleLineHeight, height = SingleLineHeight,
                    alignSelf = Align.Center
                }
            };
        }

        /// <summary>A small popup context menu, suitable for embedding in an inspector row</summary>
        /// <param name="tooltip">The tooltip text</param>
        /// <param name="contextMenu">The context menu to show when the button is pressed</param>
        public static Button MiniPopupButton(string tooltip = null, ContextualMenuManipulator contextMenu = null)
        {
            var button = new Button { tooltip = tooltip, style = 
            {
                flexGrow = 0,
                flexBasis = SingleLineHeight,
                backgroundImage = (StyleBackground)EditorGUIUtility.IconContent("_Popup").image,
                width = SingleLineHeight, height = SingleLineHeight,
                alignSelf = Align.Center,
                paddingRight = 0, borderRightWidth = 0, marginRight = 0
            }};
            if (contextMenu != null)
            {
                contextMenu.activators.Clear();
                contextMenu.activators.Add(new ManipulatorActivationFilter { button = MouseButton.LeftMouse });
                button.AddManipulator(contextMenu);
            }
            return button;
        }

        /// <summary>A small dropdown context menu, suitable for embedding in an inspector row</summary>
        /// <param name="tooltip">The tooltip text</param>
        /// <param name="contextMenu">The context menu to show when the button is pressed</param>
        public static Button MiniDropdownButton(string tooltip = null, ContextualMenuManipulator contextMenu = null)
        {
            var button = new Button { tooltip = tooltip, style = 
            {
                flexGrow = 0,
                flexBasis = SingleLineHeight,
                backgroundImage = (StyleBackground)EditorGUIUtility.IconContent("dropdown").image,
                width = SingleLineHeight, height = SingleLineHeight,
                alignSelf = Align.Center,
                paddingRight = 0, borderRightWidth = 0, marginRight = 0
            }};
            if (contextMenu != null)
            {
                contextMenu.activators.Clear();
                contextMenu.activators.Add(new ManipulatorActivationFilter { button = MouseButton.LeftMouse });
                button.AddManipulator(contextMenu);
            }
            return button;
        }

        /// <summary>
        /// This is an inspector container with 2 side-by-side rows. The Left row's width is 
        /// locked to the inspector field label size, for proper alignment.
        /// </summary>
        public class LeftRightRow : VisualElement
        {
            public VisualElement Left;
            public VisualElement Right;

            /// <summary>
            /// Set this to offset the Left/Right division from the inspector's Label/Content line
            /// </summary>
            public float DivisionOffset = 0;

            /// <summary>
            /// Set this to zero the left margin, useful for foldouts that control the margin themselves.
            /// </summary>
            public bool KillLeftMargin;

            public LeftRightRow()
            {
                // This is to peek at the resolved label width
                Add(new AlignFieldSizer { OnLabelWidthChanged = (w) => 
                {
                    if (KillLeftMargin)
                        style.marginLeft = 0;
                    Left.style.width = w + DivisionOffset;
                }});

                style.marginLeft = 3;
                var row = AddChild(this, new VisualElement { style = { flexDirection = FlexDirection.Row }});
                Left = row.AddChild(new VisualElement { style = { flexDirection = FlexDirection.Row, flexGrow = 0 }});
                Right = row.AddChild(new VisualElement { style = { flexDirection = FlexDirection.Row, flexGrow = 1, marginLeft = 2 }});
            }

            // This is a hacky thing to create custom inspector rows with labels that are the correct size
            class AlignFieldSizer : BaseField<bool> // bool is just a dummy because it has to be something
            {
                public Action<float> OnLabelWidthChanged;
                public AlignFieldSizer() : base (" ", new VisualElement()) 
                {
                    focusable = false;
                    style.flexDirection = FlexDirection.Row;
                    style.flexGrow = 1;
                    style.height = 1;
                    style.marginTop = -2;
                    AddToClassList(AlignFieldClassName);
                    labelElement.RegisterCallback<GeometryChangedEvent>((_) 
                        => OnLabelWidthChanged?.Invoke(labelElement.resolvedStyle.width));
                }
            }
        }

        /// <summary>
        /// This creates a row with a properly-sized label in front of it.
        /// The label's width is locked to the inspector field label size, for proper alignment.
        /// </summary>
        public class LabeledRow : VisualElement
        {
            public Label Label { get; private set; }
            public VisualElement Contents { get; private set; } 

            public LabeledRow(string label, string tooltip, VisualElement contents)
            {
                var row = this.AddChild(new LeftRightRow() { style = { flexGrow = 1 }});
                Label = row.Left.AddChild(new Label(label) { tooltip = tooltip, style = { alignSelf = Align.Center, flexGrow = 1 }});
                Contents = row.Right.AddChild(contents);
                style.marginRight = 0;
                Contents.tooltip = tooltip;
                Contents.style.marginRight = 0;
                Contents.style.flexGrow = 1;
            }

            public LabeledRow(string label, string tooltip = "") 
                : this(label, tooltip, new VisualElement { style = { flexDirection = FlexDirection.Row }}) {}
        }

        /// <summary>
        /// A row containing a property field.  Suitable for adding widgets next to the property field.
        /// </summary>
        public static LabeledRow PropertyRow(
            SerializedProperty property, out PropertyField propertyField, string label = null)
        {
            var row = new LabeledRow(label ?? property.displayName, property.tooltip);
            propertyField = row.Contents.AddChild(new PropertyField(property, "")
                { style = { flexGrow = 1, flexBasis = SingleLineHeight * 5 }});
            AddDelayedFriendlyPropertyDragger(row.Label, property, propertyField);
            return row;
        }
        
        /// <summary>
        /// A property field with a minimally-sized label that does not respect inspector sizing.
        /// Suitable for embedding in a row within the right-hand side of the inspector.
        /// </summary>
        public class CompactPropertyField : VisualElement
        {
            public Label Label;
            public PropertyField Field;

            public CompactPropertyField(SerializedProperty property) : this(property, property.displayName) {}

            public CompactPropertyField(SerializedProperty property, string label, float minLabelWidth = 0)
            {
                style.flexDirection = FlexDirection.Row;
                if (!string.IsNullOrEmpty(label))
                    Label = AddChild(this, new Label(label) 
                        { tooltip = property?.tooltip, style = { alignSelf = Align.Center, minWidth = minLabelWidth }});
                Field = AddChild(this, new PropertyField(property, "") { style = { flexGrow = 1, flexBasis = 10 } });
                Field.style.marginLeft = Field.style.marginLeft.value.value - 1;
                if (Label != null)
                    AddDelayedFriendlyPropertyDragger(Label, property, Field);
            }
        }

        /// <summary>A foldout that displays an overlay in the right-hand column when closed.
        /// The overlay can optionally have a label of its own (use with caution).</summary>
        public class FoldoutWithOverlay : VisualElement
        {
            public readonly Foldout OpenFoldout;
            public readonly Foldout ClosedFoldout;
            public readonly VisualElement Overlay;
            public readonly Label OverlayLabel;

            public FoldoutWithOverlay(Foldout foldout, VisualElement overlay, Label overlayLabel)
            {
                OpenFoldout = foldout;
                Overlay = overlay;
                OverlayLabel = overlayLabel;

                Add(foldout);

                // There are 2 modes for this element: foldout closed and foldout open.
                // When closed, we cheat the layout system, and to implement this we do a switcheroo
                var closedContainer = AddChild(this, new LeftRightRow() { KillLeftMargin = true, style = { flexGrow = 1 }});

                var closedFoldout = new Foldout { text = foldout.text, tooltip = foldout.tooltip, value = false };
                ClosedFoldout = closedFoldout;
                ClosedFoldout = closedContainer.Left.AddChild(ClosedFoldout);
                if (overlayLabel != null)
                    closedContainer.Right.Add(overlayLabel);
                closedContainer.Right.Add(overlay);

                // Outdent the label
                if (overlayLabel != null)
                    closedContainer.Right.OnInitialGeometry(() =>
                        closedContainer.Right.style.marginLeft = -overlayLabel.resolvedStyle.width);

                // Swap the open and closed foldouts when the foldout is opened or closed
                foldout.SetVisible(foldout.value);
                closedFoldout.RegisterValueChangedCallback((evt) =>
                {
                    if (evt.target == closedFoldout)
                    {
                        if (evt.newValue && evt.target == closedFoldout)
                        {
                            closedContainer.SetVisible(false);
                            foldout.SetVisible(true);
                            foldout.value = true;
                            closedFoldout.SetValueWithoutNotify(false);
                            foldout.Q<Toggle>().Focus();
                        }
                        evt.StopPropagation();
                    }
                });

                closedContainer.SetVisible(!foldout.value);
                foldout.RegisterValueChangedCallback((evt) =>
                {
                    if (evt.target == foldout)
                    {
                        if (!evt.newValue)
                        {
                            closedContainer.SetVisible(true);
                            foldout.SetVisible(false);
                            closedFoldout.SetValueWithoutNotify(false);
                            foldout.value = false;
                            closedFoldout.Q<Toggle>().Focus();
                        }
                        evt.StopPropagation();
                    }
                });
            }
        }

<<<<<<< HEAD
=======
        /// <summary>
        /// A property field with a minimally-sized label that does not respect inspector sizing.
        /// Suitable for embedding in a row within the right-hand side of the inspector.
        /// </summary>
        public class CompactPropertyField : VisualElement
        {
            public Label Label;
            public PropertyField Field;

            public CompactPropertyField(SerializedProperty property) : this(property, property.displayName) {}

            public CompactPropertyField(SerializedProperty property, string label, float minLabelWidth = 0)
            {
                style.flexDirection = FlexDirection.Row;
                style.flexGrow = 1;
                if (!string.IsNullOrEmpty(label))
                    Label = AddChild(this, new Label(label) 
                        { tooltip = property?.tooltip, style = { alignSelf = Align.Center, minWidth = minLabelWidth }});
                Field = AddChild(this, new PropertyField(property, "") { style = { flexGrow = 1, flexBasis = 20 } });
                if (Label != null)
                    AddDelayedFriendlyPropertyDragger(Label, property, Field, true);
            }
        }

        /// <summary>
        /// A row containing a property field.  Suitable for adding widgets nest to the property field.
        /// </summary>
        public static LabeledRow PropertyRow(
            SerializedProperty property, out PropertyField propertyField, string label = null)
        {
            var row = new LabeledRow(label ?? property.displayName, property.tooltip);
            var field = propertyField = row.Contents.AddChild(new PropertyField(property, "")
                { style = { flexGrow = 1, flexBasis = SingleLineHeight * 5 }});
            AddDelayedFriendlyPropertyDragger(row.Label, property, propertyField, true);

            // Kill any left margin that gets inserted into the property field
            field.OnInitialGeometry(() => 
            {
                var children = field.Children().GetEnumerator();
                if (children.MoveNext())
                    children.Current.style.marginLeft = 0;
                children.Dispose();
            });
            return row;
        }

>>>>>>> 33ef93d5
        public static VisualElement HelpBoxWithButton(
            string message, HelpBoxMessageType messageType, 
            string buttonText, Action onClicked, ContextualMenuManipulator contextMenu = null)
        {
            var box = new VisualElement { style = 
            { 
                flexDirection = FlexDirection.Row, 
                paddingTop = 8, paddingBottom = 8, paddingLeft = 8, paddingRight = 8 
            }};
            box.AddToClassList("unity-help-box");
            var innerBox = box.AddChild(new VisualElement { style = { flexDirection = FlexDirection.Column, flexGrow = 1 }});

            var row = innerBox.AddChild(new VisualElement { style = { flexDirection = FlexDirection.Row, flexGrow = 1 }});
            var icon = row.AddChild(MiniHelpIcon("", messageType));
            icon.style.alignSelf = Align.Auto;
            icon.style.marginRight = 6;
            var text = row.AddChild(new Label(message) 
                { style = { flexGrow = 1, flexBasis = 100, alignSelf = Align.Center, whiteSpace = WhiteSpace.Normal }});

            var buttons = innerBox.AddChild(new VisualElement { style = { flexDirection = FlexDirection.Row, flexGrow = 1, marginTop = 6 }});
            buttons.Add(new VisualElement { style = { flexGrow = 1 }});
            var button = buttons.AddChild(new Button(onClicked) { text = buttonText });
            if (contextMenu != null)
            {
                contextMenu.activators.Clear();
                contextMenu.activators.Add(new ManipulatorActivationFilter { button = MouseButton.LeftMouse });
                button.AddManipulator(contextMenu);
            }
            return box;
        }

        public static void AddRemainingProperties(VisualElement ux, SerializedProperty property)
        {
            if (property != null)
            {
                var p = property.Copy();
                do
                {
                    if (p.name != "m_Script")
                        ux.Add(new PropertyField(p));
                }
                while (p.NextVisible(false));
            }
        }

        public static bool IsAncestorOf(this Transform p, Transform other)
        {
            while (other != null && p != null)
            {
                if (other == p)
                    return true;
                other = other.parent;
            }
            return false;
        }
    }
}<|MERGE_RESOLUTION|>--- conflicted
+++ resolved
@@ -548,8 +548,6 @@
             }
         }
 
-<<<<<<< HEAD
-=======
         /// <summary>
         /// A property field with a minimally-sized label that does not respect inspector sizing.
         /// Suitable for embedding in a row within the right-hand side of the inspector.
@@ -596,7 +594,6 @@
             return row;
         }
 
->>>>>>> 33ef93d5
         public static VisualElement HelpBoxWithButton(
             string message, HelpBoxMessageType messageType, 
             string buttonText, Action onClicked, ContextualMenuManipulator contextMenu = null)
