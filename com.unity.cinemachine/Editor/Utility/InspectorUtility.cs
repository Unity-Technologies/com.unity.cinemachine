--- conflicted
+++ resolved
@@ -419,11 +419,7 @@
                 EditorApplication.delayCall += callback;
             else
                 callback();
-<<<<<<< HEAD
-            owner.RegisterCallback<DetachFromPanelEvent>((e) => UserDidSomething -= callback);
-=======
             owner.RegisterCallback<DetachFromPanelEvent>(_ => UserDidSomething -= callback);
->>>>>>> 5b232d37
         }
 
         /// <summary>
@@ -434,11 +430,7 @@
             this VisualElement owner, EditorApplication.CallbackFunction callback)
         {
             EditorApplication.update += callback;
-<<<<<<< HEAD
-            owner.RegisterCallback<DetachFromPanelEvent>((e) => EditorApplication.update -= callback);
-=======
             owner.RegisterCallback<DetachFromPanelEvent>(_ => EditorApplication.update -= callback);
->>>>>>> 5b232d37
         }
         
         /// <summary>
@@ -449,11 +441,7 @@
             this VisualElement owner, EditorApplication.CallbackFunction callback)
         {
             owner.RegisterCallback<GeometryChangedEvent>(OnGeometryChanged);
-<<<<<<< HEAD
-            void OnGeometryChanged(GeometryChangedEvent e)
-=======
             void OnGeometryChanged(GeometryChangedEvent _)
->>>>>>> 5b232d37
             {
                 owner.UnregisterCallback<GeometryChangedEvent>(OnGeometryChanged); // call only once
                 callback();
