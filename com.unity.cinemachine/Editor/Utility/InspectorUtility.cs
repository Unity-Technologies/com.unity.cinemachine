﻿using UnityEngine;
using UnityEditor;
using System;
using System.Collections.Generic;
using System.IO;
using System.Reflection;
using UnityEngine.UIElements;
using UnityEditor.UIElements;

namespace Unity.Cinemachine.Editor
{
    /// <summary>
    /// Collection of tools and helpers for drawing inspectors
    /// </summary>
    [InitializeOnLoad]
    static partial class InspectorUtility
    {
        /// <summary>
        /// Callback that happens whenever something undoable happens, either with 
        /// objects or with selection.  This is a good way to track user activity.
        /// </summary>
        public static EditorApplication.CallbackFunction UserDidSomething;

        static InspectorUtility()
        {
            ObjectChangeEvents.changesPublished -= OnUserDidSomethingStream;
            ObjectChangeEvents.changesPublished += OnUserDidSomethingStream;
            Selection.selectionChanged -= OnUserDidSomething;
            Selection.selectionChanged += OnUserDidSomething;

            static void OnUserDidSomething() => UserDidSomething?.Invoke();
            static void OnUserDidSomethingStream(ref ObjectChangeEventStream stream) => UserDidSomething?.Invoke();
        }

        /// <summary>
        /// Add to a list all assets of a given type found in a given location
        /// </summary>
        /// <param name="type">The asset type to look for</param>
        /// <param name="assets">The list to add found assets to</param>
        /// <param name="path">The location in which to look.  Path is relative to package root.</param>
        public static void AddAssetsFromPackageSubDirectory(
            Type type, List<ScriptableObject> assets, string path)
        {
            try
            {
                path = CinemachineCore.kPackageRoot + "/" + path;
                var info = new DirectoryInfo(path);
                path += "/";
                var fileInfo = info.GetFiles();
                for (int i = 0; i < fileInfo.Length; ++i)
                {
                    var file = fileInfo[i];
                    if (file.Extension != ".asset")
                        continue;
                    var name = path + file.Name;
                    var a = AssetDatabase.LoadAssetAtPath(name, type) as ScriptableObject;
                    if (a != null)
                        assets.Add(a);
                }
            }
            catch
            {
            }
        }
        
        /// <summary>
        /// Normalize a curve so that each of X and Y axes ranges from 0 to 1
        /// </summary>
        /// <param name="curve">Curve to normalize</param>
        /// <returns>The normalized curve</returns>
        public static AnimationCurve NormalizeCurve(AnimationCurve curve)
        {
            return RuntimeUtility.NormalizeCurve(curve, true, true);
        }

        /// <summary>
        /// Remove the "Cinemachine" prefix, then call the standard Unity Nicify.
        /// </summary>
        /// <param name="name">The name to nicify</param>
        /// <returns>The nicified name</returns>
        public static string NicifyClassName(string name)
        {
            if (name.StartsWith("Cinemachine"))
                name = name.Substring(11); // Trim the prefix
            return ObjectNames.NicifyVariableName(name);
        }
        
        /// <summary>
        /// Remove the "Cinemachine" prefix, then call the standard Unity Nicify,
        /// and add (Deprecated) to types with Obsolete attributes.
        /// </summary>
        /// <param name="type">The type to nicify as a string</param>
        /// <returns>The nicified name</returns>
        public static string NicifyClassName(Type type)
        {
            var name = NicifyClassName(type.Name);
            if (type.GetCustomAttribute<ObsoleteAttribute>() != null) 
                name += " (Deprecated)";
            return name;
        }
        
        private static int m_lastRepaintFrame;

        /// <summary>
        /// Force a repaint of the Game View
        /// </summary>
        /// <param name="unused">Like it says</param>
        public static void RepaintGameView(UnityEngine.Object unused = null)
        {
            if (m_lastRepaintFrame == Time.frameCount)
                return;
            m_lastRepaintFrame = Time.frameCount;

            EditorApplication.QueuePlayerLoopUpdate();
            UnityEditorInternal.InternalEditorUtility.RepaintAllViews();
        }

        static Dictionary<Type, string> s_AssignableTypes = new ();
        public const string s_NoneString = "(none)";

        public static string GetAssignableBehaviourNames(Type inputType)
        {
            if (inputType == null)
                return "(none)";
            if (!s_AssignableTypes.ContainsKey(inputType))
            {
                var allSources = ReflectionHelpers.GetTypesDerivedFrom(inputType,
                    (t) => !t.IsAbstract && typeof(MonoBehaviour).IsAssignableFrom(t)
                        && t.GetCustomAttribute<ObsoleteAttribute>() == null);
                var s = string.Empty;
                var iter = allSources.GetEnumerator();
                while (iter.MoveNext())
                {
                    var sep = (s.Length == 0) ? string.Empty : ", ";
                    s += sep + iter.Current.Name;
                }
                if (s.Length == 0)
                    s = s_NoneString;
                s_AssignableTypes[inputType] = s;
            }
            return s_AssignableTypes[inputType];
        }

        /// <summary>Aligns fields created by UI toolkit the unity inspector standard way.</summary>
        public static string AlignFieldClassName => BaseField<bool>.alignedFieldUssClassName;

        // this is a hack to get around some vertical alignment issues in UITK
        public static float SingleLineHeight => EditorGUIUtility.singleLineHeight - EditorGUIUtility.standardVerticalSpacing;

        /// <summary>
        /// Convenience extension for UserDidSomething callbacks, making it easier to use lambdas.
        /// Cleans itself up when the owner is undisplayed.  Works in inspectors and PropertyDrawers.
        /// </summary>
        public static void TrackAnyUserActivity(
            this VisualElement owner, EditorApplication.CallbackFunction callback)
        {
            owner.RegisterCallback<AttachToPanelEvent>(_ =>
            {
                UserDidSomething += callback;
                owner.OnInitialGeometry(callback); 
                owner.RegisterCallback<DetachFromPanelEvent>(_ => UserDidSomething -= callback);
            });
        }

        /// <summary>
        /// Convenience extension for EditorApplication.update callbacks, making it easier to use lambdas.
        /// Cleans itself up when the owner is undisplayed.  Works in inspectors and PropertyDrawers.
        /// </summary>
        public static void ContinuousUpdate(
            this VisualElement owner, EditorApplication.CallbackFunction callback)
        {
            owner.RegisterCallback<AttachToPanelEvent>(_ =>
            {
                owner.OnInitialGeometry(callback); 
                EditorApplication.update += callback;
                owner.RegisterCallback<DetachFromPanelEvent>(_ => EditorApplication.update -= callback);
            });
        }
        
        /// <summary>
        /// Convenience extension to get a callback after initial geometry creation, making it easier to use lambdas.
        /// Callback will only be called once.  Works in inspectors and PropertyDrawers.
        /// </summary>
        public static void OnInitialGeometry(
            this VisualElement owner, EditorApplication.CallbackFunction callback)
        {
            owner.RegisterCallback<GeometryChangedEvent>(OnGeometryChanged);
            void OnGeometryChanged(GeometryChangedEvent _)
            {
                owner.UnregisterCallback<GeometryChangedEvent>(OnGeometryChanged); // call only once
                callback();
            }
        }
        
        /// <summary>
        /// Convenience extension to track a property value change plus an initial callback at creation time.  
        /// This simplifies logic for the caller, allowing use of lambda callback.
        /// </summary>
        public static void TrackPropertyWithInitialCallback(
            this VisualElement owner, SerializedProperty property, Action<SerializedProperty> callback)
        {
            owner.OnInitialGeometry(() => callback(property));
            owner.TrackPropertyValue(property, callback);
        }
        
        /// <summary>Control the visibility of a widget</summary>
        /// <param name="e">The widget</param>
        /// <param name="show">Whether it should be visible</param>
        public static void SetVisible(this VisualElement e, bool show) 
            => e.style.display = show ? StyleKeyword.Null : DisplayStyle.None;

        /// <summary>Is the widgte visible?</summary>
        /// <param name="e">The widget</param>
        /// <returns>True if visible</returns>
        public static bool IsVisible(this VisualElement e) => e.style.display != DisplayStyle.None;

        /// <summary>Convenience method: calls e.Add(child) and returns child./// </summary>
        public static T AddChild<T>(this VisualElement e, T child) where T : VisualElement
        {
            e.Add(child);
            return child;
        }

        /// <summary>
        /// Tries to set isDelayed of a FloatField, IntField, or TextField child, if it exists.
        /// </summary>
        /// <param name="e">Parent widget</param>
        /// <param name="name">name of child (or null)</param>
        public static void SafeSetIsDelayed(this VisualElement e, string name = null) 
        {
            var f = e.Q<FloatField>(name);
            if (f != null)
                f.isDelayed = true;
            var i = e.Q<IntegerField>(name);
            if (i != null)
                i.isDelayed = true;
            var t = e.Q<TextField>(name);
            if (t != null)
                t.isDelayed = true;
        }

        /// <summary>
        /// Draw a bold header in the inspector - hack to get around missing UITK functionality
        /// </summary>
        /// <param name="ux">Container in which to put the header</param>
        /// <param name="text">The text of the header</param>
        /// <param name="tooltip">optional tooltip for the header</param>
        public static void AddHeader(this VisualElement ux, string text, string tooltip = "")
        {
            var verticalPad = SingleLineHeight / 2;
            var row = ux.AddChild(new LabeledRow($"<b>{text}</b>", tooltip, new VisualElement { style = { flexBasis = 0} }));
            row.focusable = false;
            row.Label.style.flexGrow = 1;
            row.Label.style.paddingTop = verticalPad;
            row.Label.style.paddingBottom = EditorGUIUtility.standardVerticalSpacing - 2;
        }

        /// <summary>
        /// Create a space between inspector sections
        /// </summary>
        /// <param name="ux">Container in which to add the space</param>
        public static void AddSpace(this VisualElement ux)
        {
            ux.Add(new VisualElement { style = { height = SingleLineHeight / 2 }});
        }
        
        /// <summary>
        /// Add a property dragger to a float or int label, so that dragging it changes the property value.
        /// </summary>
        public static void AddDelayedFriendlyPropertyDragger(
            this Label label, SerializedProperty p, VisualElement field, 
            Action<IDelayedFriendlyDragger> OnDraggerCreated = null)
        {
            if (p.propertyType == SerializedPropertyType.Float || p.propertyType == SerializedPropertyType.Integer)
            {
                label.AddToClassList("unity-base-field__label--with-dragger");
                label.OnInitialGeometry(() =>
                {
                    if (p.propertyType == SerializedPropertyType.Float)
                    {
                        var dragger = new DelayedFriendlyFieldDragger<float>(field.Q<FloatField>());
                        dragger.SetDragZone(label);
                        OnDraggerCreated?.Invoke(dragger);
                    }
                    else if (p.propertyType == SerializedPropertyType.Integer)
                    {
                        var dragger = new DelayedFriendlyFieldDragger<int>(field.Q<IntegerField>());
                        dragger.SetDragZone(label);
                        OnDraggerCreated?.Invoke(dragger);
                    }
                });
            }
        }
        
        /// <summary>A small warning sybmol, suitable for embedding in an inspector row</summary>
        /// <param name="tooltip">The tooltip text</param>
        /// <param name="iconType">The little picture: error, warning, or info</param>
        public static Label MiniHelpIcon(string tooltip, HelpBoxMessageType iconType = HelpBoxMessageType.Warning)
        {
            string icon = iconType switch
            {
                HelpBoxMessageType.Warning => "console.warnicon.sml",
                HelpBoxMessageType.Error => "console.erroricon.sml",
                _ => "console.infoicon.sml",
            };
            return new Label 
            { 
                tooltip = tooltip,
                style = 
                { 
                    flexGrow = 0,
                    flexBasis = SingleLineHeight,
                    backgroundImage = (StyleBackground)EditorGUIUtility.IconContent(icon).image,
                    width = SingleLineHeight, height = SingleLineHeight,
                    alignSelf = Align.Center
                }
            };
        }

        /// <summary>A small popup context menu, suitable for embedding in an inspector row</summary>
        /// <param name="tooltip">The tooltip text</param>
        /// <param name="contextMenu">The context menu to show when the button is pressed</param>
        public static Button MiniPopupButton(string tooltip = null, ContextualMenuManipulator contextMenu = null)
        {
            var button = new Button { tooltip = tooltip, style = 
            {
                flexGrow = 0,
                flexBasis = SingleLineHeight,
                backgroundImage = (StyleBackground)EditorGUIUtility.IconContent("_Popup").image,
                width = SingleLineHeight, height = SingleLineHeight,
                alignSelf = Align.Center,
                paddingRight = 0, borderRightWidth = 0, marginRight = 0
            }};
            if (contextMenu != null)
            {
                contextMenu.activators.Clear();
                contextMenu.activators.Add(new ManipulatorActivationFilter { button = MouseButton.LeftMouse });
                button.AddManipulator(contextMenu);
            }
            return button;
        }

        /// <summary>A small dropdown context menu, suitable for embedding in an inspector row</summary>
        /// <param name="tooltip">The tooltip text</param>
        /// <param name="contextMenu">The context menu to show when the button is pressed</param>
        public static Button MiniDropdownButton(string tooltip = null, ContextualMenuManipulator contextMenu = null)
        {
            var button = new Button { tooltip = tooltip, style = 
            {
                flexGrow = 0,
                flexBasis = SingleLineHeight,
                backgroundImage = (StyleBackground)EditorGUIUtility.IconContent("dropdown").image,
                width = SingleLineHeight, height = SingleLineHeight,
                alignSelf = Align.Center,
                paddingRight = 0, borderRightWidth = 0, marginRight = 0
            }};
            if (contextMenu != null)
            {
                contextMenu.activators.Clear();
                contextMenu.activators.Add(new ManipulatorActivationFilter { button = MouseButton.LeftMouse });
                button.AddManipulator(contextMenu);
            }
            return button;
        }

        /// <summary>
        /// This is an inspector container with 2 side-by-side rows. The Left row's width is 
        /// locked to the inspector field label size, for proper alignment.
        /// </summary>
        public class LeftRightRow : VisualElement
        {
            public VisualElement Left;
            public VisualElement Right;

            /// <summary>
            /// Set this to offset the Left/Right division from the inspector's Label/Content line
            /// </summary>
            public float DivisionOffset = 0;

            /// <summary>
            /// Set this to zero the left margin, useful for foldouts that control the margin themselves.
            /// </summary>
            public bool KillLeftMargin;

            public LeftRightRow()
            {
                // This is to peek at the resolved label width
                Add(new AlignFieldSizer { OnLabelWidthChanged = (w) => 
                {
                    if (KillLeftMargin)
                        style.marginLeft = 0;
                    Left.style.width = w + DivisionOffset;
                }});

                style.marginLeft = 3;
                var row = AddChild(this, new VisualElement { style = { flexDirection = FlexDirection.Row }});
                Left = row.AddChild(new VisualElement { style = { flexDirection = FlexDirection.Row, flexGrow = 0 }});
                Right = row.AddChild(new VisualElement { style = { flexDirection = FlexDirection.Row, flexGrow = 1, marginLeft = 2 }});
            }

            // This is a hacky thing to create custom inspector rows with labels that are the correct size
            class AlignFieldSizer : BaseField<bool> // bool is just a dummy because it has to be something
            {
                public Action<float> OnLabelWidthChanged;
                public AlignFieldSizer() : base (" ", new VisualElement()) 
                {
                    focusable = false;
                    style.flexDirection = FlexDirection.Row;
                    style.flexGrow = 1;
                    style.height = 1;
                    style.marginTop = -2;
                    AddToClassList(AlignFieldClassName);
                    labelElement.RegisterCallback<GeometryChangedEvent>((_) 
                        => OnLabelWidthChanged?.Invoke(labelElement.resolvedStyle.width));
                }
            }
        }

        /// <summary>
        /// This creates a row with a properly-sized label in front of it.
        /// The label's width is locked to the inspector field label size, for proper alignment.
        /// </summary>
        public class LabeledRow : VisualElement
        {
            public Label Label { get; private set; }
            public VisualElement Contents { get; private set; } 

            public LabeledRow(string label, string tooltip, VisualElement contents)
            {
                var row = this.AddChild(new LeftRightRow() { style = { flexGrow = 1 }});
                Label = row.Left.AddChild(new Label(label) { tooltip = tooltip, style = { alignSelf = Align.Center, flexGrow = 1 }});
                Contents = row.Right.AddChild(contents);
                style.marginRight = 0;
                Contents.tooltip = tooltip;
                Contents.style.marginRight = 0;
                Contents.style.flexGrow = 1;
            }

            public LabeledRow(string label, string tooltip = "") 
                : this(label, tooltip, new VisualElement { style = { flexDirection = FlexDirection.Row }}) {}
        }

        /// <summary>
        /// A row containing a property field.  Suitable for adding widgets next to the property field.
        /// </summary>
        public static LabeledRow PropertyRow(
            SerializedProperty property, out PropertyField propertyField, string label = null)
        {
            var row = new LabeledRow(label ?? property.displayName, property.tooltip);
            propertyField = row.Contents.AddChild(new PropertyField(property, "")
                { style = { flexGrow = 1, flexBasis = SingleLineHeight * 5 }});
            AddDelayedFriendlyPropertyDragger(row.Label, property, propertyField, true);
            return row;
        }
        
        /// <summary>
        /// A property field with a minimally-sized label that does not respect inspector sizing.
        /// Suitable for embedding in a row within the right-hand side of the inspector.
        /// </summary>
        public class CompactPropertyField : VisualElement
        {
            public Label Label;
            public PropertyField Field;

            public CompactPropertyField(SerializedProperty property) : this(property, property.displayName) {}

            public CompactPropertyField(SerializedProperty property, string label, float minLabelWidth = 0)
            {
                style.flexDirection = FlexDirection.Row;
                if (!string.IsNullOrEmpty(label))
                    Label = AddChild(this, new Label(label) 
                        { tooltip = property?.tooltip, style = { alignSelf = Align.Center, minWidth = minLabelWidth }});
                Field = AddChild(this, new PropertyField(property, "") { style = { flexGrow = 1, flexBasis = 10 } });
                Field.style.marginLeft = Field.style.marginLeft.value.value - 1;
                if (Label != null)
                    AddDelayedFriendlyPropertyDragger(Label, property, Field, true);
            }
        }

        /// <summary>A foldout that displays an overlay in the right-hand column when closed.
        /// The overlay can optionally have a label of its own (use with caution).</summary>
        public class FoldoutWithOverlay : VisualElement
        {
            public readonly Foldout OpenFoldout;
            public readonly Foldout ClosedFoldout;
            public readonly VisualElement Overlay;
            public readonly Label OverlayLabel;

            public FoldoutWithOverlay(Foldout foldout, VisualElement overlay, Label overlayLabel)
            {
                OpenFoldout = foldout;
                Overlay = overlay;
                OverlayLabel = overlayLabel;

                Add(foldout);

                // There are 2 modes for this element: foldout closed and foldout open.
                // When closed, we cheat the layout system, and to implement this we do a switcheroo
                var closedContainer = AddChild(this, new LeftRightRow() { KillLeftMargin = true, style = { flexGrow = 1 }});

                var closedFoldout = new Foldout { text = foldout.text, tooltip = foldout.tooltip, value = false };
                ClosedFoldout = closedFoldout;
                ClosedFoldout = closedContainer.Left.AddChild(ClosedFoldout);
                if (overlayLabel != null)
                    closedContainer.Right.Add(overlayLabel);
                closedContainer.Right.Add(overlay);

                // Outdent the label
                if (overlayLabel != null)
                    closedContainer.Right.OnInitialGeometry(() =>
                        closedContainer.Right.style.marginLeft = -overlayLabel.resolvedStyle.width);

                // Swap the open and closed foldouts when the foldout is opened or closed
                foldout.SetVisible(foldout.value);
                closedFoldout.RegisterValueChangedCallback((evt) =>
                {
                    if (evt.target == closedFoldout)
                    {
                        if (evt.newValue && evt.target == closedFoldout)
                        {
                            closedContainer.SetVisible(false);
                            foldout.SetVisible(true);
                            foldout.value = true;
                            closedFoldout.SetValueWithoutNotify(false);
                            foldout.Q<Toggle>().Focus();
                        }
                        evt.StopPropagation();
                    }
                });

                closedContainer.SetVisible(!foldout.value);
                foldout.RegisterValueChangedCallback((evt) =>
                {
                    if (evt.target == foldout)
                    {
                        if (!evt.newValue)
                        {
                            closedContainer.SetVisible(true);
                            foldout.SetVisible(false);
                            closedFoldout.SetValueWithoutNotify(false);
                            foldout.value = false;
                            closedFoldout.Q<Toggle>().Focus();
                        }
                        evt.StopPropagation();
                    }
                });
            }
        }

<<<<<<< HEAD
=======
        /// <summary>
        /// A property field with a minimally-sized label that does not respect inspector sizing.
        /// Suitable for embedding in a row within the right-hand side of the inspector.
        /// </summary>
        public class CompactPropertyField : VisualElement
        {
            public Label Label;
            public PropertyField Field;

            public CompactPropertyField(SerializedProperty property) : this(property, property.displayName) {}

            public CompactPropertyField(SerializedProperty property, string label, float minLabelWidth = 0)
            {
                style.flexDirection = FlexDirection.Row;
                style.flexGrow = 1;
                if (!string.IsNullOrEmpty(label))
                    Label = AddChild(this, new Label(label) 
                        { tooltip = property?.tooltip, style = { alignSelf = Align.Center, minWidth = minLabelWidth }});
                Field = AddChild(this, new PropertyField(property, "") { style = { flexGrow = 1, flexBasis = 20 } });
                if (Label != null)
                    AddDelayedFriendlyPropertyDragger(Label, property, Field, (d) => d.CancelDelayedWhenDragging = true);
            }
        }

        /// <summary>
        /// A row containing a property field.  Suitable for adding widgets nest to the property field.
        /// </summary>
        public static LabeledRow PropertyRow(
            SerializedProperty property, out PropertyField propertyField, string label = null)
        {
            var row = new LabeledRow(label ?? property.displayName, property.tooltip);
            var field = propertyField = row.Contents.AddChild(new PropertyField(property, "")
                { style = { flexGrow = 1, flexBasis = SingleLineHeight * 5 }});
            AddDelayedFriendlyPropertyDragger(row.Label, property, propertyField, (d) => d.CancelDelayedWhenDragging = true);

            // Kill any left margin that gets inserted into the property field
            field.OnInitialGeometry(() => 
            {
                var children = field.Children().GetEnumerator();
                if (children.MoveNext())
                    children.Current.style.marginLeft = 0;
                children.Dispose();
            });
            return row;
        }

>>>>>>> aef6cca9
        public static VisualElement HelpBoxWithButton(
            string message, HelpBoxMessageType messageType, 
            string buttonText, Action onClicked, ContextualMenuManipulator contextMenu = null)
        {
            var box = new VisualElement { style = 
            { 
                flexDirection = FlexDirection.Row, 
                paddingTop = 8, paddingBottom = 8, paddingLeft = 8, paddingRight = 8 
            }};
            box.AddToClassList("unity-help-box");
            var innerBox = box.AddChild(new VisualElement { style = { flexDirection = FlexDirection.Column, flexGrow = 1 }});

            var row = innerBox.AddChild(new VisualElement { style = { flexDirection = FlexDirection.Row, flexGrow = 1 }});
            var icon = row.AddChild(MiniHelpIcon("", messageType));
            icon.style.alignSelf = Align.Auto;
            icon.style.marginRight = 6;
            var text = row.AddChild(new Label(message) 
                { style = { flexGrow = 1, flexBasis = 100, alignSelf = Align.Center, whiteSpace = WhiteSpace.Normal }});

            var buttons = innerBox.AddChild(new VisualElement { style = { flexDirection = FlexDirection.Row, flexGrow = 1, marginTop = 6 }});
            buttons.Add(new VisualElement { style = { flexGrow = 1 }});
            var button = buttons.AddChild(new Button(onClicked) { text = buttonText });
            if (contextMenu != null)
            {
                contextMenu.activators.Clear();
                contextMenu.activators.Add(new ManipulatorActivationFilter { button = MouseButton.LeftMouse });
                button.AddManipulator(contextMenu);
            }
            return box;
        }

        public static void AddRemainingProperties(VisualElement ux, SerializedProperty property)
        {
            if (property != null)
            {
                var p = property.Copy();
                do
                {
                    if (p.name != "m_Script")
                        ux.Add(new PropertyField(p));
                }
                while (p.NextVisible(false));
            }
        }

        public static bool IsAncestorOf(this Transform p, Transform other)
        {
            while (other != null && p != null)
            {
                if (other == p)
                    return true;
                other = other.parent;
            }
            return false;
        }
    }
}<|MERGE_RESOLUTION|>--- conflicted
+++ resolved
@@ -547,55 +547,6 @@
             }
         }
 
-<<<<<<< HEAD
-=======
-        /// <summary>
-        /// A property field with a minimally-sized label that does not respect inspector sizing.
-        /// Suitable for embedding in a row within the right-hand side of the inspector.
-        /// </summary>
-        public class CompactPropertyField : VisualElement
-        {
-            public Label Label;
-            public PropertyField Field;
-
-            public CompactPropertyField(SerializedProperty property) : this(property, property.displayName) {}
-
-            public CompactPropertyField(SerializedProperty property, string label, float minLabelWidth = 0)
-            {
-                style.flexDirection = FlexDirection.Row;
-                style.flexGrow = 1;
-                if (!string.IsNullOrEmpty(label))
-                    Label = AddChild(this, new Label(label) 
-                        { tooltip = property?.tooltip, style = { alignSelf = Align.Center, minWidth = minLabelWidth }});
-                Field = AddChild(this, new PropertyField(property, "") { style = { flexGrow = 1, flexBasis = 20 } });
-                if (Label != null)
-                    AddDelayedFriendlyPropertyDragger(Label, property, Field, (d) => d.CancelDelayedWhenDragging = true);
-            }
-        }
-
-        /// <summary>
-        /// A row containing a property field.  Suitable for adding widgets nest to the property field.
-        /// </summary>
-        public static LabeledRow PropertyRow(
-            SerializedProperty property, out PropertyField propertyField, string label = null)
-        {
-            var row = new LabeledRow(label ?? property.displayName, property.tooltip);
-            var field = propertyField = row.Contents.AddChild(new PropertyField(property, "")
-                { style = { flexGrow = 1, flexBasis = SingleLineHeight * 5 }});
-            AddDelayedFriendlyPropertyDragger(row.Label, property, propertyField, (d) => d.CancelDelayedWhenDragging = true);
-
-            // Kill any left margin that gets inserted into the property field
-            field.OnInitialGeometry(() => 
-            {
-                var children = field.Children().GetEnumerator();
-                if (children.MoveNext())
-                    children.Current.style.marginLeft = 0;
-                children.Dispose();
-            });
-            return row;
-        }
-
->>>>>>> aef6cca9
         public static VisualElement HelpBoxWithButton(
             string message, HelpBoxMessageType messageType, 
             string buttonText, Action onClicked, ContextualMenuManipulator contextMenu = null)
