--- conflicted
+++ resolved
@@ -33,16 +33,10 @@
             var text = string.Empty;
             switch (requiredTargets)
             {
-<<<<<<< HEAD
-                case RequiredTargets.Follow: text = "A Tracking Target is required in the CinemachineCamera."; break;
-                case RequiredTargets.LookAt: text = "A LookAt Tracking Target is required in the CinemachineCamera."; break;
-                case RequiredTargets.FollowGroup: text = "Tracking Target in the CinemachineCamera must be a Target Group."; break;
-=======
                 case RequiredTargets.Tracking: text = s_NeedTarget; break;
                 case RequiredTargets.LookAt: text = s_NeedLookAt; break;
                 case RequiredTargets.Group: text = s_NeedGroup; break;
                 default: break;
->>>>>>> fbc5af7d
             }
             VisualElement noTargetHelp = null;
             if (text.Length > 0)
@@ -66,12 +60,8 @@
                         {
                             case RequiredTargets.Tracking: noTarget |= t.FollowTarget == null; break;
                             case RequiredTargets.LookAt: noTarget |= t.LookAtTarget == null; break;
-<<<<<<< HEAD
-                            case RequiredTargets.FollowGroup: noTarget |= t.FollowTargetAsGroup == null; break;
-=======
                             case RequiredTargets.Group: noTarget |= t.FollowTargetAsGroup == null; break;
                             default: break;
->>>>>>> fbc5af7d
                         }
                     }
                     else
@@ -82,12 +72,8 @@
                         {
                             case RequiredTargets.Tracking: noTarget |= noCamera || x.ComponentOwner.Follow == null; break;
                             case RequiredTargets.LookAt: noTarget |= noCamera || x.ComponentOwner.LookAt == null; break;
-<<<<<<< HEAD
-                            case RequiredTargets.FollowGroup: noTarget |= noCamera || x.ComponentOwner.FollowTargetAsGroup == null; break;
-=======
                             case RequiredTargets.Group: noTarget |= noCamera || x.ComponentOwner.FollowTargetAsGroup == null; break;
                             default: break;
->>>>>>> fbc5af7d
                         }
                     }
                 }
@@ -194,12 +180,8 @@
                     {
                         case RequiredTargets.Tracking: noTarget |= t.FollowTarget == null; break;
                         case RequiredTargets.LookAt: noTarget |= t.LookAtTarget == null; break;
-<<<<<<< HEAD
-                        case RequiredTargets.FollowGroup: noTarget |= t.FollowTargetAsGroup == null; break;
-=======
                         case RequiredTargets.Group: noTarget |= t.FollowTargetAsGroup == null; break;
                         default: break;
->>>>>>> fbc5af7d
                     }
                 }
                 else
@@ -210,12 +192,8 @@
                     {
                         case RequiredTargets.Tracking: noTarget |= noCamera || x.ComponentOwner.Follow == null; break;
                         case RequiredTargets.LookAt: noTarget |= noCamera || x.ComponentOwner.LookAt == null; break;
-<<<<<<< HEAD
-                        case RequiredTargets.FollowGroup: noTarget |= noCamera || x.ComponentOwner.FollowTargetAsGroup == null; break;
-=======
                         case RequiredTargets.Group: noTarget |= noCamera || x.ComponentOwner.FollowTargetAsGroup == null; break;
                         default: break;
->>>>>>> fbc5af7d
                     }
                 }
             }
@@ -231,16 +209,10 @@
                 string text = string.Empty;
                 switch (requiredTargets)
                 {
-<<<<<<< HEAD
-                    case RequiredTargets.Follow: text = "A Tracking Target is required in the CinemachineCamera."; break;
-                    case RequiredTargets.LookAt: text = "A LookAt Tracking Target is required in the CinemachineCamera."; break;
-                    case RequiredTargets.FollowGroup: text = "Tracking Target in the CinemachineCamera must be a Target Group."; break;
-=======
                     case RequiredTargets.Tracking: text = s_NeedTarget; break;
                     case RequiredTargets.LookAt: text = s_NeedLookAt; break;
                     case RequiredTargets.Group: text = s_NeedGroup; break;
                     default: break;
->>>>>>> fbc5af7d
                 }
                 if (text.Length > 0)
                     EditorGUILayout.HelpBox(text, MessageType.Warning);
