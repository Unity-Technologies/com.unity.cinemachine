using UnityEditor;
using UnityEngine;
using UnityEngine.UIElements;
using Cinemachine.Utility;

namespace Cinemachine.Editor
{
    /// <summary>
    /// Helpers for drawing CmComponentBase or CmExtension inspectors.
    /// </summary>
    static class CmPipelineComponentInspectorUtility
    {
<<<<<<< HEAD
        public enum RequiredTargets { None, Follow, LookAt, FollowGroup };
=======
        public enum RequiredTargets { None, Tracking, LookAt, Group };

        const string k_NeedTarget = "A Tracking Target is required in the CinemachineCamera.";
        const string k_NeedLookAt = "A LookAt Tracking Target is required in the CinemachineCamera.";
        const string k_NeedGroup = "The Tracking Target in the CinemachineCamera must be a Target Group.";
        const string k_NeedCamera = "This component is intended to be used only with a CinemachineCamera.";
        const string k_AddCamera = "Add\nCinemachineCamera";
>>>>>>> 5b232d37

        /// <summary>
        /// Add help box for CinemachineComponentBase or CinemachineExtension editors, 
        /// prompting to solve a missing CinemachineCamera component or a missing tracking target
        /// </summary>
        public static void AddMissingCmCameraHelpBox(
            this UnityEditor.Editor editor, VisualElement ux, RequiredTargets requiredTargets = RequiredTargets.None)
        {
            var targets = editor.targets;
            var noCameraHelp = ux.AddChild(InspectorUtility.CreateHelpBoxWithButton(
<<<<<<< HEAD
                "This component is intended to be used only with a CinemachineCamera.", HelpBoxMessageType.Warning,
                "Add\nCinemachineCamera", () => AddCmCameraToTargets(targets)));

            string text = string.Empty;
=======
                k_NeedCamera, HelpBoxMessageType.Warning,
                k_AddCamera, () => AddCmCameraToTargets(targets)));

            var text = string.Empty;
>>>>>>> 5b232d37
            switch (requiredTargets)
            {
                case RequiredTargets.Tracking: text = k_NeedTarget; break;
                case RequiredTargets.LookAt: text = k_NeedLookAt; break;
                case RequiredTargets.Group: text = k_NeedGroup; break;
            }
            VisualElement noTargetHelp = null;
            if (text.Length > 0)
                noTargetHelp = ux.AddChild(new HelpBox(text, HelpBoxMessageType.Warning));
<<<<<<< HEAD

            // Update state
            ux.TrackAnyUserActivity(() =>
            {
                if (editor == null || editor.target == null)
                    return;  // target was deleted

                bool noCamera = false;
                bool noTarget = false;
                for (int i = 0; i < targets.Length && !noCamera; ++i)
                {
                    var t = targets[i] as CinemachineComponentBase;
                    if (t != null)
                    {
                        noCamera |= t.VirtualCamera == null || t.VirtualCamera is CinemachineCameraManagerBase;
                        switch (requiredTargets)
                        {
                            case RequiredTargets.Follow: noTarget |= t.FollowTarget == null; break;
                            case RequiredTargets.LookAt: noTarget |= t.LookAtTarget == null; break;
                            case RequiredTargets.FollowGroup: noTarget |= t.FollowTargetAsGroup == null; break;
                            default: break;
                        }
                    }
                    else
                    {
                        var x = targets[i] as CinemachineExtension;
                        noCamera |= x.ComponentOwner == null;
                        switch (requiredTargets)
                        {
                            case RequiredTargets.Follow: noTarget |= noCamera || x.ComponentOwner.Follow == null; break;
                            case RequiredTargets.LookAt: noTarget |= noCamera || x.ComponentOwner.LookAt == null; break;
                            case RequiredTargets.FollowGroup: noTarget |= noCamera || x.ComponentOwner.FollowTargetAsGroup == null; break;
                            default: break;
                        }
                        noTarget = noCamera || x.ComponentOwner.Follow == null;
                    }
                }
                noCameraHelp?.SetVisible(noCamera);
                noTargetHelp?.SetVisible(noTarget && !noCamera);
            });
        }
=======
>>>>>>> 5b232d37

            // Update state
            ux.TrackAnyUserActivity(() =>
            {
                if (editor == null || editor.target == null)
                    return;  // target was deleted

<<<<<<< HEAD
        public static void OnGUI_DrawOnscreenTargetMarker(
            ICinemachineTargetGroup group, Vector3 worldPoint, 
            Quaternion vcamRotation, Camera camera)
        {
            var c = camera.WorldToScreenPoint(worldPoint);
            c.y = Screen.height - c.y;
            if (c.z < 0)
                return;

            var oldColor = GUI.color;
            float radius = 0;
            if (group != null)
            {
                var p2 = camera.WorldToScreenPoint(
                    worldPoint + vcamRotation * new Vector3(group.Sphere.radius, 0, 0));
                radius = Mathf.Abs(p2.x - c.x);
            }
            var r = new Rect(c, Vector2.zero).Inflated(Vector2.one * CinemachineComposerPrefs.TargetSize.Value);
            GUI.color = new Color(0, 0, 0, CinemachineComposerPrefs.OverlayOpacity.Value);
            GUI.DrawTexture(r.Inflated(new Vector2(1, 1)), Texture2D.whiteTexture, ScaleMode.StretchToFill);
            var color = CinemachineComposerPrefs.TargetColour.Value;
            GUI.color = color;
            GUI.DrawTexture(r, Texture2D.whiteTexture, ScaleMode.StretchToFill);
            if (radius > CinemachineComposerPrefs.TargetSize.Value)
            {
                color.a = Mathf.Lerp(1f, CinemachineComposerPrefs.OverlayOpacity.Value, (radius - 10f) / 50f);
                GUI.color = color;
                GUI.DrawTexture(r.Inflated(new Vector2(radius, radius)),
                    GetTargetMarkerTex(), ScaleMode.StretchToFill);
            }
            GUI.color = oldColor;
        }

        static Texture2D s_TargetMarkerTex = null;
        static Texture2D GetTargetMarkerTex()
        {
            if (s_TargetMarkerTex == null)
            {
                // Create a texture from scratch!
                // Oh gawd there has to be a nicer way to do this
                const int size = 128;
                const float th = 1f;
                var pix = new Color32[size * size];
                float radius = size / 2 - th;
                var center = new Vector2(size-1, size-1) / 2;
                for (int y = 0; y < size; ++y)
                {
                    for (int x = 0; x < size; ++x)
                    {
                        float d = Vector2.Distance(new Vector2(x, y), center);
                        d = Mathf.Abs((d - radius) / th);
                        var a = Mathf.Clamp01(1 - d);
                        pix[y * size + x] = new Color(1, 1, 1, a);
                    }
                }
                s_TargetMarkerTex = new Texture2D(size, size);
                s_TargetMarkerTex.SetPixels32(pix);
                s_TargetMarkerTex.Apply();
            }
            return s_TargetMarkerTex;
        }

        /// IMGUI support - GML todo: to be removed when IMGUI is gone
        public static void IMGUI_DrawMissingCmCameraHelpBox(
            UnityEditor.Editor editor, RequiredTargets requiredTargets = RequiredTargets.None)
=======
                var noCamera = false;
                var noTarget = false;
                for (int i = 0; i < targets.Length && !noCamera; ++i)
                {
                    var t = targets[i] as CinemachineComponentBase;
                    if (t != null)
                    {
                        noCamera |= t.VirtualCamera == null || t.VirtualCamera is CinemachineCameraManagerBase;
                        switch (requiredTargets)
                        {
                            case RequiredTargets.Tracking: noTarget |= t.FollowTarget == null; break;
                            case RequiredTargets.LookAt: noTarget |= t.LookAtTarget == null; break;
                            case RequiredTargets.Group: noTarget |= t.FollowTargetAsGroup == null; break;
                        }
                    }
                    else
                    {
                        var x = targets[i] as CinemachineExtension;
                        noCamera |= x.ComponentOwner == null;
                        switch (requiredTargets)
                        {
                            case RequiredTargets.Tracking: noTarget |= noCamera || x.ComponentOwner.Follow == null; break;
                            case RequiredTargets.LookAt: noTarget |= noCamera || x.ComponentOwner.LookAt == null; break;
                            case RequiredTargets.Group: noTarget |= noCamera || x.ComponentOwner.FollowTargetAsGroup == null; break;
                        }
                    }
                }
                noCameraHelp?.SetVisible(noCamera);
                noTargetHelp?.SetVisible(noTarget && !noCamera);
            });
        }

        static void AddCmCameraToTargets(Object[] targets)
>>>>>>> 5b232d37
        {
            for (int i = 0; i < targets.Length; ++i)
            {
                var t = targets[i] as CinemachineComponentBase;
                if (t != null)
                {
                    if (t.VirtualCamera == null)
                        Undo.AddComponent<CinemachineCamera>(t.gameObject);
                }
                else
                {
                    var x = targets[i] as CinemachineExtension;
                    if (x != null && x.ComponentOwner == null)
                        Undo.AddComponent<CinemachineCamera>(x.gameObject).AddExtension(x);
                }
            }
        }
<<<<<<< HEAD
=======

        public static void OnGUI_DrawOnscreenTargetMarker(
            ICinemachineTargetGroup group, Vector3 worldPoint, 
            Quaternion vcamRotation, Camera camera)
        {
            var c = camera.WorldToScreenPoint(worldPoint);
            c.y = Screen.height - c.y;
            if (c.z < 0)
                return;

            var oldColor = GUI.color;
            float radius = 0;
            if (group != null)
            {
                var p2 = camera.WorldToScreenPoint(
                    worldPoint + vcamRotation * new Vector3(group.Sphere.radius, 0, 0));
                radius = Mathf.Abs(p2.x - c.x);
            }
            var r = new Rect(c, Vector2.zero).Inflated(Vector2.one * CinemachineComposerPrefs.TargetSize.Value);
            GUI.color = new Color(0, 0, 0, CinemachineComposerPrefs.OverlayOpacity.Value);
            GUI.DrawTexture(r.Inflated(new Vector2(1, 1)), Texture2D.whiteTexture, ScaleMode.StretchToFill);
            var color = CinemachineComposerPrefs.TargetColour.Value;
            GUI.color = color;
            GUI.DrawTexture(r, Texture2D.whiteTexture, ScaleMode.StretchToFill);
            if (radius > CinemachineComposerPrefs.TargetSize.Value)
            {
                color.a = Mathf.Lerp(1f, CinemachineComposerPrefs.OverlayOpacity.Value, (radius - 10f) / 50f);
                GUI.color = color;
                GUI.DrawTexture(r.Inflated(new Vector2(radius, radius)),
                    GetTargetMarkerTex(), ScaleMode.StretchToFill);
            }
            GUI.color = oldColor;
        }

        static Texture2D s_TargetMarkerTex = null;
        static Texture2D GetTargetMarkerTex()
        {
            if (s_TargetMarkerTex == null)
            {
                // Create a texture from scratch!
                // Oh gawd there has to be a nicer way to do this
                const int size = 128;
                const float th = 1f;
                const float radius = size / 2 - th;
                var pix = new Color32[size * size];
                var center = new Vector2(size-1, size-1) / 2;
                for (int y = 0; y < size; ++y)
                {
                    for (int x = 0; x < size; ++x)
                    {
                        float d = Vector2.Distance(new Vector2(x, y), center);
                        d = Mathf.Abs((d - radius) / th);
                        var a = Mathf.Clamp01(1 - d);
                        pix[y * size + x] = new Color(1, 1, 1, a);
                    }
                }
                s_TargetMarkerTex = new Texture2D(size, size);
                s_TargetMarkerTex.SetPixels32(pix);
                s_TargetMarkerTex.Apply();
            }
            return s_TargetMarkerTex;
        }

        /// IMGUI support - to be removed when IMGUI is gone
        public static void IMGUI_DrawMissingCmCameraHelpBox(
            this UnityEditor.Editor editor, RequiredTargets requiredTargets = RequiredTargets.None)
        {
            bool noCamera = false;
            bool noTarget = false;
            var targets = editor.targets;
            for (int i = 0; i < targets.Length && !noCamera; ++i)
            {
                var t = targets[i] as CinemachineComponentBase;
                if (t != null)
                {
                    noCamera |= t.VirtualCamera == null || t.VirtualCamera is CinemachineCameraManagerBase;
                    switch (requiredTargets)
                    {
                        case RequiredTargets.Tracking: noTarget |= t.FollowTarget == null; break;
                        case RequiredTargets.LookAt: noTarget |= t.LookAtTarget == null; break;
                        case RequiredTargets.Group: noTarget |= t.FollowTargetAsGroup == null; break;
                    }
                }
                else
                {
                    var x = targets[i] as CinemachineExtension;
                    noCamera |= x.ComponentOwner == null;
                    switch (requiredTargets)
                    {
                        case RequiredTargets.Tracking: noTarget |= noCamera || x.ComponentOwner.Follow == null; break;
                        case RequiredTargets.LookAt: noTarget |= noCamera || x.ComponentOwner.LookAt == null; break;
                        case RequiredTargets.Group: noTarget |= noCamera || x.ComponentOwner.FollowTargetAsGroup == null; break;
                    }
                }
            }
            if (noCamera)
            {
                InspectorUtility.HelpBoxWithButton(
                    k_NeedCamera, MessageType.Warning,
                    new GUIContent(k_AddCamera), () => AddCmCameraToTargets(targets));
                EditorGUILayout.Space();
            }
            else if (noTarget)
            {
                var text = string.Empty;
                switch (requiredTargets)
                {
                    case RequiredTargets.Tracking: text = k_NeedTarget; break;
                    case RequiredTargets.LookAt: text = k_NeedLookAt; break;
                    case RequiredTargets.Group: text = k_NeedGroup; break;
                }
                if (text.Length > 0)
                    EditorGUILayout.HelpBox(text, MessageType.Warning);
                EditorGUILayout.Space();
            }
        }
>>>>>>> 5b232d37
    }
}<|MERGE_RESOLUTION|>--- conflicted
+++ resolved
@@ -10,9 +10,6 @@
     /// </summary>
     static class CmPipelineComponentInspectorUtility
     {
-<<<<<<< HEAD
-        public enum RequiredTargets { None, Follow, LookAt, FollowGroup };
-=======
         public enum RequiredTargets { None, Tracking, LookAt, Group };
 
         const string k_NeedTarget = "A Tracking Target is required in the CinemachineCamera.";
@@ -20,7 +17,6 @@
         const string k_NeedGroup = "The Tracking Target in the CinemachineCamera must be a Target Group.";
         const string k_NeedCamera = "This component is intended to be used only with a CinemachineCamera.";
         const string k_AddCamera = "Add\nCinemachineCamera";
->>>>>>> 5b232d37
 
         /// <summary>
         /// Add help box for CinemachineComponentBase or CinemachineExtension editors, 
@@ -31,17 +27,10 @@
         {
             var targets = editor.targets;
             var noCameraHelp = ux.AddChild(InspectorUtility.CreateHelpBoxWithButton(
-<<<<<<< HEAD
-                "This component is intended to be used only with a CinemachineCamera.", HelpBoxMessageType.Warning,
-                "Add\nCinemachineCamera", () => AddCmCameraToTargets(targets)));
-
-            string text = string.Empty;
-=======
                 k_NeedCamera, HelpBoxMessageType.Warning,
                 k_AddCamera, () => AddCmCameraToTargets(targets)));
 
             var text = string.Empty;
->>>>>>> 5b232d37
             switch (requiredTargets)
             {
                 case RequiredTargets.Tracking: text = k_NeedTarget; break;
@@ -51,124 +40,13 @@
             VisualElement noTargetHelp = null;
             if (text.Length > 0)
                 noTargetHelp = ux.AddChild(new HelpBox(text, HelpBoxMessageType.Warning));
-<<<<<<< HEAD
 
             // Update state
             ux.TrackAnyUserActivity(() =>
             {
                 if (editor == null || editor.target == null)
                     return;  // target was deleted
-
-                bool noCamera = false;
-                bool noTarget = false;
-                for (int i = 0; i < targets.Length && !noCamera; ++i)
-                {
-                    var t = targets[i] as CinemachineComponentBase;
-                    if (t != null)
-                    {
-                        noCamera |= t.VirtualCamera == null || t.VirtualCamera is CinemachineCameraManagerBase;
-                        switch (requiredTargets)
-                        {
-                            case RequiredTargets.Follow: noTarget |= t.FollowTarget == null; break;
-                            case RequiredTargets.LookAt: noTarget |= t.LookAtTarget == null; break;
-                            case RequiredTargets.FollowGroup: noTarget |= t.FollowTargetAsGroup == null; break;
-                            default: break;
-                        }
-                    }
-                    else
-                    {
-                        var x = targets[i] as CinemachineExtension;
-                        noCamera |= x.ComponentOwner == null;
-                        switch (requiredTargets)
-                        {
-                            case RequiredTargets.Follow: noTarget |= noCamera || x.ComponentOwner.Follow == null; break;
-                            case RequiredTargets.LookAt: noTarget |= noCamera || x.ComponentOwner.LookAt == null; break;
-                            case RequiredTargets.FollowGroup: noTarget |= noCamera || x.ComponentOwner.FollowTargetAsGroup == null; break;
-                            default: break;
-                        }
-                        noTarget = noCamera || x.ComponentOwner.Follow == null;
-                    }
-                }
-                noCameraHelp?.SetVisible(noCamera);
-                noTargetHelp?.SetVisible(noTarget && !noCamera);
-            });
-        }
-=======
->>>>>>> 5b232d37
-
-            // Update state
-            ux.TrackAnyUserActivity(() =>
-            {
-                if (editor == null || editor.target == null)
-                    return;  // target was deleted
-
-<<<<<<< HEAD
-        public static void OnGUI_DrawOnscreenTargetMarker(
-            ICinemachineTargetGroup group, Vector3 worldPoint, 
-            Quaternion vcamRotation, Camera camera)
-        {
-            var c = camera.WorldToScreenPoint(worldPoint);
-            c.y = Screen.height - c.y;
-            if (c.z < 0)
-                return;
-
-            var oldColor = GUI.color;
-            float radius = 0;
-            if (group != null)
-            {
-                var p2 = camera.WorldToScreenPoint(
-                    worldPoint + vcamRotation * new Vector3(group.Sphere.radius, 0, 0));
-                radius = Mathf.Abs(p2.x - c.x);
-            }
-            var r = new Rect(c, Vector2.zero).Inflated(Vector2.one * CinemachineComposerPrefs.TargetSize.Value);
-            GUI.color = new Color(0, 0, 0, CinemachineComposerPrefs.OverlayOpacity.Value);
-            GUI.DrawTexture(r.Inflated(new Vector2(1, 1)), Texture2D.whiteTexture, ScaleMode.StretchToFill);
-            var color = CinemachineComposerPrefs.TargetColour.Value;
-            GUI.color = color;
-            GUI.DrawTexture(r, Texture2D.whiteTexture, ScaleMode.StretchToFill);
-            if (radius > CinemachineComposerPrefs.TargetSize.Value)
-            {
-                color.a = Mathf.Lerp(1f, CinemachineComposerPrefs.OverlayOpacity.Value, (radius - 10f) / 50f);
-                GUI.color = color;
-                GUI.DrawTexture(r.Inflated(new Vector2(radius, radius)),
-                    GetTargetMarkerTex(), ScaleMode.StretchToFill);
-            }
-            GUI.color = oldColor;
-        }
-
-        static Texture2D s_TargetMarkerTex = null;
-        static Texture2D GetTargetMarkerTex()
-        {
-            if (s_TargetMarkerTex == null)
-            {
-                // Create a texture from scratch!
-                // Oh gawd there has to be a nicer way to do this
-                const int size = 128;
-                const float th = 1f;
-                var pix = new Color32[size * size];
-                float radius = size / 2 - th;
-                var center = new Vector2(size-1, size-1) / 2;
-                for (int y = 0; y < size; ++y)
-                {
-                    for (int x = 0; x < size; ++x)
-                    {
-                        float d = Vector2.Distance(new Vector2(x, y), center);
-                        d = Mathf.Abs((d - radius) / th);
-                        var a = Mathf.Clamp01(1 - d);
-                        pix[y * size + x] = new Color(1, 1, 1, a);
-                    }
-                }
-                s_TargetMarkerTex = new Texture2D(size, size);
-                s_TargetMarkerTex.SetPixels32(pix);
-                s_TargetMarkerTex.Apply();
-            }
-            return s_TargetMarkerTex;
-        }
-
-        /// IMGUI support - GML todo: to be removed when IMGUI is gone
-        public static void IMGUI_DrawMissingCmCameraHelpBox(
-            UnityEditor.Editor editor, RequiredTargets requiredTargets = RequiredTargets.None)
-=======
+                
                 var noCamera = false;
                 var noTarget = false;
                 for (int i = 0; i < targets.Length && !noCamera; ++i)
@@ -202,7 +80,6 @@
         }
 
         static void AddCmCameraToTargets(Object[] targets)
->>>>>>> 5b232d37
         {
             for (int i = 0; i < targets.Length; ++i)
             {
@@ -220,8 +97,6 @@
                 }
             }
         }
-<<<<<<< HEAD
-=======
 
         public static void OnGUI_DrawOnscreenTargetMarker(
             ICinemachineTargetGroup group, Vector3 worldPoint, 
@@ -338,6 +213,5 @@
                 EditorGUILayout.Space();
             }
         }
->>>>>>> 5b232d37
     }
 }