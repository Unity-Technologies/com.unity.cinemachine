--- conflicted
+++ resolved
@@ -26,24 +26,16 @@
             var t = target as CinemachineVirtualCameraBase;
             return t != null && t.gameObject.scene.name == null; // causes a small GC alloc
         }
-
-<<<<<<< HEAD
-        /// <summary>Add the camera ststos controls and indicators in the inspector</summary>
-=======
+        
         /// <summary>Add the camera status controls and indicators in the inspector</summary>
->>>>>>> 5b232d37
         public static void AddCameraStatus(this UnityEditor.Editor editor, VisualElement ux)
         {
             // No status and Solo for prefabs or multi-select
             if (Selection.objects.Length > 1 || IsPrefab(editor.target))
                 return;
-
-<<<<<<< HEAD
+            
             var navelGazeMessage = ux.AddChild(new HelpBox(
-                "The camera is trying to look at itself.", HelpBoxMessageType.Warning));
-=======
-            var navelGazeMessage = ux.AddChild(new HelpBox("The camera is trying to look at itself.", HelpBoxMessageType.Warning));
->>>>>>> 5b232d37
+                    "The camera is trying to look at itself.", HelpBoxMessageType.Warning));
 
             var row = ux.AddChild(new InspectorUtility.LabeledContainer("Status"));
             var statusText = row.labelElement;
@@ -58,11 +50,7 @@
             updateMode.style.display = DisplayStyle.None;
 
             var target = editor.target as CinemachineVirtualCameraBase; // capture for lambda
-<<<<<<< HEAD
-            soloButton.RegisterCallback<ClickEvent>((evt) => 
-=======
-            soloButton.RegisterCallback<ClickEvent>(_ => 
->>>>>>> 5b232d37
+            soloButton.RegisterCallback<ClickEvent>(_ =>
             {
                 var isSolo = CinemachineBrain.SoloCamera != target;
                 CinemachineBrain.SoloCamera = isSolo ? target : null;
@@ -96,15 +84,6 @@
                 { 
                     if (target == null)
                         return;
-<<<<<<< HEAD
-
-                    bool isSolo = CinemachineBrain.SoloCamera == target;
-                    var color = isSolo ? Color.Lerp(normalColor, CinemachineBrain.GetSoloGUIColor(), 0.5f) : normalColor;
-
-                    bool isLive = CinemachineCore.Instance.IsLive(target);
-                    statusText.text = isLive ? "Status: Live"
-                        : (target.isActiveAndEnabled ? "Status: Standby" : "Status: Disabled");
-=======
 
                     bool isSolo = CinemachineBrain.SoloCamera == target;
                     var color = isSolo ? Color.Lerp(normalColor, CinemachineBrain.GetSoloGUIColor(), 0.5f) : normalColor;
@@ -112,7 +91,6 @@
                     bool isLive = CinemachineCore.Instance.IsLive(target);
                     statusText.text = isLive ? "Status: Live"
                         : target.isActiveAndEnabled ? "Status: Standby" : "Status: Disabled";
->>>>>>> 5b232d37
                     statusText.SetEnabled(isLive);
                     statusText.style.color = color;
 
@@ -139,11 +117,7 @@
             });
 
             // Kill solo when inspector shuts down
-<<<<<<< HEAD
-            ux.RegisterCallback<DetachFromPanelEvent>((e) => 
-=======
-            ux.RegisterCallback<DetachFromPanelEvent>(_ => 
->>>>>>> 5b232d37
+            ux.RegisterCallback<DetachFromPanelEvent>(_ =>
             {
                 if (target != null && CinemachineBrain.SoloCamera == target)
                 {
