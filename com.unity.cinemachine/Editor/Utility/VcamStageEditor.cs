--- conflicted
+++ resolved
@@ -53,21 +53,8 @@
                     sStageData[i].types = stageTypes[i].ToArray();
                     var names = new GUIContent[sStageData[i].types.Length];
                     for (int n = 0; n < names.Length; ++n)
-<<<<<<< HEAD
-                    {
-                        if (n == 0)
-                        {
-                            bool useSimple = (i == (int)CinemachineCore.Stage.Aim) ||
-                                (i == (int)CinemachineCore.Stage.Body);
-                            names[n] = new GUIContent((useSimple) ? "Do nothing" : "none");
-                        }
-                        else
-                            names[n] = new GUIContent(InspectorUtility.NicifyClassName(sStageData[i].types[n]));
-                    }
-=======
                         names[n] = new GUIContent(
                             n == 0 ? "none" : InspectorUtility.NicifyClassName(sStageData[i].types[n].Name));
->>>>>>> 90bdab88
                     sStageData[i].PopupOptions = names;
                 }
             }
