#if !UNITY_2019_1_OR_NEWER
#define CINEMACHINE_TIMELINE
#endif
#if CINEMACHINE_TIMELINE

using UnityEditor;
using UnityEngine;
using Cinemachine.Editor;
using System.Collections.Generic;
using UnityEditor.Timeline;
using Cinemachine;
using UnityEditor.SceneManagement;

//namespace Cinemachine.Timeline
//{
    [CustomEditor(typeof(CinemachineShot))]
    internal sealed class CinemachineShotEditor : BaseEditor<CinemachineShot>
    {
        static string kAutoCreateKey = "CM_Timeline_AutoCreateShotFromSceneView";
        public static bool AutoCreateShotFromSceneView
        {
            get { return EditorPrefs.GetBool(kAutoCreateKey, false); }
            set
            {
                if (value != AutoCreateShotFromSceneView)
                    EditorPrefs.SetBool(kAutoCreateKey, value);
            }
        }

#if UNITY_2019_2_OR_NEWER
        static string kUseScrubbingCache = "CNMCN_Timeline_CachedScrubbing";
        public static bool UseScrubbingCache
        {
            get { return EditorPrefs.GetBool(kUseScrubbingCache, false); }
            set
            {
                if (UseScrubbingCache != value)
                {
                    EditorPrefs.SetBool(kUseScrubbingCache, value);
                    TargetPositionCache.UseCache = value;
                }
            }
        }

        [InitializeOnLoad]
        public class SyncCacheEnabledSetting
        {
            static SyncCacheEnabledSetting()
            {
                TargetPositionCache.UseCache = UseScrubbingCache;
            }
        }
#endif

        static public CinemachineVirtualCameraBase CreatePassiveVcamFromSceneView()
        {
            var vcam = CinemachineMenu.CreatePassiveVirtualCamera("Virtual Camera", null, false);
            vcam.m_StandbyUpdate = CinemachineVirtualCameraBase.StandbyUpdateMode.Never;

#if false 
            // GML this is too bold.  What if timeline is a child of something moving?
            // also, SetActive(false) prevents the animator from being able to animate the object
            vcam.gameObject.SetActive(false);
            var d = TimelineEditor.inspectedDirector;
            if (d != null)
                Undo.SetTransformParent(vcam.transform, d.transform, "");
#endif
            return vcam;
        }

        private static readonly GUIContent kVirtualCameraLabel
            = new GUIContent("Virtual Camera", "The virtual camera to use for this shot");
        private static readonly GUIContent kAutoCreateLabel = new GUIContent(
            "Auto-create new shots",  "When enabled, new clips will be "
                + "automatically populated to match the scene view camera.  "
                + "This is a global setting");
#if UNITY_2019_2_OR_NEWER
        private static readonly GUIContent kScrubbingCacheLabel = new GUIContent(
            "Cached Scrubbing",
            "For preview scrubbing, caches target positions and pre-simulates each frame to "
                + "approximate damping and noise playback.  Target position cache is built when timeline is "
                + "played forward, and used when timeline is scrubbed within the indicated zone. "
                + "This is a global setting,.");
        GUIContent m_ClearText = new GUIContent("Clear", "Clear the target position scrubbing cache");
#endif

        bool m_IsPrefabOrInPrefabMode;

        /// <summary>Get the property names to exclude in the inspector.</summary>
        /// <param name="excluded">Add the names to this list</param>
        protected override void GetExcludedPropertiesInInspector(List<string> excluded)
        {
            base.GetExcludedPropertiesInInspector(excluded);
            excluded.Add(FieldPath(x => x.VirtualCamera));
        }

        private void OnEnable()
        {
<<<<<<< HEAD
=======
#if UNITY_2021_3_OR_NEWER
>>>>>>> af6835b0
            var director = TimelineEditor.inspectedDirector;
            var prefabStage = PrefabStageUtility.GetCurrentPrefabStage();
            m_IsPrefabOrInPrefabMode = director == null;
            if (!m_IsPrefabOrInPrefabMode)
            {
                m_IsPrefabOrInPrefabMode = !PrefabUtility.IsPartOfPrefabInstance(director)
                    && (PrefabUtility.IsPartOfPrefabAsset(director) 
                        || (prefabStage != null && prefabStage.IsPartOfPrefabContents(director.gameObject)));
            }
<<<<<<< HEAD
=======
#else
        m_IsPrefabOrInPrefabMode = false;
#endif
>>>>>>> af6835b0
        }

        private void OnDisable()
        {
            DestroyComponentEditors();
        }

        private void OnDestroy()
        {
            DestroyComponentEditors();
        }

        public override void OnInspectorGUI()
        {
            BeginInspector();
            SerializedProperty vcamProperty = FindProperty(x => x.VirtualCamera);
            EditorGUI.indentLevel = 0; // otherwise subeditor layouts get screwed up

            AutoCreateShotFromSceneView
                = EditorGUILayout.Toggle(kAutoCreateLabel, AutoCreateShotFromSceneView);

            Rect rect;
#if UNITY_2019_2_OR_NEWER
            GUI.enabled = !Application.isPlaying;
            rect = EditorGUILayout.GetControlRect();
            var r = rect;
            r.width = EditorGUIUtility.labelWidth + EditorGUIUtility.singleLineHeight;
            if (Application.isPlaying)
                EditorGUI.Toggle(r, kScrubbingCacheLabel, false);
            else
                UseScrubbingCache = EditorGUI.Toggle(r, kScrubbingCacheLabel, UseScrubbingCache);
            r.x += r.width; r.width = rect.width - r.width;
            var buttonWidth = GUI.skin.button.CalcSize(m_ClearText).x;
            r.width -= buttonWidth;
            EditorGUI.LabelField(r, "(experimental)");
            r.x += r.width; r.width =buttonWidth;
            GUI.enabled &= !TargetPositionCache.IsEmpty;
            if (GUI.Button(r, m_ClearText))
                TargetPositionCache.ClearCache();
            GUI.enabled = true;
#endif

            EditorGUILayout.Space();

            if (m_IsPrefabOrInPrefabMode)
                EditorGUILayout.HelpBox("Only virtual cameras inside the prefab can be assigned, and the Property must be Exposed.", MessageType.Info);

            CinemachineVirtualCameraBase vcam = vcamProperty.exposedReferenceValue as CinemachineVirtualCameraBase;;
            if (m_IsPrefabOrInPrefabMode || vcam != null)
                EditorGUILayout.PropertyField(vcamProperty, kVirtualCameraLabel);
            else
            {
                GUIContent createLabel = new GUIContent("Create");
                Vector2 createSize = GUI.skin.button.CalcSize(createLabel);

                rect = EditorGUILayout.GetControlRect(true);
                rect.width -= createSize.x;

                EditorGUI.PropertyField(rect, vcamProperty, kVirtualCameraLabel);
                rect.x += rect.width; rect.width = createSize.x;
                if (GUI.Button(rect, createLabel))
                {
                    vcam = CreatePassiveVcamFromSceneView();
                    vcamProperty.exposedReferenceValue = vcam;
                }
                serializedObject.ApplyModifiedProperties();
            }

            EditorGUI.BeginChangeCheck();
            DrawRemainingPropertiesInInspector();

            if (vcam != null)
                DrawSubeditors(vcam);

            // by default timeline rebuilds the entire graph when something changes,
            // but if a property of the virtual camera changes, we only need to re-evaluate the timeline.
            // this prevents flicker on post processing updates
            if (EditorGUI.EndChangeCheck())
            {
                TimelineEditor.Refresh(RefreshReason.SceneNeedsUpdate);
                GUI.changed = false;
            }
        }

        void DrawSubeditors(CinemachineVirtualCameraBase vcam)
        {
            // Create an editor for each of the cinemachine virtual cam and its components
            GUIStyle foldoutStyle = new GUIStyle(EditorStyles.foldout) { fontStyle = FontStyle.Bold };
            UpdateComponentEditors(vcam);
            if (m_editors != null)
            {
                foreach (UnityEditor.Editor e in m_editors)
                {
                    if (e == null || e.target == null || (e.target.hideFlags & HideFlags.HideInInspector) != 0)
                        continue;

                    // Separator line - how do you make a thinner one?
                    GUILayout.Box("", new GUILayoutOption[] { GUILayout.ExpandWidth(true), GUILayout.Height(1) } );

                    bool expanded = true;
                    if (!s_EditorExpanded.TryGetValue(e.target.GetType(), out expanded))
                        expanded = true;
                    expanded = EditorGUILayout.Foldout(
                        expanded, e.target.GetType().Name, true, foldoutStyle);
                    if (expanded)
                        e.OnInspectorGUI();
                    s_EditorExpanded[e.target.GetType()] = expanded;
                }
            }
        }

        CinemachineVirtualCameraBase m_cachedReferenceObject;
        UnityEditor.Editor[] m_editors = null;
        static Dictionary<System.Type, bool> s_EditorExpanded = new Dictionary<System.Type, bool>();

        void UpdateComponentEditors(CinemachineVirtualCameraBase obj)
        {
            MonoBehaviour[] components = null;
            if (obj != null)
                components = obj.gameObject.GetComponents<MonoBehaviour>();
            int numComponents = (components == null) ? 0 : components.Length;
            int numEditors = (m_editors == null) ? 0 : m_editors.Length;
            if (m_cachedReferenceObject != obj || (numComponents + 1) != numEditors)
            {
                DestroyComponentEditors();
                m_cachedReferenceObject = obj;
                if (obj != null)
                {
                    m_editors = new UnityEditor.Editor[components.Length + 1];
                    CreateCachedEditor(obj.gameObject.GetComponent<Transform>(), null, ref m_editors[0]);
                    for (int i = 0; i < components.Length; ++i)
                        CreateCachedEditor(components[i], null, ref m_editors[i + 1]);
                }
            }
        }

        void DestroyComponentEditors()
        {
            m_cachedReferenceObject = null;
            if (m_editors != null)
            {
                for (int i = 0; i < m_editors.Length; ++i)
                {
                    if (m_editors[i] != null)
                        UnityEngine.Object.DestroyImmediate(m_editors[i]);
                    m_editors[i] = null;
                }
                m_editors = null;
            }
        }
    }
//}
#endif<|MERGE_RESOLUTION|>--- conflicted
+++ resolved
@@ -96,10 +96,7 @@
 
         private void OnEnable()
         {
-<<<<<<< HEAD
-=======
 #if UNITY_2021_3_OR_NEWER
->>>>>>> af6835b0
             var director = TimelineEditor.inspectedDirector;
             var prefabStage = PrefabStageUtility.GetCurrentPrefabStage();
             m_IsPrefabOrInPrefabMode = director == null;
@@ -109,12 +106,9 @@
                     && (PrefabUtility.IsPartOfPrefabAsset(director) 
                         || (prefabStage != null && prefabStage.IsPartOfPrefabContents(director.gameObject)));
             }
-<<<<<<< HEAD
-=======
 #else
-        m_IsPrefabOrInPrefabMode = false;
-#endif
->>>>>>> af6835b0
+            m_IsPrefabOrInPrefabMode = false;
+#endif
         }
 
         private void OnDisable()
