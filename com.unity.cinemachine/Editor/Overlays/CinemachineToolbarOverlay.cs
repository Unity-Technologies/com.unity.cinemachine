--- conflicted
+++ resolved
@@ -144,11 +144,7 @@
     /// By default, CinemachineToolSettingsOverlay.customToolbarItems is null.
     /// </summary>
     [Overlay(typeof(SceneView), "Cinemachine Tool Settings")]
-<<<<<<< HEAD
-    [Icon("Packages/com.unity.cinemachine//Editor/EditorResources/Icons/CmCamera/VirtualCamera@256.png")]
-=======
-    [Icon(ScriptableObjectUtility.kPackageRoot + "/Gizmos/cm_logo.png")]
->>>>>>> de6d1edf
+    [Icon(ScriptableObjectUtility.kPackageRoot + "/Editor/EditorResources/Icons/CmCamera/VirtualCamera@256.png")]
     public class CinemachineToolSettingsOverlay : Overlay, ICreateToolbar
     {
         static readonly string[] k_CmToolbarItems = { OrbitalFollowOrbitSelection.id };
