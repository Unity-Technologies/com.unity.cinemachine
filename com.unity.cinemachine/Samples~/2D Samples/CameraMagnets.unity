--- conflicted
+++ resolved
@@ -150,11 +150,7 @@
   m_PrefabAsset: {fileID: 0}
   m_GameObject: {fileID: 129940154}
   m_LocalRotation: {x: -0, y: -0, z: -0, w: 1}
-<<<<<<< HEAD
-  m_LocalPosition: {x: -13.09, y: 2.2810001, z: -10}
-=======
   m_LocalPosition: {x: -12, y: 2.2501001, z: -10}
->>>>>>> 79df3b97
   m_LocalScale: {x: 1, y: 1, z: 1}
   m_ConstrainProportionsScale: 0
   m_Children: []
@@ -1151,11 +1147,7 @@
   RotationMode: 0
   UpdateMethod: 2
   Targets:
-<<<<<<< HEAD
-  - Object: {fileID: 1549173460}
-=======
   - Object: {fileID: 1679282207}
->>>>>>> 79df3b97
     Weight: 1
     Radius: 0.5
   - Object: {fileID: 436036891}
@@ -1176,11 +1168,7 @@
   m_PrefabAsset: {fileID: 0}
   m_GameObject: {fileID: 838270487}
   m_LocalRotation: {x: 0, y: 0, z: 0, w: 1}
-<<<<<<< HEAD
-  m_LocalPosition: {x: -13.09, y: 1.281, z: 0}
-=======
   m_LocalPosition: {x: -12, y: 1.2501, z: 0}
->>>>>>> 79df3b97
   m_LocalScale: {x: 1, y: 1, z: 1}
   m_ConstrainProportionsScale: 0
   m_Children: []
@@ -1747,11 +1735,7 @@
   m_Name: 
   m_EditorClassIdentifier: 
   TargetGroup: {fileID: 838270488}
-<<<<<<< HEAD
---- !u!1001 &1549173459
-=======
 --- !u!1001 &1679282204
->>>>>>> 79df3b97
 PrefabInstance:
   m_ObjectHideFlags: 0
   serializedVersion: 2
@@ -1769,19 +1753,11 @@
       objectReference: {fileID: 0}
     - target: {fileID: 4293402553517372633, guid: 4d8d7a9a98d3f4ac2967d48094ea010f, type: 3}
       propertyPath: m_LocalPosition.x
-<<<<<<< HEAD
-      value: -13.09
-      objectReference: {fileID: 0}
-    - target: {fileID: 4293402553517372633, guid: 4d8d7a9a98d3f4ac2967d48094ea010f, type: 3}
-      propertyPath: m_LocalPosition.y
-      value: 1.281
-=======
       value: -12
       objectReference: {fileID: 0}
     - target: {fileID: 4293402553517372633, guid: 4d8d7a9a98d3f4ac2967d48094ea010f, type: 3}
       propertyPath: m_LocalPosition.y
       value: 1.2501
->>>>>>> 79df3b97
       objectReference: {fileID: 0}
     - target: {fileID: 4293402553517372633, guid: 4d8d7a9a98d3f4ac2967d48094ea010f, type: 3}
       propertyPath: m_LocalPosition.z
@@ -1815,15 +1791,6 @@
       propertyPath: m_LocalEulerAnglesHint.z
       value: 0
       objectReference: {fileID: 0}
-<<<<<<< HEAD
-    - target: {fileID: 7804758404662293724, guid: 4d8d7a9a98d3f4ac2967d48094ea010f, type: 3}
-      propertyPath: Controllers.Array.data[1].Enabled
-      value: 0
-      objectReference: {fileID: 0}
-    - target: {fileID: 8077383552022060413, guid: 4d8d7a9a98d3f4ac2967d48094ea010f, type: 3}
-      propertyPath: JumpSpeed
-      value: 6
-=======
     - target: {fileID: 4417643423713582276, guid: 4d8d7a9a98d3f4ac2967d48094ea010f, type: 3}
       propertyPath: Controllers.Array.data[1].InputAction
       value: 
@@ -1831,7 +1798,6 @@
     - target: {fileID: 4417643423713582276, guid: 4d8d7a9a98d3f4ac2967d48094ea010f, type: 3}
       propertyPath: Controllers.Array.data[1].LegacyInput
       value: 
->>>>>>> 79df3b97
       objectReference: {fileID: 0}
     m_RemovedComponents: []
     m_RemovedGameObjects: []
@@ -1839,21 +1805,6 @@
     m_AddedComponents:
     - targetCorrespondingSourceObject: {fileID: 3521509573382385251, guid: 4d8d7a9a98d3f4ac2967d48094ea010f, type: 3}
       insertIndex: -1
-<<<<<<< HEAD
-      addedObject: {fileID: 1549173462}
-  m_SourcePrefab: {fileID: 100100000, guid: 4d8d7a9a98d3f4ac2967d48094ea010f, type: 3}
---- !u!4 &1549173460 stripped
-Transform:
-  m_CorrespondingSourceObject: {fileID: 4293402553517372633, guid: 4d8d7a9a98d3f4ac2967d48094ea010f, type: 3}
-  m_PrefabInstance: {fileID: 1549173459}
-  m_PrefabAsset: {fileID: 0}
---- !u!1 &1549173461 stripped
-GameObject:
-  m_CorrespondingSourceObject: {fileID: 3521509573382385251, guid: 4d8d7a9a98d3f4ac2967d48094ea010f, type: 3}
-  m_PrefabInstance: {fileID: 1549173459}
-  m_PrefabAsset: {fileID: 0}
---- !u!114 &1549173462
-=======
       addedObject: {fileID: 1679282206}
   m_SourcePrefab: {fileID: 100100000, guid: 4d8d7a9a98d3f4ac2967d48094ea010f, type: 3}
 --- !u!1 &1679282205 stripped
@@ -1862,31 +1813,23 @@
   m_PrefabInstance: {fileID: 1679282204}
   m_PrefabAsset: {fileID: 0}
 --- !u!114 &1679282206
->>>>>>> 79df3b97
 MonoBehaviour:
   m_ObjectHideFlags: 0
   m_CorrespondingSourceObject: {fileID: 0}
   m_PrefabInstance: {fileID: 0}
   m_PrefabAsset: {fileID: 0}
-<<<<<<< HEAD
-  m_GameObject: {fileID: 1549173461}
-=======
   m_GameObject: {fileID: 1679282205}
->>>>>>> 79df3b97
   m_Enabled: 1
   m_EditorHideFlags: 0
   m_Script: {fileID: 11500000, guid: eed4d084bee9a604a9bd6dcfe5987fa4, type: 3}
   m_Name: 
   m_EditorClassIdentifier: 
   ZPosiion: 0
-<<<<<<< HEAD
-=======
 --- !u!4 &1679282207 stripped
 Transform:
   m_CorrespondingSourceObject: {fileID: 4293402553517372633, guid: 4d8d7a9a98d3f4ac2967d48094ea010f, type: 3}
   m_PrefabInstance: {fileID: 1679282204}
   m_PrefabAsset: {fileID: 0}
->>>>>>> 79df3b97
 --- !u!1 &1691503748
 GameObject:
   m_ObjectHideFlags: 0
@@ -2435,11 +2378,7 @@
   m_PrefabAsset: {fileID: 0}
   m_GameObject: {fileID: 7726835707821803386}
   m_LocalRotation: {x: 0, y: 0, z: 0, w: 1}
-<<<<<<< HEAD
-  m_LocalPosition: {x: -11.827313, y: 3.249998, z: -10}
-=======
   m_LocalPosition: {x: -11.046989, y: 3.249998, z: -10}
->>>>>>> 79df3b97
   m_LocalScale: {x: 1, y: 1, z: 1}
   m_ConstrainProportionsScale: 0
   m_Children:
