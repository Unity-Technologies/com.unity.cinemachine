--- conflicted
+++ resolved
@@ -150,11 +150,7 @@
   m_PrefabAsset: {fileID: 0}
   m_GameObject: {fileID: 129940154}
   m_LocalRotation: {x: -0, y: -0, z: -0, w: 1}
-<<<<<<< HEAD
   m_LocalPosition: {x: -13.09, y: 1.281, z: -10}
-=======
-  m_LocalPosition: {x: -13.05, y: 2.3, z: -10}
->>>>>>> e140754e
   m_LocalScale: {x: 1, y: 1, z: 1}
   m_ConstrainProportionsScale: 0
   m_Children: []
@@ -1150,11 +1146,7 @@
   RotationMode: 0
   UpdateMethod: 2
   Targets:
-<<<<<<< HEAD
   - Object: {fileID: 1549173460}
-=======
-  - Object: {fileID: 978778240}
->>>>>>> e140754e
     Weight: 1
     Radius: 1
   - Object: {fileID: 436036891}
@@ -1175,11 +1167,7 @@
   m_PrefabAsset: {fileID: 0}
   m_GameObject: {fileID: 838270487}
   m_LocalRotation: {x: 0, y: 0, z: 0, w: 1}
-<<<<<<< HEAD
   m_LocalPosition: {x: -13.09, y: 1.281, z: 0}
-=======
-  m_LocalPosition: {x: -13.05, y: 1.3, z: 0}
->>>>>>> e140754e
   m_LocalScale: {x: 1, y: 1, z: 1}
   m_ConstrainProportionsScale: 0
   m_Children: []
@@ -2474,11 +2462,7 @@
   m_PrefabAsset: {fileID: 0}
   m_GameObject: {fileID: 7726835707821803386}
   m_LocalRotation: {x: 0, y: 0, z: 0, w: 1}
-<<<<<<< HEAD
   m_LocalPosition: {x: -10.562417, y: 3.249998, z: -10}
-=======
-  m_LocalPosition: {x: -11.676811, y: 3.249998, z: -10}
->>>>>>> e140754e
   m_LocalScale: {x: 1, y: 1, z: 1}
   m_ConstrainProportionsScale: 0
   m_Children:
