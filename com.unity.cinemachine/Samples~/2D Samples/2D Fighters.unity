%YAML 1.1
%TAG !u! tag:unity3d.com,2011:
--- !u!29 &1
OcclusionCullingSettings:
  m_ObjectHideFlags: 0
  serializedVersion: 2
  m_OcclusionBakeSettings:
    smallestOccluder: 5
    smallestHole: 0.25
    backfaceThreshold: 100
  m_SceneGUID: 00000000000000000000000000000000
  m_OcclusionCullingData: {fileID: 0}
--- !u!104 &2
RenderSettings:
  m_ObjectHideFlags: 0
  serializedVersion: 9
  m_Fog: 0
  m_FogColor: {r: 0.5, g: 0.5, b: 0.5, a: 1}
  m_FogMode: 3
  m_FogDensity: 0.01
  m_LinearFogStart: 0
  m_LinearFogEnd: 300
  m_AmbientSkyColor: {r: 0.212, g: 0.227, b: 0.259, a: 1}
  m_AmbientEquatorColor: {r: 0.114, g: 0.125, b: 0.133, a: 1}
  m_AmbientGroundColor: {r: 0.047, g: 0.043, b: 0.035, a: 1}
  m_AmbientIntensity: 1
  m_AmbientMode: 0
  m_SubtractiveShadowColor: {r: 0.42, g: 0.478, b: 0.627, a: 1}
  m_SkyboxMaterial: {fileID: 10304, guid: 0000000000000000f000000000000000, type: 0}
  m_HaloStrength: 0.5
  m_FlareStrength: 1
  m_FlareFadeSpeed: 3
  m_HaloTexture: {fileID: 0}
  m_SpotCookie: {fileID: 10001, guid: 0000000000000000e000000000000000, type: 0}
  m_DefaultReflectionMode: 0
  m_DefaultReflectionResolution: 128
  m_ReflectionBounces: 1
  m_ReflectionIntensity: 1
  m_CustomReflection: {fileID: 0}
  m_Sun: {fileID: 0}
  m_IndirectSpecularColor: {r: 0.18028352, g: 0.22571376, b: 0.30692244, a: 1}
  m_UseRadianceAmbientProbe: 0
--- !u!157 &3
LightmapSettings:
  m_ObjectHideFlags: 0
  serializedVersion: 12
  m_GIWorkflowMode: 1
  m_GISettings:
    serializedVersion: 2
    m_BounceScale: 1
    m_IndirectOutputScale: 1
    m_AlbedoBoost: 1
    m_EnvironmentLightingMode: 0
    m_EnableBakedLightmaps: 1
    m_EnableRealtimeLightmaps: 0
  m_LightmapEditorSettings:
    serializedVersion: 12
    m_Resolution: 2
    m_BakeResolution: 40
    m_AtlasSize: 1024
    m_AO: 0
    m_AOMaxDistance: 1
    m_CompAOExponent: 1
    m_CompAOExponentDirect: 0
    m_ExtractAmbientOcclusion: 0
    m_Padding: 2
    m_LightmapParameters: {fileID: 0}
    m_LightmapsBakeMode: 1
    m_TextureCompression: 1
    m_ReflectionCompression: 2
    m_MixedBakeMode: 2
    m_BakeBackend: 1
    m_PVRSampling: 1
    m_PVRDirectSampleCount: 32
    m_PVRSampleCount: 500
    m_PVRBounces: 2
    m_PVREnvironmentSampleCount: 500
    m_PVREnvironmentReferencePointCount: 2048
    m_PVRFilteringMode: 2
    m_PVRDenoiserTypeDirect: 0
    m_PVRDenoiserTypeIndirect: 0
    m_PVRDenoiserTypeAO: 0
    m_PVRFilterTypeDirect: 0
    m_PVRFilterTypeIndirect: 0
    m_PVRFilterTypeAO: 0
    m_PVREnvironmentMIS: 0
    m_PVRCulling: 1
    m_PVRFilteringGaussRadiusDirect: 1
    m_PVRFilteringGaussRadiusIndirect: 5
    m_PVRFilteringGaussRadiusAO: 2
    m_PVRFilteringAtrousPositionSigmaDirect: 0.5
    m_PVRFilteringAtrousPositionSigmaIndirect: 2
    m_PVRFilteringAtrousPositionSigmaAO: 1
    m_ExportTrainingData: 0
    m_TrainingDataDestination: TrainingData
    m_LightProbeSampleCountMultiplier: 4
  m_LightingDataAsset: {fileID: 0}
  m_LightingSettings: {fileID: 4890085278179872738, guid: 6c28d4fb87bc541d78b307d6bdf1e81c,
    type: 2}
--- !u!196 &4
NavMeshSettings:
  serializedVersion: 2
  m_ObjectHideFlags: 0
  m_BuildSettings:
    serializedVersion: 3
    agentTypeID: 0
    agentRadius: 0.5
    agentHeight: 2
    agentSlope: 45
    agentClimb: 0.4
    ledgeDropHeight: 0
    maxJumpAcrossDistance: 0
    minRegionArea: 2
    manualCellSize: 0
    cellSize: 0.16666667
    manualTileSize: 0
    tileSize: 256
    buildHeightMesh: 0
    maxJobWorkers: 0
    preserveTilesOutsideBounds: 0
    debug:
      m_Flags: 0
  m_NavMeshData: {fileID: 0}
--- !u!1 &78068270
GameObject:
  m_ObjectHideFlags: 0
  m_CorrespondingSourceObject: {fileID: 0}
  m_PrefabInstance: {fileID: 0}
  m_PrefabAsset: {fileID: 0}
  serializedVersion: 6
  m_Component:
  - component: {fileID: 78068271}
  - component: {fileID: 78068274}
  - component: {fileID: 78068273}
  - component: {fileID: 78068272}
  m_Layer: 0
  m_Name: Platform
  m_TagString: Untagged
  m_Icon: {fileID: 0}
  m_NavMeshLayer: 0
  m_StaticEditorFlags: 0
  m_IsActive: 1
--- !u!4 &78068271
Transform:
  m_ObjectHideFlags: 0
  m_CorrespondingSourceObject: {fileID: 0}
  m_PrefabInstance: {fileID: 0}
  m_PrefabAsset: {fileID: 0}
  m_GameObject: {fileID: 78068270}
  m_LocalRotation: {x: -0, y: -0, z: -0, w: 1}
  m_LocalPosition: {x: 14.6, y: 10.8, z: 5}
  m_LocalScale: {x: 4, y: 1, z: 0.1}
  m_ConstrainProportionsScale: 0
  m_Children: []
  m_Father: {fileID: 194968856}
  m_RootOrder: 4
  m_LocalEulerAnglesHint: {x: 0, y: 0, z: 0}
--- !u!65 &78068272
BoxCollider:
  m_ObjectHideFlags: 0
  m_CorrespondingSourceObject: {fileID: 0}
  m_PrefabInstance: {fileID: 0}
  m_PrefabAsset: {fileID: 0}
  m_GameObject: {fileID: 78068270}
  m_Material: {fileID: 0}
  m_IncludeLayers:
    serializedVersion: 2
    m_Bits: 0
  m_ExcludeLayers:
    serializedVersion: 2
    m_Bits: 0
  m_LayerOverridePriority: 0
  m_IsTrigger: 0
  m_ProvidesContacts: 0
  m_Enabled: 1
  serializedVersion: 3
  m_Size: {x: 1, y: 1, z: 1}
  m_Center: {x: 0, y: 0, z: 0}
--- !u!23 &78068273
MeshRenderer:
  m_ObjectHideFlags: 0
  m_CorrespondingSourceObject: {fileID: 0}
  m_PrefabInstance: {fileID: 0}
  m_PrefabAsset: {fileID: 0}
  m_GameObject: {fileID: 78068270}
  m_Enabled: 1
  m_CastShadows: 1
  m_ReceiveShadows: 1
  m_DynamicOccludee: 1
  m_StaticShadowCaster: 0
  m_MotionVectors: 1
  m_LightProbeUsage: 1
  m_ReflectionProbeUsage: 1
  m_RayTracingMode: 2
  m_RayTraceProcedural: 0
  m_RenderingLayerMask: 1
  m_RendererPriority: 0
  m_Materials:
  - {fileID: 2100000, guid: 70681d264c8869e4f93b2577173e5147, type: 2}
  m_StaticBatchInfo:
    firstSubMesh: 0
    subMeshCount: 0
  m_StaticBatchRoot: {fileID: 0}
  m_ProbeAnchor: {fileID: 0}
  m_LightProbeVolumeOverride: {fileID: 0}
  m_ScaleInLightmap: 1
  m_ReceiveGI: 1
  m_PreserveUVs: 0
  m_IgnoreNormalsForChartDetection: 0
  m_ImportantGI: 0
  m_StitchLightmapSeams: 1
  m_SelectedEditorRenderState: 3
  m_MinimumChartSize: 4
  m_AutoUVMaxDistance: 0.5
  m_AutoUVMaxAngle: 89
  m_LightmapParameters: {fileID: 0}
  m_SortingLayerID: 0
  m_SortingLayer: 0
  m_SortingOrder: 0
  m_AdditionalVertexStreams: {fileID: 0}
--- !u!33 &78068274
MeshFilter:
  m_ObjectHideFlags: 0
  m_CorrespondingSourceObject: {fileID: 0}
  m_PrefabInstance: {fileID: 0}
  m_PrefabAsset: {fileID: 0}
  m_GameObject: {fileID: 78068270}
  m_Mesh: {fileID: 10202, guid: 0000000000000000e000000000000000, type: 0}
--- !u!1 &194968855
GameObject:
  m_ObjectHideFlags: 0
  m_CorrespondingSourceObject: {fileID: 0}
  m_PrefabInstance: {fileID: 0}
  m_PrefabAsset: {fileID: 0}
  serializedVersion: 6
  m_Component:
  - component: {fileID: 194968856}
  m_Layer: 0
  m_Name: Platforms
  m_TagString: Untagged
  m_Icon: {fileID: 0}
  m_NavMeshLayer: 0
  m_StaticEditorFlags: 0
  m_IsActive: 1
--- !u!4 &194968856
Transform:
  m_ObjectHideFlags: 0
  m_CorrespondingSourceObject: {fileID: 0}
  m_PrefabInstance: {fileID: 0}
  m_PrefabAsset: {fileID: 0}
  m_GameObject: {fileID: 194968855}
  m_LocalRotation: {x: 0, y: 0, z: 0, w: 1}
  m_LocalPosition: {x: 0, y: 0, z: 0}
  m_LocalScale: {x: 1, y: 1, z: 1}
  m_ConstrainProportionsScale: 0
  m_Children:
  - {fileID: 275253957}
  - {fileID: 1411043722}
  - {fileID: 1499740949}
  - {fileID: 1609023127}
  - {fileID: 78068271}
  m_Father: {fileID: 0}
  m_RootOrder: 3
  m_LocalEulerAnglesHint: {x: 0, y: 0, z: 0}
--- !u!1 &275253953
GameObject:
  m_ObjectHideFlags: 0
  m_CorrespondingSourceObject: {fileID: 0}
  m_PrefabInstance: {fileID: 0}
  m_PrefabAsset: {fileID: 0}
  serializedVersion: 6
  m_Component:
  - component: {fileID: 275253957}
  - component: {fileID: 275253956}
  - component: {fileID: 275253955}
  - component: {fileID: 275253954}
  m_Layer: 0
  m_Name: LowerPlatform
  m_TagString: Untagged
  m_Icon: {fileID: 0}
  m_NavMeshLayer: 0
  m_StaticEditorFlags: 0
  m_IsActive: 1
--- !u!65 &275253954
BoxCollider:
  m_ObjectHideFlags: 0
  m_CorrespondingSourceObject: {fileID: 0}
  m_PrefabInstance: {fileID: 0}
  m_PrefabAsset: {fileID: 0}
  m_GameObject: {fileID: 275253953}
  m_Material: {fileID: 0}
  m_IncludeLayers:
    serializedVersion: 2
    m_Bits: 0
  m_ExcludeLayers:
    serializedVersion: 2
    m_Bits: 0
  m_LayerOverridePriority: 0
  m_IsTrigger: 0
  m_ProvidesContacts: 0
  m_Enabled: 1
  serializedVersion: 3
  m_Size: {x: 1, y: 1, z: 1}
  m_Center: {x: 0, y: 0, z: 0}
--- !u!23 &275253955
MeshRenderer:
  m_ObjectHideFlags: 0
  m_CorrespondingSourceObject: {fileID: 0}
  m_PrefabInstance: {fileID: 0}
  m_PrefabAsset: {fileID: 0}
  m_GameObject: {fileID: 275253953}
  m_Enabled: 1
  m_CastShadows: 1
  m_ReceiveShadows: 1
  m_DynamicOccludee: 1
  m_StaticShadowCaster: 0
  m_MotionVectors: 1
  m_LightProbeUsage: 1
  m_ReflectionProbeUsage: 1
  m_RayTracingMode: 2
  m_RayTraceProcedural: 0
  m_RenderingLayerMask: 1
  m_RendererPriority: 0
  m_Materials:
  - {fileID: 2100000, guid: 3c6a36271c061714fb72ecb0d79d1177, type: 2}
  m_StaticBatchInfo:
    firstSubMesh: 0
    subMeshCount: 0
  m_StaticBatchRoot: {fileID: 0}
  m_ProbeAnchor: {fileID: 0}
  m_LightProbeVolumeOverride: {fileID: 0}
  m_ScaleInLightmap: 1
  m_ReceiveGI: 1
  m_PreserveUVs: 0
  m_IgnoreNormalsForChartDetection: 0
  m_ImportantGI: 0
  m_StitchLightmapSeams: 1
  m_SelectedEditorRenderState: 3
  m_MinimumChartSize: 4
  m_AutoUVMaxDistance: 0.5
  m_AutoUVMaxAngle: 89
  m_LightmapParameters: {fileID: 0}
  m_SortingLayerID: 0
  m_SortingLayer: 0
  m_SortingOrder: 0
  m_AdditionalVertexStreams: {fileID: 0}
--- !u!33 &275253956
MeshFilter:
  m_ObjectHideFlags: 0
  m_CorrespondingSourceObject: {fileID: 0}
  m_PrefabInstance: {fileID: 0}
  m_PrefabAsset: {fileID: 0}
  m_GameObject: {fileID: 275253953}
  m_Mesh: {fileID: 10202, guid: 0000000000000000e000000000000000, type: 0}
--- !u!4 &275253957
Transform:
  m_ObjectHideFlags: 0
  m_CorrespondingSourceObject: {fileID: 0}
  m_PrefabInstance: {fileID: 0}
  m_PrefabAsset: {fileID: 0}
  m_GameObject: {fileID: 275253953}
  m_LocalRotation: {x: -0, y: -0, z: -0, w: 1}
  m_LocalPosition: {x: 4.1, y: 1.1, z: 5}
  m_LocalScale: {x: 30, y: 1, z: 0.1}
  m_ConstrainProportionsScale: 0
  m_Children: []
  m_Father: {fileID: 194968856}
  m_RootOrder: 0
  m_LocalEulerAnglesHint: {x: 0, y: 0, z: 0}
--- !u!1001 &301271531
PrefabInstance:
  m_ObjectHideFlags: 0
  serializedVersion: 2
  m_Modification:
    serializedVersion: 3
    m_TransformParent: {fileID: 0}
    m_Modifications:
    - target: {fileID: 2451271811042757136, guid: d7425ed2047e64d8ea6ff79f20bd46f6,
        type: 3}
      propertyPath: m_RootOrder
      value: 2
      objectReference: {fileID: 0}
    - target: {fileID: 2451271811042757136, guid: d7425ed2047e64d8ea6ff79f20bd46f6,
        type: 3}
      propertyPath: m_LocalPosition.x
      value: 0
      objectReference: {fileID: 0}
    - target: {fileID: 2451271811042757136, guid: d7425ed2047e64d8ea6ff79f20bd46f6,
        type: 3}
      propertyPath: m_LocalPosition.y
      value: 0
      objectReference: {fileID: 0}
    - target: {fileID: 2451271811042757136, guid: d7425ed2047e64d8ea6ff79f20bd46f6,
        type: 3}
      propertyPath: m_LocalPosition.z
      value: 0
      objectReference: {fileID: 0}
    - target: {fileID: 2451271811042757136, guid: d7425ed2047e64d8ea6ff79f20bd46f6,
        type: 3}
      propertyPath: m_LocalRotation.w
      value: 1
      objectReference: {fileID: 0}
    - target: {fileID: 2451271811042757136, guid: d7425ed2047e64d8ea6ff79f20bd46f6,
        type: 3}
      propertyPath: m_LocalRotation.x
      value: 0
      objectReference: {fileID: 0}
    - target: {fileID: 2451271811042757136, guid: d7425ed2047e64d8ea6ff79f20bd46f6,
        type: 3}
      propertyPath: m_LocalRotation.y
      value: 0
      objectReference: {fileID: 0}
    - target: {fileID: 2451271811042757136, guid: d7425ed2047e64d8ea6ff79f20bd46f6,
        type: 3}
      propertyPath: m_LocalRotation.z
      value: 0
      objectReference: {fileID: 0}
    - target: {fileID: 2451271811042757136, guid: d7425ed2047e64d8ea6ff79f20bd46f6,
        type: 3}
      propertyPath: m_LocalEulerAnglesHint.x
      value: 0
      objectReference: {fileID: 0}
    - target: {fileID: 2451271811042757136, guid: d7425ed2047e64d8ea6ff79f20bd46f6,
        type: 3}
      propertyPath: m_LocalEulerAnglesHint.y
      value: 0
      objectReference: {fileID: 0}
    - target: {fileID: 2451271811042757136, guid: d7425ed2047e64d8ea6ff79f20bd46f6,
        type: 3}
      propertyPath: m_LocalEulerAnglesHint.z
      value: 0
      objectReference: {fileID: 0}
    - target: {fileID: 6668015293666917239, guid: d7425ed2047e64d8ea6ff79f20bd46f6,
        type: 3}
      propertyPath: HelpText
      value: "This scene demonstrates a simulated 4 player fighting game, showing
        how TargetGroup weights can be manipulated dynamically. \n\nThe players are
        moved on a predefined path (Spline) using CinemachineSplineCart. The players
        are framed when above the lower platform using a TargetGroup and a PositionComposer
        with a GroupFraming extension.\n\nWhen a player falls off the lower platform,
        the target group loses sight of them gradually.\n\nFor more details, see
        the ReduceGroupWeightWhenBelowFloor script on the TargetGroup.\n"
      objectReference: {fileID: 0}
    - target: {fileID: 9138370430051789472, guid: d7425ed2047e64d8ea6ff79f20bd46f6,
        type: 3}
      propertyPath: m_Name
      value: HelpUI
      objectReference: {fileID: 0}
    m_RemovedComponents: []
    m_RemovedGameObjects: []
    m_AddedGameObjects: []
    m_AddedComponents: []
  m_SourcePrefab: {fileID: 100100000, guid: d7425ed2047e64d8ea6ff79f20bd46f6, type: 3}
--- !u!1 &395615551
GameObject:
  m_ObjectHideFlags: 0
  m_CorrespondingSourceObject: {fileID: 0}
  m_PrefabInstance: {fileID: 0}
  m_PrefabAsset: {fileID: 0}
  serializedVersion: 6
  m_Component:
  - component: {fileID: 395615553}
  - component: {fileID: 395615552}
  - component: {fileID: 395615554}
  m_Layer: 0
  m_Name: Directional Light
  m_TagString: Untagged
  m_Icon: {fileID: 0}
  m_NavMeshLayer: 0
  m_StaticEditorFlags: 0
  m_IsActive: 1
--- !u!108 &395615552
Light:
  m_ObjectHideFlags: 0
  m_CorrespondingSourceObject: {fileID: 0}
  m_PrefabInstance: {fileID: 0}
  m_PrefabAsset: {fileID: 0}
  m_GameObject: {fileID: 395615551}
  m_Enabled: 1
  serializedVersion: 10
  m_Type: 1
  m_Shape: 0
  m_Color: {r: 1, g: 0.95686275, b: 0.8392157, a: 1}
  m_Intensity: 1
  m_Range: 10
  m_SpotAngle: 30
  m_InnerSpotAngle: 21.802082
  m_CookieSize: 10
  m_Shadows:
    m_Type: 0
    m_Resolution: -1
    m_CustomResolution: -1
    m_Strength: 1
    m_Bias: 0.05
    m_NormalBias: 0.4
    m_NearPlane: 0.2
    m_CullingMatrixOverride:
      e00: 1
      e01: 0
      e02: 0
      e03: 0
      e10: 0
      e11: 1
      e12: 0
      e13: 0
      e20: 0
      e21: 0
      e22: 1
      e23: 0
      e30: 0
      e31: 0
      e32: 0
      e33: 1
    m_UseCullingMatrixOverride: 0
  m_Cookie: {fileID: 0}
  m_DrawHalo: 0
  m_Flare: {fileID: 0}
  m_RenderMode: 0
  m_CullingMask:
    serializedVersion: 2
    m_Bits: 4294967295
  m_RenderingLayerMask: 1
  m_Lightmapping: 4
  m_LightShadowCasterMode: 0
  m_AreaSize: {x: 1, y: 1}
  m_BounceIntensity: 1
  m_ColorTemperature: 6570
  m_UseColorTemperature: 0
  m_BoundingSphereOverride: {x: 0, y: 0, z: 0, w: 0}
  m_UseBoundingSphereOverride: 0
  m_UseViewFrustumForShadowCasterCull: 1
  m_ShadowRadius: 0
  m_ShadowAngle: 0
--- !u!4 &395615553
Transform:
  m_ObjectHideFlags: 0
  m_CorrespondingSourceObject: {fileID: 0}
  m_PrefabInstance: {fileID: 0}
  m_PrefabAsset: {fileID: 0}
  m_GameObject: {fileID: 395615551}
  m_LocalRotation: {x: 0.40821788, y: -0.23456968, z: 0.10938163, w: 0.8754261}
  m_LocalPosition: {x: 3.3263245, y: 3, z: 0}
  m_LocalScale: {x: 1, y: 1, z: 1}
  m_ConstrainProportionsScale: 0
  m_Children: []
  m_Father: {fileID: 0}
  m_RootOrder: 1
  m_LocalEulerAnglesHint: {x: 50, y: -30, z: 0}
--- !u!114 &395615554
MonoBehaviour:
  m_ObjectHideFlags: 0
  m_CorrespondingSourceObject: {fileID: 0}
  m_PrefabInstance: {fileID: 0}
  m_PrefabAsset: {fileID: 0}
  m_GameObject: {fileID: 395615551}
  m_Enabled: 1
  m_EditorHideFlags: 0
  m_Script: {fileID: 11500000, guid: 474bcb49853aa07438625e644c072ee6, type: 3}
  m_Name: 
  m_EditorClassIdentifier: 
  m_Version: 3
  m_UsePipelineSettings: 1
  m_AdditionalLightsShadowResolutionTier: 2
  m_LightLayerMask: 1
  m_RenderingLayers: 1
  m_CustomShadowLayers: 0
  m_ShadowLayerMask: 1
  m_ShadowRenderingLayers: 1
  m_LightCookieSize: {x: 1, y: 1}
  m_LightCookieOffset: {x: 0, y: 0}
  m_SoftShadowQuality: 0
--- !u!1 &536390822
GameObject:
  m_ObjectHideFlags: 0
  m_CorrespondingSourceObject: {fileID: 0}
  m_PrefabInstance: {fileID: 0}
  m_PrefabAsset: {fileID: 0}
  serializedVersion: 6
  m_Component:
  - component: {fileID: 536390824}
  - component: {fileID: 536390827}
  - component: {fileID: 536390826}
  - component: {fileID: 536390825}
  m_Layer: 0
  m_Name: CM TargetGroupCamera
  m_TagString: Untagged
  m_Icon: {fileID: 0}
  m_NavMeshLayer: 0
  m_StaticEditorFlags: 0
  m_IsActive: 1
--- !u!4 &536390824
Transform:
  m_ObjectHideFlags: 0
  m_CorrespondingSourceObject: {fileID: 0}
  m_PrefabInstance: {fileID: 0}
  m_PrefabAsset: {fileID: 0}
  m_GameObject: {fileID: 536390822}
  m_LocalRotation: {x: 3e-45, y: -1e-45, z: 0, w: 1}
  m_LocalPosition: {x: 4.6527257, y: 7.103212, z: -8}
  m_LocalScale: {x: 1, y: 1, z: 1}
  m_ConstrainProportionsScale: 0
  m_Children: []
  m_Father: {fileID: 0}
  m_RootOrder: 10
  m_LocalEulerAnglesHint: {x: 0, y: 0, z: 0}
--- !u!114 &536390825
MonoBehaviour:
  m_ObjectHideFlags: 0
  m_CorrespondingSourceObject: {fileID: 0}
  m_PrefabInstance: {fileID: 0}
  m_PrefabAsset: {fileID: 0}
  m_GameObject: {fileID: 536390822}
  m_Enabled: 1
  m_EditorHideFlags: 0
  m_Script: {fileID: 11500000, guid: 4eb4843bae7d24943842ea23130dcd55, type: 3}
  m_Name: 
  m_EditorClassIdentifier: 
  FramingMode: 0
  FramingSize: 0.6
  Damping: 5
  SizeAdjustment: 0
  LateralAdjustment: 0
  FovRange: {x: 3, y: 60}
  DollyRange: {x: -5000, y: 5000}
  OrthoSizeRange: {x: 6, y: 60}
--- !u!114 &536390826
MonoBehaviour:
  m_ObjectHideFlags: 0
  m_CorrespondingSourceObject: {fileID: 0}
  m_PrefabInstance: {fileID: 0}
  m_PrefabAsset: {fileID: 0}
  m_GameObject: {fileID: 536390822}
  m_Enabled: 1
  m_EditorHideFlags: 0
  m_Script: {fileID: 11500000, guid: 886251e9a18ece04ea8e61686c173e1b, type: 3}
  m_Name: 
  m_EditorClassIdentifier: 
  TargetOffset: {x: 0, y: 0, z: 0}
  Lookahead:
    Enabled: 0
    Time: 0
    Smoothing: 0
    IgnoreY: 0
  CameraDistance: 10
  DeadZoneDepth: 0
  Damping: {x: 5, y: 5, z: 5}
  Composition:
    ScreenPosition: {x: 0, y: 0}
    DeadZone:
      Enabled: 0
      Size: {x: 0.15, y: 0.15}
    HardLimits:
      Enabled: 0
      Size: {x: 0.7, y: 0.6}
      Offset: {x: 0, y: 0}
  CenterOnActivate: 1
--- !u!114 &536390827
MonoBehaviour:
  m_ObjectHideFlags: 0
  m_CorrespondingSourceObject: {fileID: 0}
  m_PrefabInstance: {fileID: 0}
  m_PrefabAsset: {fileID: 0}
  m_GameObject: {fileID: 536390822}
  m_Enabled: 1
  m_EditorHideFlags: 0
  m_Script: {fileID: 11500000, guid: f9dfa5b682dcd46bda6128250e975f58, type: 3}
  m_Name: 
  m_EditorClassIdentifier: 
<<<<<<< HEAD
  PriorityAndChannel:
    Enabled: 1
    Priority: 10
    Channel: 1
=======
  Priority:
    Enabled: 0
    m_Value: 0
  OutputChannel:
    Enabled: 0
    m_Value: 1
>>>>>>> 37fa25f3
  StandbyUpdate: 2
  m_StreamingVersion: 20230301
  m_LegacyPriority: 10
  Target:
    TrackingTarget: {fileID: 1093510073}
    LookAtTarget: {fileID: 1093510073}
    CustomLookAtTarget: 0
  Lens:
    FieldOfView: 40
    OrthographicSize: 10
    NearClipPlane: 0.1
    FarClipPlane: 5000
    Dutch: 0
    ModeOverride: 0
    PhysicalProperties:
      GateFit: 2
      SensorSize: {x: 21.946, y: 16.002}
      LensShift: {x: 0, y: 0}
      FocusDistance: 10
      Iso: 200
      ShutterSpeed: 0.005
      Aperture: 16
      BladeCount: 5
      Curvature: {x: 2, y: 11}
      BarrelClipping: 0.25
      Anamorphism: 0
  Transitions:
    BlendHint: 0
    Events:
      OnCameraLive:
        m_PersistentCalls:
          m_Calls: []
--- !u!1 &916296256
GameObject:
  m_ObjectHideFlags: 0
  m_CorrespondingSourceObject: {fileID: 0}
  m_PrefabInstance: {fileID: 0}
  m_PrefabAsset: {fileID: 0}
  serializedVersion: 6
  m_Component:
  - component: {fileID: 916296260}
  - component: {fileID: 916296259}
  - component: {fileID: 916296258}
  - component: {fileID: 916296261}
  m_Layer: 0
  m_Name: Player4
  m_TagString: Untagged
  m_Icon: {fileID: 0}
  m_NavMeshLayer: 0
  m_StaticEditorFlags: 0
  m_IsActive: 1
--- !u!23 &916296258
MeshRenderer:
  m_ObjectHideFlags: 0
  m_CorrespondingSourceObject: {fileID: 0}
  m_PrefabInstance: {fileID: 0}
  m_PrefabAsset: {fileID: 0}
  m_GameObject: {fileID: 916296256}
  m_Enabled: 1
  m_CastShadows: 1
  m_ReceiveShadows: 1
  m_DynamicOccludee: 1
  m_StaticShadowCaster: 0
  m_MotionVectors: 1
  m_LightProbeUsage: 1
  m_ReflectionProbeUsage: 1
  m_RayTracingMode: 2
  m_RayTraceProcedural: 0
  m_RenderingLayerMask: 1
  m_RendererPriority: 0
  m_Materials:
  - {fileID: 2100000, guid: d30fd4822efbfe8448c2e608ba7d5d72, type: 2}
  m_StaticBatchInfo:
    firstSubMesh: 0
    subMeshCount: 0
  m_StaticBatchRoot: {fileID: 0}
  m_ProbeAnchor: {fileID: 0}
  m_LightProbeVolumeOverride: {fileID: 0}
  m_ScaleInLightmap: 1
  m_ReceiveGI: 1
  m_PreserveUVs: 0
  m_IgnoreNormalsForChartDetection: 0
  m_ImportantGI: 0
  m_StitchLightmapSeams: 1
  m_SelectedEditorRenderState: 3
  m_MinimumChartSize: 4
  m_AutoUVMaxDistance: 0.5
  m_AutoUVMaxAngle: 89
  m_LightmapParameters: {fileID: 0}
  m_SortingLayerID: 0
  m_SortingLayer: 0
  m_SortingOrder: 0
  m_AdditionalVertexStreams: {fileID: 0}
--- !u!33 &916296259
MeshFilter:
  m_ObjectHideFlags: 0
  m_CorrespondingSourceObject: {fileID: 0}
  m_PrefabInstance: {fileID: 0}
  m_PrefabAsset: {fileID: 0}
  m_GameObject: {fileID: 916296256}
  m_Mesh: {fileID: 10202, guid: 0000000000000000e000000000000000, type: 0}
--- !u!4 &916296260
Transform:
  m_ObjectHideFlags: 0
  m_CorrespondingSourceObject: {fileID: 0}
  m_PrefabInstance: {fileID: 0}
  m_PrefabAsset: {fileID: 0}
  m_GameObject: {fileID: 916296256}
  m_LocalRotation: {x: -0.6076921, y: 0.36153886, z: -0.3615389, w: 0.60769206}
  m_LocalPosition: {x: -6.003705, y: 11.156699, z: 2}
  m_LocalScale: {x: 1, y: 1, z: 1}
  m_ConstrainProportionsScale: 0
  m_Children: []
  m_Father: {fileID: 0}
  m_RootOrder: 9
  m_LocalEulerAnglesHint: {x: 0, y: 0, z: 0}
--- !u!114 &916296261
MonoBehaviour:
  m_ObjectHideFlags: 0
  m_CorrespondingSourceObject: {fileID: 0}
  m_PrefabInstance: {fileID: 0}
  m_PrefabAsset: {fileID: 0}
  m_GameObject: {fileID: 916296256}
  m_Enabled: 1
  m_EditorHideFlags: 0
  m_Script: {fileID: 11500000, guid: 450f466b666a79a4698f2b19a5c87c03, type: 3}
  m_Name: 
  m_EditorClassIdentifier: 
  Spline: {fileID: 1910455799}
  UpdateMethod: 0
  PositionUnits: 0
  AutomaticDolly:
    Enabled: 1
    Method:
<<<<<<< HEAD
      rid: 1777431093188493315
=======
      rid: 6015593199795437568
>>>>>>> 37fa25f3
  TrackingTarget: {fileID: 0}
  SplinePosition: 0
  references:
    version: 2
    RefIds:
<<<<<<< HEAD
    - rid: 1777431093188493315
      type: {class: SplineAutoDolly/FixedSpeed, ns: Cinemachine, asm: Unity.Cinemachine}
      data:
        Speed: 5
=======
    - rid: 6015593199795437568
      type: {class: SplineAutoDolly/FixedSpeed, ns: Unity.Cinemachine, asm: Unity.Cinemachine}
      data:
        Speed: 8
>>>>>>> 37fa25f3
--- !u!1 &1093510071
GameObject:
  m_ObjectHideFlags: 0
  m_CorrespondingSourceObject: {fileID: 0}
  m_PrefabInstance: {fileID: 0}
  m_PrefabAsset: {fileID: 0}
  serializedVersion: 6
  m_Component:
  - component: {fileID: 1093510073}
  - component: {fileID: 1093510072}
  - component: {fileID: 1093510074}
  m_Layer: 0
  m_Name: TargetGroup
  m_TagString: Untagged
  m_Icon: {fileID: 0}
  m_NavMeshLayer: 0
  m_StaticEditorFlags: 0
  m_IsActive: 1
--- !u!114 &1093510072
MonoBehaviour:
  m_ObjectHideFlags: 0
  m_CorrespondingSourceObject: {fileID: 0}
  m_PrefabInstance: {fileID: 0}
  m_PrefabAsset: {fileID: 0}
  m_GameObject: {fileID: 1093510071}
  m_Enabled: 1
  m_EditorHideFlags: 0
  m_Script: {fileID: 11500000, guid: e5eb80d8e62d9d145bb50fb783c0f731, type: 3}
  m_Name: 
  m_EditorClassIdentifier: 
  PositionMode: 0
  RotationMode: 0
  UpdateMethod: 2
  Targets:
  - Object: {fileID: 1166162573}
    Weight: 1
    Radius: 1
  - Object: {fileID: 1574144232}
    Weight: 1
    Radius: 1
  - Object: {fileID: 1930659161}
    Weight: 1
    Radius: 1
  - Object: {fileID: 916296260}
    Weight: 1
    Radius: 1
  m_LegacyTargets: []
--- !u!4 &1093510073
Transform:
  m_ObjectHideFlags: 0
  m_CorrespondingSourceObject: {fileID: 0}
  m_PrefabInstance: {fileID: 0}
  m_PrefabAsset: {fileID: 0}
  m_GameObject: {fileID: 1093510071}
  m_LocalRotation: {x: 0, y: 0, z: 0, w: 1}
  m_LocalPosition: {x: 4.4912095, y: 5.9516406, z: 2}
  m_LocalScale: {x: 1, y: 1, z: 1}
  m_ConstrainProportionsScale: 0
  m_Children: []
  m_Father: {fileID: 0}
  m_RootOrder: 11
  m_LocalEulerAnglesHint: {x: 0, y: 0, z: 0}
--- !u!114 &1093510074
MonoBehaviour:
  m_ObjectHideFlags: 0
  m_CorrespondingSourceObject: {fileID: 0}
  m_PrefabInstance: {fileID: 0}
  m_PrefabAsset: {fileID: 0}
  m_GameObject: {fileID: 1093510071}
  m_Enabled: 1
  m_EditorHideFlags: 0
  m_Script: {fileID: 11500000, guid: af2f2697aa2d246eaa1bbac01e1cff23, type: 3}
  m_Name: 
  m_EditorClassIdentifier: 
  Floor: {fileID: 275253957}
  LoseSightAtRange: 20
--- !u!1 &1166162569
GameObject:
  m_ObjectHideFlags: 0
  m_CorrespondingSourceObject: {fileID: 0}
  m_PrefabInstance: {fileID: 0}
  m_PrefabAsset: {fileID: 0}
  serializedVersion: 6
  m_Component:
  - component: {fileID: 1166162573}
  - component: {fileID: 1166162572}
  - component: {fileID: 1166162571}
  - component: {fileID: 1166162574}
  m_Layer: 0
  m_Name: Player1
  m_TagString: Untagged
  m_Icon: {fileID: 0}
  m_NavMeshLayer: 0
  m_StaticEditorFlags: 0
  m_IsActive: 1
--- !u!23 &1166162571
MeshRenderer:
  m_ObjectHideFlags: 0
  m_CorrespondingSourceObject: {fileID: 0}
  m_PrefabInstance: {fileID: 0}
  m_PrefabAsset: {fileID: 0}
  m_GameObject: {fileID: 1166162569}
  m_Enabled: 1
  m_CastShadows: 1
  m_ReceiveShadows: 1
  m_DynamicOccludee: 1
  m_StaticShadowCaster: 0
  m_MotionVectors: 1
  m_LightProbeUsage: 1
  m_ReflectionProbeUsage: 1
  m_RayTracingMode: 2
  m_RayTraceProcedural: 0
  m_RenderingLayerMask: 1
  m_RendererPriority: 0
  m_Materials:
  - {fileID: 2100000, guid: d30fd4822efbfe8448c2e608ba7d5d72, type: 2}
  m_StaticBatchInfo:
    firstSubMesh: 0
    subMeshCount: 0
  m_StaticBatchRoot: {fileID: 0}
  m_ProbeAnchor: {fileID: 0}
  m_LightProbeVolumeOverride: {fileID: 0}
  m_ScaleInLightmap: 1
  m_ReceiveGI: 1
  m_PreserveUVs: 0
  m_IgnoreNormalsForChartDetection: 0
  m_ImportantGI: 0
  m_StitchLightmapSeams: 1
  m_SelectedEditorRenderState: 3
  m_MinimumChartSize: 4
  m_AutoUVMaxDistance: 0.5
  m_AutoUVMaxAngle: 89
  m_LightmapParameters: {fileID: 0}
  m_SortingLayerID: 0
  m_SortingLayer: 0
  m_SortingOrder: 0
  m_AdditionalVertexStreams: {fileID: 0}
--- !u!33 &1166162572
MeshFilter:
  m_ObjectHideFlags: 0
  m_CorrespondingSourceObject: {fileID: 0}
  m_PrefabInstance: {fileID: 0}
  m_PrefabAsset: {fileID: 0}
  m_GameObject: {fileID: 1166162569}
  m_Mesh: {fileID: 10202, guid: 0000000000000000e000000000000000, type: 0}
--- !u!4 &1166162573
Transform:
  m_ObjectHideFlags: 0
  m_CorrespondingSourceObject: {fileID: 0}
  m_PrefabInstance: {fileID: 0}
  m_PrefabAsset: {fileID: 0}
  m_GameObject: {fileID: 1166162569}
  m_LocalRotation: {x: -0.38684332, y: -0.5919056, z: -0.42166987, w: -0.5676218}
  m_LocalPosition: {x: -1.0901217, y: 3.0497239, z: 2}
  m_LocalScale: {x: 1, y: 1, z: 1}
  m_ConstrainProportionsScale: 0
  m_Children: []
  m_Father: {fileID: 0}
  m_RootOrder: 6
  m_LocalEulerAnglesHint: {x: 0, y: 0, z: 0}
--- !u!114 &1166162574
MonoBehaviour:
  m_ObjectHideFlags: 0
  m_CorrespondingSourceObject: {fileID: 0}
  m_PrefabInstance: {fileID: 0}
  m_PrefabAsset: {fileID: 0}
  m_GameObject: {fileID: 1166162569}
  m_Enabled: 1
  m_EditorHideFlags: 0
  m_Script: {fileID: 11500000, guid: 450f466b666a79a4698f2b19a5c87c03, type: 3}
  m_Name: 
  m_EditorClassIdentifier: 
  Spline: {fileID: 1942116120}
  UpdateMethod: 0
  PositionUnits: 0
  AutomaticDolly:
    Enabled: 1
    Method:
<<<<<<< HEAD
      rid: 1777431093188493312
=======
      rid: 6015593199795437569
>>>>>>> 37fa25f3
  TrackingTarget: {fileID: 1166162573}
  SplinePosition: 59.99
  references:
    version: 2
    RefIds:
<<<<<<< HEAD
    - rid: 1777431093188493312
      type: {class: SplineAutoDolly/FixedSpeed, ns: Cinemachine, asm: Unity.Cinemachine}
      data:
        Speed: 8
=======
    - rid: 6015593199795437569
      type: {class: SplineAutoDolly/FixedSpeed, ns: Unity.Cinemachine, asm: Unity.Cinemachine}
      data:
        Speed: 8
--- !u!1 &1383110408
GameObject:
  m_ObjectHideFlags: 0
  m_CorrespondingSourceObject: {fileID: 0}
  m_PrefabInstance: {fileID: 0}
  m_PrefabAsset: {fileID: 0}
  serializedVersion: 6
  m_Component:
  - component: {fileID: 1383110410}
  - component: {fileID: 1383110409}
  m_Layer: 0
  m_Name: Help
  m_TagString: Untagged
  m_Icon: {fileID: 0}
  m_NavMeshLayer: 0
  m_StaticEditorFlags: 0
  m_IsActive: 1
--- !u!114 &1383110409
MonoBehaviour:
  m_ObjectHideFlags: 0
  m_CorrespondingSourceObject: {fileID: 0}
  m_PrefabInstance: {fileID: 0}
  m_PrefabAsset: {fileID: 0}
  m_GameObject: {fileID: 1383110408}
  m_Enabled: 1
  m_EditorHideFlags: 0
  m_Script: {fileID: 11500000, guid: 50e0de96d508d8e48b20097039b449d5, type: 3}
  m_Name: 
  m_EditorClassIdentifier: 
  ButtonText: Help
  Position: {x: 0.9, y: 0.05}
  Displayed: 0
  HelpText: "This scene demonstrates a simulated 4 player fighting game, showing
    how TargetGroup weights can be manipulated dynamically. \n\nThe players are moved
    on a predefined path (Spline) using CinemachineSplineCart. The players are framed
    when above the lower platform using a TargetGroup and a PositionComposer with
    a GroupFraming extension.\n\nWhen a player falls off the lower platform, the
    target group loses sight of them gradually.\n\nFor more details, see the ReduceGroupWeightWhenBelowFloor
    script on the TargetGroup.\n"
  OnHelpDismissed:
    m_PersistentCalls:
      m_Calls: []
--- !u!4 &1383110410
Transform:
  m_ObjectHideFlags: 0
  m_CorrespondingSourceObject: {fileID: 0}
  m_PrefabInstance: {fileID: 0}
  m_PrefabAsset: {fileID: 0}
  m_GameObject: {fileID: 1383110408}
  m_LocalRotation: {x: 0, y: 0, z: 0, w: 1}
  m_LocalPosition: {x: 8.527199, y: -0.140625, z: -7.5859556}
  m_LocalScale: {x: 1, y: 1, z: 1}
  m_ConstrainProportionsScale: 0
  m_Children: []
  m_Father: {fileID: 0}
  m_RootOrder: 2
  m_LocalEulerAnglesHint: {x: 0, y: 0, z: 0}
>>>>>>> 37fa25f3
--- !u!1 &1411043721
GameObject:
  m_ObjectHideFlags: 0
  m_CorrespondingSourceObject: {fileID: 0}
  m_PrefabInstance: {fileID: 0}
  m_PrefabAsset: {fileID: 0}
  serializedVersion: 6
  m_Component:
  - component: {fileID: 1411043722}
  - component: {fileID: 1411043725}
  - component: {fileID: 1411043724}
  - component: {fileID: 1411043723}
  m_Layer: 0
  m_Name: Platform
  m_TagString: Untagged
  m_Icon: {fileID: 0}
  m_NavMeshLayer: 0
  m_StaticEditorFlags: 0
  m_IsActive: 1
--- !u!4 &1411043722
Transform:
  m_ObjectHideFlags: 0
  m_CorrespondingSourceObject: {fileID: 0}
  m_PrefabInstance: {fileID: 0}
  m_PrefabAsset: {fileID: 0}
  m_GameObject: {fileID: 1411043721}
  m_LocalRotation: {x: -0, y: -0, z: -0, w: 1}
  m_LocalPosition: {x: 1.9, y: 6.6, z: 5}
  m_LocalScale: {x: 8, y: 1, z: 0.1}
  m_ConstrainProportionsScale: 0
  m_Children: []
  m_Father: {fileID: 194968856}
  m_RootOrder: 1
  m_LocalEulerAnglesHint: {x: 0, y: 0, z: 0}
--- !u!65 &1411043723
BoxCollider:
  m_ObjectHideFlags: 0
  m_CorrespondingSourceObject: {fileID: 0}
  m_PrefabInstance: {fileID: 0}
  m_PrefabAsset: {fileID: 0}
  m_GameObject: {fileID: 1411043721}
  m_Material: {fileID: 0}
  m_IncludeLayers:
    serializedVersion: 2
    m_Bits: 0
  m_ExcludeLayers:
    serializedVersion: 2
    m_Bits: 0
  m_LayerOverridePriority: 0
  m_IsTrigger: 0
  m_ProvidesContacts: 0
  m_Enabled: 1
  serializedVersion: 3
  m_Size: {x: 1, y: 1, z: 1}
  m_Center: {x: 0, y: 0, z: 0}
--- !u!23 &1411043724
MeshRenderer:
  m_ObjectHideFlags: 0
  m_CorrespondingSourceObject: {fileID: 0}
  m_PrefabInstance: {fileID: 0}
  m_PrefabAsset: {fileID: 0}
  m_GameObject: {fileID: 1411043721}
  m_Enabled: 1
  m_CastShadows: 1
  m_ReceiveShadows: 1
  m_DynamicOccludee: 1
  m_StaticShadowCaster: 0
  m_MotionVectors: 1
  m_LightProbeUsage: 1
  m_ReflectionProbeUsage: 1
  m_RayTracingMode: 2
  m_RayTraceProcedural: 0
  m_RenderingLayerMask: 1
  m_RendererPriority: 0
  m_Materials:
  - {fileID: 2100000, guid: 70681d264c8869e4f93b2577173e5147, type: 2}
  m_StaticBatchInfo:
    firstSubMesh: 0
    subMeshCount: 0
  m_StaticBatchRoot: {fileID: 0}
  m_ProbeAnchor: {fileID: 0}
  m_LightProbeVolumeOverride: {fileID: 0}
  m_ScaleInLightmap: 1
  m_ReceiveGI: 1
  m_PreserveUVs: 0
  m_IgnoreNormalsForChartDetection: 0
  m_ImportantGI: 0
  m_StitchLightmapSeams: 1
  m_SelectedEditorRenderState: 3
  m_MinimumChartSize: 4
  m_AutoUVMaxDistance: 0.5
  m_AutoUVMaxAngle: 89
  m_LightmapParameters: {fileID: 0}
  m_SortingLayerID: 0
  m_SortingLayer: 0
  m_SortingOrder: 0
  m_AdditionalVertexStreams: {fileID: 0}
--- !u!33 &1411043725
MeshFilter:
  m_ObjectHideFlags: 0
  m_CorrespondingSourceObject: {fileID: 0}
  m_PrefabInstance: {fileID: 0}
  m_PrefabAsset: {fileID: 0}
  m_GameObject: {fileID: 1411043721}
  m_Mesh: {fileID: 10202, guid: 0000000000000000e000000000000000, type: 0}
--- !u!1 &1499740948
GameObject:
  m_ObjectHideFlags: 0
  m_CorrespondingSourceObject: {fileID: 0}
  m_PrefabInstance: {fileID: 0}
  m_PrefabAsset: {fileID: 0}
  serializedVersion: 6
  m_Component:
  - component: {fileID: 1499740949}
  - component: {fileID: 1499740952}
  - component: {fileID: 1499740951}
  - component: {fileID: 1499740950}
  m_Layer: 0
  m_Name: Platform
  m_TagString: Untagged
  m_Icon: {fileID: 0}
  m_NavMeshLayer: 0
  m_StaticEditorFlags: 0
  m_IsActive: 1
--- !u!4 &1499740949
Transform:
  m_ObjectHideFlags: 0
  m_CorrespondingSourceObject: {fileID: 0}
  m_PrefabInstance: {fileID: 0}
  m_PrefabAsset: {fileID: 0}
  m_GameObject: {fileID: 1499740948}
  m_LocalRotation: {x: -0, y: -0, z: -0, w: 1}
  m_LocalPosition: {x: 6.4, y: 11.2, z: 5}
  m_LocalScale: {x: 3, y: 1, z: 0.1}
  m_ConstrainProportionsScale: 0
  m_Children: []
  m_Father: {fileID: 194968856}
  m_RootOrder: 2
  m_LocalEulerAnglesHint: {x: 0, y: 0, z: 0}
--- !u!65 &1499740950
BoxCollider:
  m_ObjectHideFlags: 0
  m_CorrespondingSourceObject: {fileID: 0}
  m_PrefabInstance: {fileID: 0}
  m_PrefabAsset: {fileID: 0}
  m_GameObject: {fileID: 1499740948}
  m_Material: {fileID: 0}
  m_IncludeLayers:
    serializedVersion: 2
    m_Bits: 0
  m_ExcludeLayers:
    serializedVersion: 2
    m_Bits: 0
  m_LayerOverridePriority: 0
  m_IsTrigger: 0
  m_ProvidesContacts: 0
  m_Enabled: 1
  serializedVersion: 3
  m_Size: {x: 1, y: 1, z: 1}
  m_Center: {x: 0, y: 0, z: 0}
--- !u!23 &1499740951
MeshRenderer:
  m_ObjectHideFlags: 0
  m_CorrespondingSourceObject: {fileID: 0}
  m_PrefabInstance: {fileID: 0}
  m_PrefabAsset: {fileID: 0}
  m_GameObject: {fileID: 1499740948}
  m_Enabled: 1
  m_CastShadows: 1
  m_ReceiveShadows: 1
  m_DynamicOccludee: 1
  m_StaticShadowCaster: 0
  m_MotionVectors: 1
  m_LightProbeUsage: 1
  m_ReflectionProbeUsage: 1
  m_RayTracingMode: 2
  m_RayTraceProcedural: 0
  m_RenderingLayerMask: 1
  m_RendererPriority: 0
  m_Materials:
  - {fileID: 2100000, guid: 70681d264c8869e4f93b2577173e5147, type: 2}
  m_StaticBatchInfo:
    firstSubMesh: 0
    subMeshCount: 0
  m_StaticBatchRoot: {fileID: 0}
  m_ProbeAnchor: {fileID: 0}
  m_LightProbeVolumeOverride: {fileID: 0}
  m_ScaleInLightmap: 1
  m_ReceiveGI: 1
  m_PreserveUVs: 0
  m_IgnoreNormalsForChartDetection: 0
  m_ImportantGI: 0
  m_StitchLightmapSeams: 1
  m_SelectedEditorRenderState: 3
  m_MinimumChartSize: 4
  m_AutoUVMaxDistance: 0.5
  m_AutoUVMaxAngle: 89
  m_LightmapParameters: {fileID: 0}
  m_SortingLayerID: 0
  m_SortingLayer: 0
  m_SortingOrder: 0
  m_AdditionalVertexStreams: {fileID: 0}
--- !u!33 &1499740952
MeshFilter:
  m_ObjectHideFlags: 0
  m_CorrespondingSourceObject: {fileID: 0}
  m_PrefabInstance: {fileID: 0}
  m_PrefabAsset: {fileID: 0}
  m_GameObject: {fileID: 1499740948}
  m_Mesh: {fileID: 10202, guid: 0000000000000000e000000000000000, type: 0}
--- !u!1 &1574144228
GameObject:
  m_ObjectHideFlags: 0
  m_CorrespondingSourceObject: {fileID: 0}
  m_PrefabInstance: {fileID: 0}
  m_PrefabAsset: {fileID: 0}
  serializedVersion: 6
  m_Component:
  - component: {fileID: 1574144232}
  - component: {fileID: 1574144231}
  - component: {fileID: 1574144230}
  - component: {fileID: 1574144233}
  m_Layer: 0
  m_Name: Player2
  m_TagString: Untagged
  m_Icon: {fileID: 0}
  m_NavMeshLayer: 0
  m_StaticEditorFlags: 0
  m_IsActive: 1
--- !u!23 &1574144230
MeshRenderer:
  m_ObjectHideFlags: 0
  m_CorrespondingSourceObject: {fileID: 0}
  m_PrefabInstance: {fileID: 0}
  m_PrefabAsset: {fileID: 0}
  m_GameObject: {fileID: 1574144228}
  m_Enabled: 1
  m_CastShadows: 1
  m_ReceiveShadows: 1
  m_DynamicOccludee: 1
  m_StaticShadowCaster: 0
  m_MotionVectors: 1
  m_LightProbeUsage: 1
  m_ReflectionProbeUsage: 1
  m_RayTracingMode: 2
  m_RayTraceProcedural: 0
  m_RenderingLayerMask: 1
  m_RendererPriority: 0
  m_Materials:
  - {fileID: 2100000, guid: d30fd4822efbfe8448c2e608ba7d5d72, type: 2}
  m_StaticBatchInfo:
    firstSubMesh: 0
    subMeshCount: 0
  m_StaticBatchRoot: {fileID: 0}
  m_ProbeAnchor: {fileID: 0}
  m_LightProbeVolumeOverride: {fileID: 0}
  m_ScaleInLightmap: 1
  m_ReceiveGI: 1
  m_PreserveUVs: 0
  m_IgnoreNormalsForChartDetection: 0
  m_ImportantGI: 0
  m_StitchLightmapSeams: 1
  m_SelectedEditorRenderState: 3
  m_MinimumChartSize: 4
  m_AutoUVMaxDistance: 0.5
  m_AutoUVMaxAngle: 89
  m_LightmapParameters: {fileID: 0}
  m_SortingLayerID: 0
  m_SortingLayer: 0
  m_SortingOrder: 0
  m_AdditionalVertexStreams: {fileID: 0}
--- !u!33 &1574144231
MeshFilter:
  m_ObjectHideFlags: 0
  m_CorrespondingSourceObject: {fileID: 0}
  m_PrefabInstance: {fileID: 0}
  m_PrefabAsset: {fileID: 0}
  m_GameObject: {fileID: 1574144228}
  m_Mesh: {fileID: 10202, guid: 0000000000000000e000000000000000, type: 0}
--- !u!4 &1574144232
Transform:
  m_ObjectHideFlags: 0
  m_CorrespondingSourceObject: {fileID: 0}
  m_PrefabInstance: {fileID: 0}
  m_PrefabAsset: {fileID: 0}
  m_GameObject: {fileID: 1574144228}
  m_LocalRotation: {x: -0.070251755, y: -0.70360833, z: 0.24300878, w: 0.66403824}
  m_LocalPosition: {x: 8.2297325, y: 4.0041986, z: 1.9999999}
  m_LocalScale: {x: 1, y: 1, z: 1}
  m_ConstrainProportionsScale: 0
  m_Children: []
  m_Father: {fileID: 0}
  m_RootOrder: 7
  m_LocalEulerAnglesHint: {x: 0, y: 0, z: 0}
--- !u!114 &1574144233
MonoBehaviour:
  m_ObjectHideFlags: 0
  m_CorrespondingSourceObject: {fileID: 0}
  m_PrefabInstance: {fileID: 0}
  m_PrefabAsset: {fileID: 0}
  m_GameObject: {fileID: 1574144228}
  m_Enabled: 1
  m_EditorHideFlags: 0
  m_Script: {fileID: 11500000, guid: 450f466b666a79a4698f2b19a5c87c03, type: 3}
  m_Name: 
  m_EditorClassIdentifier: 
  Spline: {fileID: 1910455799}
  UpdateMethod: 0
  PositionUnits: 0
  AutomaticDolly:
    Enabled: 1
    Method:
<<<<<<< HEAD
      rid: 1777431093188493313
=======
      rid: 6015593199795437570
>>>>>>> 37fa25f3
  TrackingTarget: {fileID: 0}
  SplinePosition: 40
  references:
    version: 2
    RefIds:
<<<<<<< HEAD
    - rid: 1777431093188493313
      type: {class: SplineAutoDolly/FixedSpeed, ns: Cinemachine, asm: Unity.Cinemachine}
=======
    - rid: 6015593199795437570
      type: {class: SplineAutoDolly/FixedSpeed, ns: Unity.Cinemachine, asm: Unity.Cinemachine}
>>>>>>> 37fa25f3
      data:
        Speed: 8
--- !u!1 &1609023126
GameObject:
  m_ObjectHideFlags: 0
  m_CorrespondingSourceObject: {fileID: 0}
  m_PrefabInstance: {fileID: 0}
  m_PrefabAsset: {fileID: 0}
  serializedVersion: 6
  m_Component:
  - component: {fileID: 1609023127}
  - component: {fileID: 1609023130}
  - component: {fileID: 1609023129}
  - component: {fileID: 1609023128}
  m_Layer: 0
  m_Name: Platform
  m_TagString: Untagged
  m_Icon: {fileID: 0}
  m_NavMeshLayer: 0
  m_StaticEditorFlags: 0
  m_IsActive: 1
--- !u!4 &1609023127
Transform:
  m_ObjectHideFlags: 0
  m_CorrespondingSourceObject: {fileID: 0}
  m_PrefabInstance: {fileID: 0}
  m_PrefabAsset: {fileID: 0}
  m_GameObject: {fileID: 1609023126}
  m_LocalRotation: {x: -0, y: -0, z: -0, w: 1}
  m_LocalPosition: {x: 16.4, y: 5.4, z: 5}
  m_LocalScale: {x: 4, y: 1, z: 0.1}
  m_ConstrainProportionsScale: 0
  m_Children: []
  m_Father: {fileID: 194968856}
  m_RootOrder: 3
  m_LocalEulerAnglesHint: {x: 0, y: 0, z: 0}
--- !u!65 &1609023128
BoxCollider:
  m_ObjectHideFlags: 0
  m_CorrespondingSourceObject: {fileID: 0}
  m_PrefabInstance: {fileID: 0}
  m_PrefabAsset: {fileID: 0}
  m_GameObject: {fileID: 1609023126}
  m_Material: {fileID: 0}
  m_IncludeLayers:
    serializedVersion: 2
    m_Bits: 0
  m_ExcludeLayers:
    serializedVersion: 2
    m_Bits: 0
  m_LayerOverridePriority: 0
  m_IsTrigger: 0
  m_ProvidesContacts: 0
  m_Enabled: 1
  serializedVersion: 3
  m_Size: {x: 1, y: 1, z: 1}
  m_Center: {x: 0, y: 0, z: 0}
--- !u!23 &1609023129
MeshRenderer:
  m_ObjectHideFlags: 0
  m_CorrespondingSourceObject: {fileID: 0}
  m_PrefabInstance: {fileID: 0}
  m_PrefabAsset: {fileID: 0}
  m_GameObject: {fileID: 1609023126}
  m_Enabled: 1
  m_CastShadows: 1
  m_ReceiveShadows: 1
  m_DynamicOccludee: 1
  m_StaticShadowCaster: 0
  m_MotionVectors: 1
  m_LightProbeUsage: 1
  m_ReflectionProbeUsage: 1
  m_RayTracingMode: 2
  m_RayTraceProcedural: 0
  m_RenderingLayerMask: 1
  m_RendererPriority: 0
  m_Materials:
  - {fileID: 2100000, guid: 70681d264c8869e4f93b2577173e5147, type: 2}
  m_StaticBatchInfo:
    firstSubMesh: 0
    subMeshCount: 0
  m_StaticBatchRoot: {fileID: 0}
  m_ProbeAnchor: {fileID: 0}
  m_LightProbeVolumeOverride: {fileID: 0}
  m_ScaleInLightmap: 1
  m_ReceiveGI: 1
  m_PreserveUVs: 0
  m_IgnoreNormalsForChartDetection: 0
  m_ImportantGI: 0
  m_StitchLightmapSeams: 1
  m_SelectedEditorRenderState: 3
  m_MinimumChartSize: 4
  m_AutoUVMaxDistance: 0.5
  m_AutoUVMaxAngle: 89
  m_LightmapParameters: {fileID: 0}
  m_SortingLayerID: 0
  m_SortingLayer: 0
  m_SortingOrder: 0
  m_AdditionalVertexStreams: {fileID: 0}
--- !u!33 &1609023130
MeshFilter:
  m_ObjectHideFlags: 0
  m_CorrespondingSourceObject: {fileID: 0}
  m_PrefabInstance: {fileID: 0}
  m_PrefabAsset: {fileID: 0}
  m_GameObject: {fileID: 1609023126}
  m_Mesh: {fileID: 10202, guid: 0000000000000000e000000000000000, type: 0}
--- !u!1 &1910455795
GameObject:
  m_ObjectHideFlags: 0
  m_CorrespondingSourceObject: {fileID: 0}
  m_PrefabInstance: {fileID: 0}
  m_PrefabAsset: {fileID: 0}
  serializedVersion: 6
  m_Component:
  - component: {fileID: 1910455797}
  - component: {fileID: 1910455799}
  - component: {fileID: 1910455798}
  m_Layer: 0
  m_Name: DollyTrack GoesDown
  m_TagString: Untagged
  m_Icon: {fileID: 0}
  m_NavMeshLayer: 0
  m_StaticEditorFlags: 0
  m_IsActive: 1
--- !u!4 &1910455797
Transform:
  m_ObjectHideFlags: 0
  m_CorrespondingSourceObject: {fileID: 0}
  m_PrefabInstance: {fileID: 0}
  m_PrefabAsset: {fileID: 0}
  m_GameObject: {fileID: 1910455795}
  m_LocalRotation: {x: 0, y: 0, z: 0, w: 1}
  m_LocalPosition: {x: -4.15, y: 3.8, z: 2}
  m_LocalScale: {x: 1, y: 1, z: 1}
  m_ConstrainProportionsScale: 0
  m_Children: []
  m_Father: {fileID: 0}
  m_RootOrder: 4
  m_LocalEulerAnglesHint: {x: 0, y: 0, z: 0}
--- !u!114 &1910455798
MonoBehaviour:
  m_ObjectHideFlags: 0
  m_CorrespondingSourceObject: {fileID: 0}
  m_PrefabInstance: {fileID: 0}
  m_PrefabAsset: {fileID: 0}
  m_GameObject: {fileID: 1910455795}
  m_Enabled: 1
  m_EditorHideFlags: 0
  m_Script: {fileID: 11500000, guid: c8204899cee524bc2831d2745adc07e6, type: 3}
  m_Name: 
  m_EditorClassIdentifier: 
  Roll:
    m_IndexUnit: 2
    m_DefaultValue: 0
    m_DataPoints:
    - m_Index: 0
      m_Value: 90
    - m_Index: 1
      m_Value: 20
    - m_Index: 2
      m_Value: -30
    - m_Index: 3
      m_Value: 0
    - m_Index: 4
      m_Value: 30
    - m_Index: 5
      m_Value: 80
    - m_Index: 6
      m_Value: -30
--- !u!114 &1910455799
MonoBehaviour:
  m_ObjectHideFlags: 0
  m_CorrespondingSourceObject: {fileID: 0}
  m_PrefabInstance: {fileID: 0}
  m_PrefabAsset: {fileID: 0}
  m_GameObject: {fileID: 1910455795}
  m_Enabled: 1
  m_EditorHideFlags: 0
  m_Script: {fileID: 11500000, guid: dab5c7d4c32e743048dfca98e2d5914f, type: 3}
  m_Name: 
  m_EditorClassIdentifier: 
  m_Spline:
    m_EditModeType: 1
    m_Knots: []
    m_Length: -1
    m_MetaData: []
    m_Closed: 0
  m_Splines:
  - m_EditModeType: 1
    m_Knots:
    - Position:
        x: -1.8537049
        y: 7.356699
        z: 0
      TangentIn:
        x: 0
        y: 0
        z: -9.7
      TangentOut:
        x: 0
        y: 0
        z: 2.3
      Rotation:
        value:
          x: 0.17405662
          y: -0.68534976
          z: -0.17405662
          w: -0.68534976
    - Position:
        x: 22.07
        y: 9.07
        z: -0.85
      TangentIn:
        x: 0
        y: 0
        z: -4.07
      TangentOut:
        x: 0
        y: 0
        z: 7.79
      Rotation:
        value:
          x: 0.46110326
          y: 0.53608197
          z: -0.46110326
          w: 0.53608197
    - Position:
        x: 15.139999
        y: 1.76
        z: 0
      TangentIn:
        x: 0
        y: 0
        z: -6.66
      TangentOut:
        x: 0
        y: 0
        z: 5.93
      Rotation:
        value:
          x: -0.29603717
          y: 0.6421542
          z: -0.29603717
          w: -0.6421542
    - Position:
        x: -7.2499995
        y: -0.029999971
        z: 0
      TangentIn:
        x: -0
        y: -0
        z: -5.17
      TangentOut:
        x: 0
        y: 0
        z: 5.17
      Rotation:
        value:
          x: 0.16659483
          y: -0.6872017
          z: 0.16659483
          w: 0.6872017
    - Position:
        x: -10.33
        y: -9.65
        z: 0
      TangentIn:
        x: 0.074455395
        y: 1.5953872
        z: -0
      TangentOut:
        x: -0.074455395
        y: -1.5953872
        z: 0
      Rotation:
        value:
          x: 0
          y: 0
          z: 0
          w: 1
    - Position:
        x: -6.9
        y: -52.629307
        z: 0
      TangentIn:
        x: -0.057755053
        y: -0.017690262
        z: -0
      TangentOut:
        x: 0.057755053
        y: 0.017690262
        z: 0
      Rotation:
        value:
          x: 0
          y: 0
          z: 0
          w: 1
    - Position:
        x: -8.07
        y: -8.37
        z: 0
      TangentIn:
        x: -0.22263551
        y: -1.7459915
        z: -0
      TangentOut:
        x: 0.22263551
        y: 1.7459915
        z: 0
      Rotation:
        value:
          x: 0
          y: 0
          z: 0
          w: 1
    m_Length: 176.15828
    m_MetaData:
    - Mode: 3
      Tension: 0.33333334
    - Mode: 3
      Tension: 0.33333334
    - Mode: 3
      Tension: 0.33333334
    - Mode: 2
      Tension: 0.33333334
    - Mode: 0
      Tension: 0.33333334
    - Mode: 0
      Tension: 0.33333334
    - Mode: 0
      Tension: 0.33333334
    m_Closed: 1
  m_Knots:
    m_KnotsLink: []
--- !u!1 &1930659157
GameObject:
  m_ObjectHideFlags: 0
  m_CorrespondingSourceObject: {fileID: 0}
  m_PrefabInstance: {fileID: 0}
  m_PrefabAsset: {fileID: 0}
  serializedVersion: 6
  m_Component:
  - component: {fileID: 1930659161}
  - component: {fileID: 1930659160}
  - component: {fileID: 1930659159}
  - component: {fileID: 1930659162}
  m_Layer: 0
  m_Name: Player3
  m_TagString: Untagged
  m_Icon: {fileID: 0}
  m_NavMeshLayer: 0
  m_StaticEditorFlags: 0
  m_IsActive: 1
--- !u!23 &1930659159
MeshRenderer:
  m_ObjectHideFlags: 0
  m_CorrespondingSourceObject: {fileID: 0}
  m_PrefabInstance: {fileID: 0}
  m_PrefabAsset: {fileID: 0}
  m_GameObject: {fileID: 1930659157}
  m_Enabled: 1
  m_CastShadows: 1
  m_ReceiveShadows: 1
  m_DynamicOccludee: 1
  m_StaticShadowCaster: 0
  m_MotionVectors: 1
  m_LightProbeUsage: 1
  m_ReflectionProbeUsage: 1
  m_RayTracingMode: 2
  m_RayTraceProcedural: 0
  m_RenderingLayerMask: 1
  m_RendererPriority: 0
  m_Materials:
  - {fileID: 2100000, guid: d30fd4822efbfe8448c2e608ba7d5d72, type: 2}
  m_StaticBatchInfo:
    firstSubMesh: 0
    subMeshCount: 0
  m_StaticBatchRoot: {fileID: 0}
  m_ProbeAnchor: {fileID: 0}
  m_LightProbeVolumeOverride: {fileID: 0}
  m_ScaleInLightmap: 1
  m_ReceiveGI: 1
  m_PreserveUVs: 0
  m_IgnoreNormalsForChartDetection: 0
  m_ImportantGI: 0
  m_StitchLightmapSeams: 1
  m_SelectedEditorRenderState: 3
  m_MinimumChartSize: 4
  m_AutoUVMaxDistance: 0.5
  m_AutoUVMaxAngle: 89
  m_LightmapParameters: {fileID: 0}
  m_SortingLayerID: 0
  m_SortingLayer: 0
  m_SortingOrder: 0
  m_AdditionalVertexStreams: {fileID: 0}
--- !u!33 &1930659160
MeshFilter:
  m_ObjectHideFlags: 0
  m_CorrespondingSourceObject: {fileID: 0}
  m_PrefabInstance: {fileID: 0}
  m_PrefabAsset: {fileID: 0}
  m_GameObject: {fileID: 1930659157}
  m_Mesh: {fileID: 10202, guid: 0000000000000000e000000000000000, type: 0}
--- !u!4 &1930659161
Transform:
  m_ObjectHideFlags: 0
  m_CorrespondingSourceObject: {fileID: 0}
  m_PrefabInstance: {fileID: 0}
  m_PrefabAsset: {fileID: 0}
  m_GameObject: {fileID: 1930659157}
  m_LocalRotation: {x: 0.4381915, y: -0.5549668, z: -0.4500298, w: 0.545411}
  m_LocalPosition: {x: 15.309156, y: 8.037641, z: 2}
  m_LocalScale: {x: 1, y: 1, z: 1}
  m_ConstrainProportionsScale: 0
  m_Children: []
  m_Father: {fileID: 0}
  m_RootOrder: 8
  m_LocalEulerAnglesHint: {x: 0, y: 0, z: 0}
--- !u!114 &1930659162
MonoBehaviour:
  m_ObjectHideFlags: 0
  m_CorrespondingSourceObject: {fileID: 0}
  m_PrefabInstance: {fileID: 0}
  m_PrefabAsset: {fileID: 0}
  m_GameObject: {fileID: 1930659157}
  m_Enabled: 1
  m_EditorHideFlags: 0
  m_Script: {fileID: 11500000, guid: 450f466b666a79a4698f2b19a5c87c03, type: 3}
  m_Name: 
  m_EditorClassIdentifier: 
  Spline: {fileID: 1942116120}
  UpdateMethod: 0
  PositionUnits: 0
  AutomaticDolly:
    Enabled: 1
    Method:
<<<<<<< HEAD
      rid: 1777431093188493314
=======
      rid: 6015593199795437571
>>>>>>> 37fa25f3
  TrackingTarget: {fileID: 0}
  SplinePosition: 10
  references:
    version: 2
    RefIds:
<<<<<<< HEAD
    - rid: 1777431093188493314
      type: {class: SplineAutoDolly/FixedSpeed, ns: Cinemachine, asm: Unity.Cinemachine}
=======
    - rid: 6015593199795437571
      type: {class: SplineAutoDolly/FixedSpeed, ns: Unity.Cinemachine, asm: Unity.Cinemachine}
>>>>>>> 37fa25f3
      data:
        Speed: 8
--- !u!1 &1942116116
GameObject:
  m_ObjectHideFlags: 0
  m_CorrespondingSourceObject: {fileID: 0}
  m_PrefabInstance: {fileID: 0}
  m_PrefabAsset: {fileID: 0}
  serializedVersion: 6
  m_Component:
  - component: {fileID: 1942116118}
  - component: {fileID: 1942116120}
  - component: {fileID: 1942116119}
  m_Layer: 0
  m_Name: DollyTrack StaysOnMap
  m_TagString: Untagged
  m_Icon: {fileID: 0}
  m_NavMeshLayer: 0
  m_StaticEditorFlags: 0
  m_IsActive: 1
--- !u!4 &1942116118
Transform:
  m_ObjectHideFlags: 0
  m_CorrespondingSourceObject: {fileID: 0}
  m_PrefabInstance: {fileID: 0}
  m_PrefabAsset: {fileID: 0}
  m_GameObject: {fileID: 1942116116}
  m_LocalRotation: {x: 0, y: 0, z: 0, w: 1}
  m_LocalPosition: {x: -4.15, y: 3.8, z: 2}
  m_LocalScale: {x: 1, y: 1, z: 1}
  m_ConstrainProportionsScale: 0
  m_Children: []
  m_Father: {fileID: 0}
  m_RootOrder: 5
  m_LocalEulerAnglesHint: {x: 0, y: 0, z: 0}
--- !u!114 &1942116119
MonoBehaviour:
  m_ObjectHideFlags: 0
  m_CorrespondingSourceObject: {fileID: 0}
  m_PrefabInstance: {fileID: 0}
  m_PrefabAsset: {fileID: 0}
  m_GameObject: {fileID: 1942116116}
  m_Enabled: 1
  m_EditorHideFlags: 0
  m_Script: {fileID: 11500000, guid: c8204899cee524bc2831d2745adc07e6, type: 3}
  m_Name: 
  m_EditorClassIdentifier: 
  Roll:
    m_IndexUnit: 2
    m_DefaultValue: 0
    m_DataPoints:
    - m_Index: 0
      m_Value: 10
    - m_Index: 1
      m_Value: 70
    - m_Index: 2
      m_Value: 120
    - m_Index: 3
      m_Value: 145
    - m_Index: 4
      m_Value: 157.5
    - m_Index: 5
      m_Value: 170
    - m_Index: 6
      m_Value: 320
    - m_Index: 7
      m_Value: 165
--- !u!114 &1942116120
MonoBehaviour:
  m_ObjectHideFlags: 0
  m_CorrespondingSourceObject: {fileID: 0}
  m_PrefabInstance: {fileID: 0}
  m_PrefabAsset: {fileID: 0}
  m_GameObject: {fileID: 1942116116}
  m_Enabled: 1
  m_EditorHideFlags: 0
  m_Script: {fileID: 11500000, guid: dab5c7d4c32e743048dfca98e2d5914f, type: 3}
  m_Name: 
  m_EditorClassIdentifier: 
  m_Spline:
    m_EditModeType: 1
    m_Knots: []
    m_Length: -1
    m_MetaData: []
    m_Closed: 0
  m_Splines:
  - m_EditModeType: 1
    m_Knots:
    - Position:
        x: 21.83
        y: -0.69000006
        z: 0
      TangentIn:
        x: 0
        y: 0
        z: -1.04
      TangentOut:
        x: 0
        y: 0
        z: 5.76
      Rotation:
        value:
          x: -0.15860952
          y: 0.6890886
          z: 0.15860952
          w: 0.6890886
    - Position:
        x: 22.05497
        y: 4.1346054
        z: 0
      TangentIn:
        x: -0
        y: -0
        z: -1.21
      TangentOut:
        x: 0
        y: 0
        z: 1.21
      Rotation:
        value:
          x: -0.07759401
          y: -0.7028365
          z: -0.07759401
          w: 0.7028365
    - Position:
        x: 6.2200003
        y: 7.29
        z: 0
      TangentIn:
        x: -0
        y: -0
        z: -3.81
      TangentOut:
        x: 0
        y: 0
        z: 3.81
      Rotation:
        value:
          x: -0.39643165
          y: -0.58552706
          z: -0.39643165
          w: 0.58552706
    - Position:
        x: 15.110001
        y: 8.65
        z: 0
      TangentIn:
        x: -0
        y: -0
        z: -2.55
      TangentOut:
        x: 0
        y: 0
        z: 2.55
      Rotation:
        value:
          x: 0.37366232
          y: 0.60031366
          z: -0.37366232
          w: 0.60031366
    - Position:
        x: 9.11705
        y: 5.0063505
        z: 0
      TangentIn:
        x: -0
        y: -0
        z: -3.69
      TangentOut:
        x: 0
        y: 0
        z: 3.69
      Rotation:
        value:
          x: -0.02159399
          y: 0.706777
          z: -0.02159399
          w: -0.706777
    - Position:
        x: 1.7900002
        y: 5.04
        z: 0
      TangentIn:
        x: -0
        y: -0
        z: -2.94
      TangentOut:
        x: 0
        y: 0
        z: 2.94
      Rotation:
        value:
          x: 0.22365092
          y: -0.67080575
          z: 0.22365092
          w: 0.67080575
    - Position:
        x: 0.93000007
        y: -0.39999986
        z: 0
      TangentIn:
        x: -0
        y: -0
        z: -2.81
      TangentOut:
        x: 0
        y: 0
        z: 2.81
      Rotation:
        value:
          x: 0.18614449
          y: 0.68216586
          z: -0.18614449
          w: 0.68216586
    - Position:
        x: 12.01
        y: 1.3300002
        z: 0
      TangentIn:
        x: -0
        y: -0
        z: -1.83
      TangentOut:
        x: 0
        y: 0
        z: 1.83
      Rotation:
        value:
          x: 0.015285914
          y: 0.70694155
          z: -0.015285914
          w: 0.70694155
    m_Length: 79.26462
    m_MetaData:
    - Mode: 3
      Tension: 0.33333334
    - Mode: 2
      Tension: 0.33333334
    - Mode: 2
      Tension: 0.33333334
    - Mode: 2
      Tension: 0.33333334
    - Mode: 2
      Tension: 0.33333334
    - Mode: 2
      Tension: 0.33333334
    - Mode: 2
      Tension: 0.33333334
    - Mode: 2
      Tension: 0.33333334
    m_Closed: 1
  m_Knots:
    m_KnotsLink: []
--- !u!1 &2051034878
GameObject:
  m_ObjectHideFlags: 0
  m_CorrespondingSourceObject: {fileID: 0}
  m_PrefabInstance: {fileID: 0}
  m_PrefabAsset: {fileID: 0}
  serializedVersion: 6
  m_Component:
  - component: {fileID: 2051034884}
  - component: {fileID: 2051034883}
  - component: {fileID: 2051034882}
  - component: {fileID: 2051034881}
  - component: {fileID: 2051034880}
  - component: {fileID: 2051034885}
  m_Layer: 0
  m_Name: MainCamera
  m_TagString: MainCamera
  m_Icon: {fileID: 0}
  m_NavMeshLayer: 0
  m_StaticEditorFlags: 0
  m_IsActive: 1
--- !u!114 &2051034880
MonoBehaviour:
  m_ObjectHideFlags: 0
  m_CorrespondingSourceObject: {fileID: 0}
  m_PrefabInstance: {fileID: 0}
  m_PrefabAsset: {fileID: 0}
  m_GameObject: {fileID: 2051034878}
  m_Enabled: 1
  m_EditorHideFlags: 0
  m_Script: {fileID: 11500000, guid: 72ece51f2901e7445ab60da3685d6b5f, type: 3}
  m_Name: 
  m_EditorClassIdentifier: 
  ShowDebugText: 0
  ShowCameraFrustum: 1
  IgnoreTimeScale: 0
  WorldUpOverride: {fileID: 0}
  ChannelMask: 1
  UpdateMethod: 2
  BlendUpdateMethod: 1
  LensModeOverride:
    Enabled: 0
    DefaultMode: 2
  DefaultBlend:
    Style: 1
    Time: 1
    CustomCurve:
      serializedVersion: 2
      m_Curve: []
      m_PreInfinity: 2
      m_PostInfinity: 2
      m_RotationOrder: 4
  CustomBlends: {fileID: 0}
  CameraCutEvent:
    m_PersistentCalls:
      m_Calls: []
  CameraActivatedEvent:
    m_PersistentCalls:
      m_Calls: []
--- !u!81 &2051034881
AudioListener:
  m_ObjectHideFlags: 0
  m_CorrespondingSourceObject: {fileID: 0}
  m_PrefabInstance: {fileID: 0}
  m_PrefabAsset: {fileID: 0}
  m_GameObject: {fileID: 2051034878}
  m_Enabled: 1
--- !u!124 &2051034882
Behaviour:
  m_ObjectHideFlags: 0
  m_CorrespondingSourceObject: {fileID: 0}
  m_PrefabInstance: {fileID: 0}
  m_PrefabAsset: {fileID: 0}
  m_GameObject: {fileID: 2051034878}
  m_Enabled: 1
--- !u!20 &2051034883
Camera:
  m_ObjectHideFlags: 0
  m_CorrespondingSourceObject: {fileID: 0}
  m_PrefabInstance: {fileID: 0}
  m_PrefabAsset: {fileID: 0}
  m_GameObject: {fileID: 2051034878}
  m_Enabled: 1
  serializedVersion: 2
  m_ClearFlags: 2
  m_BackGroundColor: {r: 0.3897059, g: 0.3897059, b: 0.3897059, a: 0}
  m_projectionMatrixMode: 1
  m_GateFitMode: 2
  m_FOVAxisMode: 0
  m_Iso: 200
  m_ShutterSpeed: 0.005
  m_Aperture: 16
  m_FocusDistance: 10
  m_FocalLength: 50
  m_BladeCount: 5
  m_Curvature: {x: 2, y: 11}
  m_BarrelClipping: 0.25
  m_Anamorphism: 0
  m_SensorSize: {x: 36, y: 24}
  m_LensShift: {x: 0, y: 0}
  m_NormalizedViewPortRect:
    serializedVersion: 2
    x: 0
    y: 0
    width: 1
    height: 1
  near clip plane: 0.1
  far clip plane: 5000
  field of view: 40
  orthographic: 1
<<<<<<< HEAD
  orthographic size: 10.622577
=======
  orthographic size: 21.359022
>>>>>>> 37fa25f3
  m_Depth: 0
  m_CullingMask:
    serializedVersion: 2
    m_Bits: 4294967295
  m_RenderingPath: -1
  m_TargetTexture: {fileID: 0}
  m_TargetDisplay: 0
  m_TargetEye: 3
  m_HDR: 1
  m_AllowMSAA: 1
  m_AllowDynamicResolution: 0
  m_ForceIntoRT: 0
  m_OcclusionCulling: 1
  m_StereoConvergence: 10
  m_StereoSeparation: 0.022
--- !u!4 &2051034884
Transform:
  m_ObjectHideFlags: 0
  m_CorrespondingSourceObject: {fileID: 0}
  m_PrefabInstance: {fileID: 0}
  m_PrefabAsset: {fileID: 0}
  m_GameObject: {fileID: 2051034878}
  m_LocalRotation: {x: 3e-45, y: -1e-45, z: 0, w: 1}
  m_LocalPosition: {x: 4.6527257, y: 7.103212, z: -8}
  m_LocalScale: {x: 1, y: 1, z: 1}
  m_ConstrainProportionsScale: 0
  m_Children: []
  m_Father: {fileID: 0}
  m_RootOrder: 0
  m_LocalEulerAnglesHint: {x: 90, y: -0.628, z: 0}
--- !u!114 &2051034885
MonoBehaviour:
  m_ObjectHideFlags: 0
  m_CorrespondingSourceObject: {fileID: 0}
  m_PrefabInstance: {fileID: 0}
  m_PrefabAsset: {fileID: 0}
  m_GameObject: {fileID: 2051034878}
  m_Enabled: 1
  m_EditorHideFlags: 0
  m_Script: {fileID: 11500000, guid: a79441f348de89743a2939f4d699eac1, type: 3}
  m_Name: 
  m_EditorClassIdentifier: 
  m_RenderShadows: 1
  m_RequiresDepthTextureOption: 2
  m_RequiresOpaqueTextureOption: 2
  m_CameraType: 0
  m_Cameras: []
  m_RendererIndex: -1
  m_VolumeLayerMask:
    serializedVersion: 2
    m_Bits: 1
  m_VolumeTrigger: {fileID: 0}
  m_VolumeFrameworkUpdateModeOption: 2
  m_RenderPostProcessing: 0
  m_Antialiasing: 0
  m_AntialiasingQuality: 2
  m_StopNaN: 0
  m_Dithering: 0
  m_ClearDepth: 1
  m_AllowXRRendering: 1
  m_UseScreenCoordOverride: 0
  m_ScreenSizeOverride: {x: 0, y: 0, z: 0, w: 0}
  m_ScreenCoordScaleBias: {x: 0, y: 0, z: 0, w: 0}
  m_RequiresDepthTexture: 0
  m_RequiresColorTexture: 0
  m_Version: 2
  m_TaaSettings:
    quality: 3
    frameInfluence: 0.1
    jitterScale: 1
    mipBias: 0
    varianceClampScale: 0.9
    contrastAdaptiveSharpening: 0<|MERGE_RESOLUTION|>--- conflicted
+++ resolved
@@ -666,19 +666,12 @@
   m_Script: {fileID: 11500000, guid: f9dfa5b682dcd46bda6128250e975f58, type: 3}
   m_Name: 
   m_EditorClassIdentifier: 
-<<<<<<< HEAD
-  PriorityAndChannel:
-    Enabled: 1
-    Priority: 10
-    Channel: 1
-=======
   Priority:
     Enabled: 0
     m_Value: 0
   OutputChannel:
     Enabled: 0
     m_Value: 1
->>>>>>> 37fa25f3
   StandbyUpdate: 2
   m_StreamingVersion: 20230301
   m_LegacyPriority: 10
@@ -813,27 +806,16 @@
   AutomaticDolly:
     Enabled: 1
     Method:
-<<<<<<< HEAD
-      rid: 1777431093188493315
-=======
       rid: 6015593199795437568
->>>>>>> 37fa25f3
   TrackingTarget: {fileID: 0}
   SplinePosition: 0
   references:
     version: 2
     RefIds:
-<<<<<<< HEAD
-    - rid: 1777431093188493315
-      type: {class: SplineAutoDolly/FixedSpeed, ns: Cinemachine, asm: Unity.Cinemachine}
-      data:
-        Speed: 5
-=======
     - rid: 6015593199795437568
       type: {class: SplineAutoDolly/FixedSpeed, ns: Unity.Cinemachine, asm: Unity.Cinemachine}
       data:
         Speed: 8
->>>>>>> 37fa25f3
 --- !u!1 &1093510071
 GameObject:
   m_ObjectHideFlags: 0
@@ -1012,22 +994,12 @@
   AutomaticDolly:
     Enabled: 1
     Method:
-<<<<<<< HEAD
-      rid: 1777431093188493312
-=======
       rid: 6015593199795437569
->>>>>>> 37fa25f3
   TrackingTarget: {fileID: 1166162573}
   SplinePosition: 59.99
   references:
     version: 2
     RefIds:
-<<<<<<< HEAD
-    - rid: 1777431093188493312
-      type: {class: SplineAutoDolly/FixedSpeed, ns: Cinemachine, asm: Unity.Cinemachine}
-      data:
-        Speed: 8
-=======
     - rid: 6015593199795437569
       type: {class: SplineAutoDolly/FixedSpeed, ns: Unity.Cinemachine, asm: Unity.Cinemachine}
       data:
@@ -1089,7 +1061,6 @@
   m_Father: {fileID: 0}
   m_RootOrder: 2
   m_LocalEulerAnglesHint: {x: 0, y: 0, z: 0}
->>>>>>> 37fa25f3
 --- !u!1 &1411043721
 GameObject:
   m_ObjectHideFlags: 0
@@ -1402,23 +1373,14 @@
   AutomaticDolly:
     Enabled: 1
     Method:
-<<<<<<< HEAD
-      rid: 1777431093188493313
-=======
       rid: 6015593199795437570
->>>>>>> 37fa25f3
   TrackingTarget: {fileID: 0}
   SplinePosition: 40
   references:
     version: 2
     RefIds:
-<<<<<<< HEAD
-    - rid: 1777431093188493313
-      type: {class: SplineAutoDolly/FixedSpeed, ns: Cinemachine, asm: Unity.Cinemachine}
-=======
     - rid: 6015593199795437570
       type: {class: SplineAutoDolly/FixedSpeed, ns: Unity.Cinemachine, asm: Unity.Cinemachine}
->>>>>>> 37fa25f3
       data:
         Speed: 8
 --- !u!1 &1609023126
@@ -1857,23 +1819,14 @@
   AutomaticDolly:
     Enabled: 1
     Method:
-<<<<<<< HEAD
-      rid: 1777431093188493314
-=======
       rid: 6015593199795437571
->>>>>>> 37fa25f3
   TrackingTarget: {fileID: 0}
   SplinePosition: 10
   references:
     version: 2
     RefIds:
-<<<<<<< HEAD
-    - rid: 1777431093188493314
-      type: {class: SplineAutoDolly/FixedSpeed, ns: Cinemachine, asm: Unity.Cinemachine}
-=======
     - rid: 6015593199795437571
       type: {class: SplineAutoDolly/FixedSpeed, ns: Unity.Cinemachine, asm: Unity.Cinemachine}
->>>>>>> 37fa25f3
       data:
         Speed: 8
 --- !u!1 &1942116116
@@ -2237,11 +2190,7 @@
   far clip plane: 5000
   field of view: 40
   orthographic: 1
-<<<<<<< HEAD
-  orthographic size: 10.622577
-=======
   orthographic size: 21.359022
->>>>>>> 37fa25f3
   m_Depth: 0
   m_CullingMask:
     serializedVersion: 2
