--- conflicted
+++ resolved
@@ -533,11 +533,7 @@
   m_PrefabInstance: {fileID: 0}
   m_PrefabAsset: {fileID: 0}
   m_GameObject: {fileID: 833963181}
-<<<<<<< HEAD
-  m_LocalRotation: {x: 0.1706673, y: -0.0092446115, z: 0.0016013174, w: 0.9852841}
-=======
   m_LocalRotation: {x: 0.17067346, y: -0.003893882, z: 0.0006744839, w: 0.98531973}
->>>>>>> 37fa25f3
   m_LocalPosition: {x: 0, y: 9.8, z: -14.35}
   m_LocalScale: {x: 1, y: 1, z: 1}
   m_ConstrainProportionsScale: 0
@@ -653,19 +649,12 @@
   m_Script: {fileID: 11500000, guid: f9dfa5b682dcd46bda6128250e975f58, type: 3}
   m_Name: 
   m_EditorClassIdentifier: 
-<<<<<<< HEAD
-  PriorityAndChannel:
-    Enabled: 1
-    Priority: 10
-    Channel: 1
-=======
   Priority:
     Enabled: 0
     m_Value: 0
   OutputChannel:
     Enabled: 0
     m_Value: 1
->>>>>>> 37fa25f3
   StandbyUpdate: 2
   m_StreamingVersion: 20230301
   m_LegacyPriority: 10
@@ -705,11 +694,7 @@
   m_PrefabInstance: {fileID: 0}
   m_PrefabAsset: {fileID: 0}
   m_GameObject: {fileID: 1622520784}
-<<<<<<< HEAD
-  m_LocalRotation: {x: 0.1706673, y: -0.0092446115, z: 0.0016013174, w: 0.9852841}
-=======
   m_LocalRotation: {x: 0.17067346, y: -0.003893882, z: 0.0006744839, w: 0.98531973}
->>>>>>> 37fa25f3
   m_LocalPosition: {x: 0, y: 9.8, z: -14.35}
   m_LocalScale: {x: 1, y: 1, z: 1}
   m_ConstrainProportionsScale: 0
@@ -838,9 +823,6 @@
     m_RemovedGameObjects: []
     m_AddedGameObjects: []
     m_AddedComponents: []
-<<<<<<< HEAD
-  m_SourcePrefab: {fileID: 100100000, guid: c97e1248c10cd3549b3d18c1eb1c3722, type: 3}
-=======
   m_SourcePrefab: {fileID: 100100000, guid: c97e1248c10cd3549b3d18c1eb1c3722, type: 3}
 --- !u!1 &1830190897
 GameObject:
@@ -941,5 +923,4 @@
           m_CallState: 2
     OnValueChanged:
       m_PersistentCalls:
-        m_Calls: []
->>>>>>> 37fa25f3
+        m_Calls: []