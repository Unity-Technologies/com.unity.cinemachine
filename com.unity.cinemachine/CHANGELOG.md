# Changelog
All notable changes to this package will be documented in this file.

The format is based on [Keep a Changelog](http://keepachangelog.com/en/1.0.0/)
and this project adheres to [Semantic Versioning](http://semver.org/spec/v2.0.0.html).

## [Unreleased]

### Fixed
- Bugfix: MixingCamera calls OnTransitionFromCamera correctly for all its children.

### Added
- New BlendHint: IgnoreTarget will blend rotations without considering the tracking target.
- New BlendHint: FreezeWhenBlendingOut will blend out from a snapshot of the camera state.
- InputAxisController has the option to suppress input while the attached camera is blending.
- Added CinemachineCameraEvents and CinemachineBrainEvents behaviours for event processing.
- Added BlendFinished and CameraDeactivated events.

### Changed
- All namespaces changed from "Cinemachine" to "Unity.Cinemachine".
- "Cinemachine.Utility" namespace folded into to "Unity.Cinemachine".
- CinemachineBlendListCamera has been renamed to CinemachineSequencerCamera.
- Renamed .asmdef files to follow the convention: Unity.[PackageName].
- Several settings moved to Transition Settings section of inspector.
- TrackedObjectOffset renamed to TargetOffset.
- Improved layout of PositionComposer and RotationComposer inspectors.
- LensSettings was refactored to improve handling of SensorSize and other physical properties.
- Full physical camera support for builtin pipeline.
- LensPresets and PhysicalLensPresets are now separate assets.
- CinemachineInputAxisController refactored to be more easily customized.
- Samples are compatible with Built-in, Universal, and High Definition Render Pipelines.
- CinemachineUpgradeManager re-opens original scene after upgrade is complete.
<<<<<<< HEAD
- Events system refactored.
=======
- Refactored CinemachineCameraManagerBase to be more useful for customizing.
>>>>>>> 874ed7e8


## [3.0.0-pre.4] - 2023-02-09

### Added

- Progress bar added to Cinemachine Upgrader.
- CinemachineDeoccluder is a new class, not just a rename of CinemachineCollider.
- CinemachineAutoFocus extension is now available for built-in and URP pipelines, with reduced functionality compared to HDRP.
- Camera.focusDistance is driven by CM when the camera is in physical mode.
- Confiner2D provides API to adjust the confiner to the current window size when the lens or aspect changes.
- TargetGroup now ignores members whose gameObjects are inactive.
- Cinemachine Samples can import their package dependencies.
- CinemachinePathBase search radius fixed for not looped paths.
- Add SplineAutoDolly.ISplineAutoDolly.Reset() method and SplineAutoDolly.Enabled flag.
- Confiner2D and Confiner3D support smooth stop at bounds edge.
- URP: add temporal effects reset on camera cut.
- Add Weight setting to CinemachinePostProcessing and CinemachineVolumeSettings.
- GroupFraming also works on LookAt target.
- Several new Sample scenes were added.

### Changed

- Improved performance of CINEMACHINE_EXPERIMENTAL_DAMPING algorithm.
- Path gizmo drawing was optimized.
- Confiner2D does less gc alloc.
- CinemachineSmoothPath is upgraded to Splines correctly now.
- InputAxis refactor for recentering and momentary axis support.
- CinemachineIndependentImpulseListener renamed to CinemachineExternalImpulseListener.
- CmCamera is now CinemachineCamera.
- The SimpleFollowWithWorldUp binding mode has been renamed to LazyFollow.
- CinemachineExtension API changes to VirtualCamera, GetAllExtraStates, OnTargetObjectWarped, and ForceCameraPosition.
- Third person shooter sample use object pooling for the projectiles.

### Deprecated

- CinemachineConfiner is deprecated.  New behaviour CinemachineConfiner3D to handle 3D confining.  Use CinemachineConfiner2D for 2D confining.
- 3rdPersonFollow and 3rdPersonAim are deprecated and replaced by ThirdPersonFollow and ThirdPersonAim respectively.

### Fixed

- Regression fix: POV and PanTilt handle ReferenceUp correctly.
- Bugfix: Lens blending was wrong.
- Bugfix: CinemachineDeoccluder Pull Forward strategy only pulls forward even with Camera Radius bigger than 0.
- Bugfix: Extensions were not respecting execution order on domain reload.
- Bugfix: AxisState was not respecting timescale == 0.
- Bugfix: priority ordering was wrong when the difference between any priority values were smaller than integer min or bigger than integer max values.
- Bugfix: Very occasional axis drift in SimpleFollow when viewing angle is +-90 degrees.
- Bugfix: Physical lens settings were not being properly applied.


## [3.0.0-pre.3] - 2022-10-28
- Bugfix: rotation composer lookahead sometimes popped


## [3.0.0-pre.2] - 2022-10-20
- Add Show Hierarchy Icon preference option.
- New icons for cinemachine (cameras, components, extensions, tracks).
- Freelook ForcePosition is more precise now.
- Confiner2D supports BoxCollider2D now.
- Added "Place Objects At World Origin" preference option support.
- Added Channel setting, to use for multiple CM Brains, instead of piggybacking on the layer system.
- CinemachineCollider renamed to CinemachineDeoccluder.
- New inspector and API for composition guides.
- Game View Guides now indicate when they are hot and can be dragged.
- CinemachineTrack assigns the default CinemachineBrain on creation.
- Add support for HDRP 14 (Unity 2022.2).
- Bugfix: StateDrivenCamera/Clearshot: Transition glitch when backing out of a transition in progress.
- Bugfix: Occasional 1-frame glitch when transitioning between some freelooks.
- Bugfix: Transposer with LockToTarget binding sometimes had gimbal lock.
- Bugfix: InputValueGain mode of axis input was not framerate-independent.
- Bugfix: POV starts up in its centered position, if recentering is enabled.


## [3.0.0-pre.1] - 2022-06-01
- Upgrade mechanism for upgrading Cinemachine 2 to Cinemachine 3.
- VirtualCamera refactor: CinemachineVirtualCamera is now CmCamera.
- FreeLook refactor: CinemachineFreeLook is now CmCamera with FreeLook Modifier.
- Combine Follow and LookAt Targets to single Tracking Target with optional LookAt Target.
- Add flag for custom priority setting.
- HDRP only: Added FocusDistance setting to lens
- HDRP only: New AutoFocus extension.  Use instead of VolumeSettings for Focus Tracking.  Includes Automatic mode that queries depth buffer instead of tracking a specific target.
- Added Lens Mode Override property to CM Brain.  When enabled, it allows CM cameras to override the lens mode (Perspective vs Ortho vs Physical).
- Added Unity Spline support.  Old Cinemachine Paths are deprecated in favour of Unity Splines.
- Added customizable Auto Dolly to cameras and Spline Cart.
- Added IShotQualityEvaluator to enable customization of shot quality evaluation for ClearShot
- Bugfix: No redundant RepaintAllViews calls.
- Bugfix: Collider damping is more robust with extreme FreeLook configurations


## [2.9.0] - 2022-08-15
- Bugfix: CinemachineConfiner was not confining correctly when Confine Screen Edges was enabled and the camera was rotated.
- Bugfix: Confiner2D confines to midpoint when camera window is bigger than the axis aligned bounding box of the input confiner.
- Bugfix: 3rdPersonFollow shows a warning message when no follow target is assigned like the rest of the body components.
- Bugfix: FadeOut sample scene shader was culling some objects incorrectly.
- Bugfix: Freelook had wrong heading at first frame, which could cause a slight jitter.
- Bugfix: FramingTransposer and Composer had a slight rounding error in their Bias fields when the Screen X and Y fields were modified. 
- Bugfix: Fixed spurious Z rotations during speherical blend.
- Bugfix: Blending speed was not set correctly, when blending back and forth between the same cameras.
- Regression fix: POV is relative to its parent transform.
- Bugfix: SensorSize is not saved when not using physical camera.
- Clipper library dependency is no longer conflicting with users.
- AimingRig sample is only optionally dependent on UnityEngine.UI.
- Bugfix: Transposer with LockToTarget binding sometimes had gibmal lock
- Bugfix: StateDrivenCamera/Clearshot: Transition glitch when backing out of a transition in progress


## [2.9.0-pre.7] - 2022-03-29
- Bugfix: memory leak with PostProcessing if no PP layer is present on the camera
- Bugfix: Standalone profiler no longer crashed with CM.
- Bugfix: Cinemachine does not produce compiler error in unity editor versions older than 2020, when Input System package is installed.
- Bugfix: EmbeddedAssetProperties were not displayed correctly in the editor.
- Timeline guards added to scripts that rely on it.
- Bugfix: SaveDuringPlay works with ILists now.
- Bugfix: Paste VirtualCamera and FreeLook components onto prefab works for subcomponents
- Bugfix: CinemachineInputProvider now correctly tracks enabled state of input action
- Bugfix: POV orientation was incorrect with World Up override
- Added AutoEnable option to CinemachineInputHandler


## [2.9.0-pre.6] - 2022-01-12
- Bugfix: Negative Near Clip Plane value is kept when camera is orthographic.
- Regression fix: could not change the projection of the main camera if a CM virtual camera is active.
- Regression fix: Axis input was ignoring CM's IgnoreTimeScale setting.
- Removed legacy .unitypackages
- New feature: CinemachineBrain may control other GameObject instead of the one it is attached to.
- Bugfix: Cinemachine assigns a default input controller delegate that returns 0 when the legacy input system is disabled.
- Cinemachine example scenes show informative text when used with Input System instead of throwing error messages.
- Regression fix: compilation errors when physics module is not present.
- GameObjects created with Gameobject menu items now follow Unity naming conventions.
- Regression fix: virtual cameras no longer forget that they are targeting groups on domain reload.
- Moved Cinemachine tools into the main Tools overlay (2022.1+), moved Freelook rig selection to a separate overlay, updated icons to support light and dark themes.
- Bugfix: 3rdPersonFollow logged console messages when looking straight up or down.
- BugFix: InputProvider no longer causes a tiny gc alloc every frame.
- Regression fix: CinemachineCollider smoothing time did not reset correctly, so it was working once only.
- Cinemachine supports Splines package. Added new Body component: CinemachineSplineDolly. 
- Bugfix: Overlay tooltip names were incorrect.
- Bugfix: Confiner2D now displays the calculated confining area when its vcam is selected.
- Samples no longer throw errors with HDRP and URP. 3rdPersonWithAimMode and Timeline samples no longer have invalid references.


## [2.9.0-pre.1] - 2021-10-26
- Added ability to directly set the active blend in CinemachineBrain.
- Bugfix: OnTargetObjectWarped() did not work properly for 3rdPersonFollow.
- Bugfix: POV did not properly handle overridden up.
- Regression fix: removed GC allocs in UpdateTargetCache.
- Bugfix: async scene load/unload could cause jitter.
- Bugfix: Input system should be read only once per render frame.
- Bugfix: Blends were sometimes incorrect when src or dst camera is looking along world up axis.
- Bugfix: Improve accuracy of Group Framing.
- New feature: Added scene view overlay tools for Cinemachine components.
- Regression fix: Lookahead works again.
- Cinemachine3rdPersonAim exposes AimTarget, which is the position of where the player would hit.


## [2.8.0] - 2021-07-13
- Bugfix: Freelook prefabs won't get corrupted after editing the Prefab via its instances.
- Bugfix: 3rdPersonFollow works with Aim components now. 
- Bugfix: Blends between vcams, that are rotated so that their up vector is different from World up, are correct now.
- Bugfix: POV recentering did not always recenter correctly, when an axis range was limited.
- Bugfix: Collider sometimes bounced a little when the camera radius was large.
- Bugfix: CinemachineVolumeSettings inspector was making the game view flicker.
- Bugfix: CinemachineVolumeSettings inspector displayed a misleading warning message with URP when focus tracking was enabled.
- Bugfix: Rapidly toggling active cameras before the blends were finished did not use the correct blend time.
- AimingRig sample scene updated with a better reactive crosshair design.
- Added API accessor for Active Blend in Clearshot and StateDrivenCamera. 
- Bugfix: Virtual Cameras were not updating in Edit mode when Brain's BlendUpdateMode was FixedUpdate.
- Bugfix: Lens mode override was not working correctly in all cases.
- Collider2D inspector: added warning when collider is of the wrong type.


## [2.8.0-pre.1] - 2021-04-21
- Switching targets (Follow, LookAt) is smooth by default. For the old behaviour, set PreviousStateIsValid to false after changing the targets.
- Bugfix: Reversing a blend in progress respects asymmetric blend times.
- Regression fix: CmPostProcessing and CmVolumeSettings components setting Depth of Field now works correctly with Framing Transposer. 
- Regression fix: 3rdPersonFollow kept player in view when Z damping was high.
- Regression fix: Physical camera properties were overwritten by vcams when "override mode: physical" was not selected.
- New sample scene: Boss cam demonstrates how to setup a camera that follows the player and looks at the player and the boss. Boss cam also shows examples of custom extensions.
- Added simplified modes to Impulse Source.
- Added secondary reaction settings to Impulse Listener.
- Added Storyboard support for ScreenSpaceOverlay and ScreenSpaceCamera camera render modes.
- Added DampingIntoCollision and DampingFromCollision properties to Cinemachine3rdPersonFollow to control how gradually the camera moves to correct for occlusions.
- Added CinemachineCore.OnTargetObjectWarped() to warp all vcams targeting an object.
- Added ability for vcam to have a negative near clip plane.
- Added Draggable Game Window Guides toggle in Cinemachine preferences. When disabled, Game Window guides are only for visualization.
- Added button to virtual camera inspectors to auto-generate the CinemachineInputProvider component if it is missing.
- Default PostProcessing profile priority is now configurable and defaults to 1000.
- Cinemachine3rdPersonFollow now operates without the physics module and without collision resolution.
- Bugfix: 3rdPersonFollow collision resolution failed when the camera radius was large.
- Bugfix: 3rdPersonFollow damping occured in world space instead of camera space.
- Bugfix: 3rdPersonFollow stuttered when Z damping was high.
- Regression fix: CinemachineInputProvider stopped providing input.
- Bugfix: Lens aspect and sensorSize were updated when lens OverrideMode != None.
- Bugfix: Changing targets on a live vcam misbehaved.
- Bugfix: Framing transposer did not handle empty groups.
- Bugfix: Interrupting a transition with InheritPosition enabled did not work.
- Bugfix: Cinemachine3rdPersonFollow handled collisions by default, now it is disabled by default.
- Bugfix: SaveDuringPlay saved some components that did not have the SaveDuringPlay attribute.
- Regression fix: Entries in the custom blends editor in CM Brain inspector were not selectable.
- GameView guides are drawn only if appropriate inspector subsection is expanded.
- FreeLook rigs are now organized in tabs in the inspector.
- New sample scene: **Boss cam** sample scene demonstrates a camera setup to follow the player and to look at the player and the boss. The scene provides  examples of custom extensions.
- New Sample scene: **2D zoom**, showing how to zoom an orthographic camera with mouse scroll.
- New Sample scene: **2D fighters**, showing how to add/remove targets gradually to/from a TargetGroup based on some conditions (here, it is the y coord of the players).
- Bugfix: CinemachineCollider's displacement damping was being calculated in world space instead of camera space.
- Bugfix: TrackedDolly sometimes introduced spurious rotations if Default Up and no Aim behaviour.
- Bugfix: 3rdPersonFollow's shoulder now changes smoothly with respect to world-up vector changes.


## [2.7.2] - 2021-02-15
- CinemachineConfiner2D now handles cases where camera window is oversized
- New sample scene (FadeOutNearbyObjects) demonstrating fade out effect for objects between camera and target using shaders. The example includes a cinemachine extension giving convenient control over the shader parameters
- Bugfix (1293429) - Brain could choose vcam with not the highest priority in some cases
- Bugfix: SaveDuringPlay also works on prefab instances
- Bugfix (1272146) - Adding vcam to a prefab asset no longer causes errors in console
- Bugfix (1290171) - Impulse manager was not cleared at playmode start
- Nested Scrub Bubble sample removed (filenames too long), available now as embedded package
- Compilation guards for physics, animation, and imgui. Cinemachine does not hard depend on anything now
- Bugfix: CM StoryBoard had a 1 pixel border
- Bugfix: CM StoryBoard lost viewport reference after hot reload
- Bugfix: FramingTransposer's TargetMovementOnly damping caused a flick.
- Bugfix: FreeLook small drift when no user input if SimpleFollowWithWorldUp
- Bugfix: InheritPosition did not work with SimpleFollow binding mode
- Bugfix: cleanup straggling post processing profiles when no active vcams
- Bugfix: Checking whether the Input Action passed to CinemachineInputHandler is enabled before using it.
- Bugfix: 3rdPersonFollow FOV was blended incorrectly when ReferenceLookAt was set to a faraway target
- Bugfix: Position predictor not properly reset
- Bugfix: Create via menu doesn't create as child of selected object
- Bugfix: Post-processing profiles not cleaned up when no active vcams
- Bugfix: Install CinemachineExamples Asset Package menu item was failing on 2018.4 / macOS
- New sample scene (2DConfinerComplex) demonstrating new CinemachineConfiner2D extension.
- Updated CharacterMovement2D script in 2D sample scenes (2DConfinedTargetGroup, 2DConfiner, 2DConfinerUndersized, 2DTargetGroup) to make jumping responsive. 
- Updated 2DConfinedTargetGroup and 2DConfiner scenes to use new CinemachineConfiner2D extension. 


## [2.7.1] - 2020-11-14
- New feature: CinemachineConfiner2D - Improved 2D confiner.
- Added ApplyAfter option to ImpulseListener, to add control over the ordering of extensions
- UI update - Moved Cinemachine menu to GameObject Create menu and Right Click context menu for Hierarchy.
- Virtual Camera Lens inspector supports display of Horizontal FOV
- Virtual Camera Lens can override orthographic and physical camera settings
- Bugfix (1060230) - lens inspector sometimes displayed ortho vs perspective incorrectly for a brief time
- Bugfix (1283984) - Error message when loading new scene with DontDestroyOnLoad
- bugfix (1284701) - Edge-case exception when vcam is deleted
- Storyboard Global Mute moved from Cinemachine menu to Cinemachine preferences.
- Bugfix - long-idle vcams when reawakened sometimes had a single frame with a huge deltaTime
- Bugfix - PostProcessing temporarily stopped being applied after exiting play mode


## [2.6.3] - 2020-09-16
- Regression fix (1274989) - OnTargetObjectWarped broken for OrbitalTransposer
- Bugfix (1276391) - CM Brain Reset did not reset Custom Blends asset in inspector
- Bugfix (1276343) - CM Brain inspector custom blends misaligned dropdown arrow
- Bugfix (1256530) - disallow multiple components where appropriate
- Bugfix: BlendList camera was incorrectly holding 0-length camera cuts
- Bugfix (1174993) - CM Brain logo was not added to Hierarchy next to Main Camera after adding vcam for the first time after importing CM.
- Bugfix (1100131) - Confiner is aware of 2D collider's offset attribute.



## [2.6.2] - 2020-09-02
### Bugfixes
- Regression fix: OnCameraCut Memory leak when using Cinemachine with PostProcessing package
- Bugfix (1272146): Checking for null pipeline, before drawing gizmos.
- Add support for disabling Physics module


## [2.6.1] - 2020-08-13
### Bugfixes
- Regression Fix: PostProcessing/VolumeSettings FocusTracksTarget was not accounting for lookAt target offset
- Regression fix: Confiner no longer confines noise and impulse
- Bugfix: StateDrivenCamera was choosing parent state if only 1 clip in blendstate, even though there was a vcam assigned to that clip
- Bugfix: vertical group composition was not composing properly
- Bugfix: CinemachineNewVirtualCamera.AddComponent() now works properly
- Bugfix: removed compile errors when Physics2D module is disabled
- Bugfix: brain updates on scene loaded or unloaded
- Bugfix (1252431): Fixed unnecessary GC Memory allocation every frame when using timeline  
- Bugfix (1260385): check for prefab instances correctly
- Bugfix (1266191) Clicking on foldout labels in preferences panel toggles their expanded state
- Bugfix (1266196) Composer target Size label in preferences panel was too big
- Bugfix: Scrubbing Cache was locking virtual camera transforms beyond the cache range
- Improved performance of path gizmo drawing
- Timeline Scrubbing Cache supports nested timelines, with some known limitations to be addressed with a future Timeline package release
- Added support for deterministic noise in the context of controlled rendering (via CinemachineCore.CurrentTimeOverride)
- Added Target Offset field to Framing Transposer
- Added Multi-object edit capabilities to virtual cameras and extensions 
- Added inspector button to clear the Scrubbing Cache


## [2.6.0] - 2020-06-04
### New Features and Bugfixes
- Added AxisState.IInputProvider API to better support custom input systems
- Added CinemachineInpiutProvider behaviour to support Unity's new input system
- Added Timeline Scrubbing cache: when enabled, simulates damping and noise when scrubbing in timeline
- Added ManualUpdate mode to the Brain, to allow for custom game loop logic
- VolumeSettings/PostProcessing: added ability to choose custom target for focus tracking
- Added CinemachineRecomposer for timeline-tweaking of procedural or recorded vcam Aim output
- Added GroupWeightManipulator for animating group member weights
- Impulse: Added PropagationSpeed, to allow the impulse to travel outward in a wave
- Impulse: added support for continuous impulses
- Added CinemachineIndependentImpulseListener, to give ImpulseListener ability to any game object
- Added 3rdPersonFollow and 3rdPersonAim for dead-accurate 3rd-person aiming camera
- Added ForceCameraPosition API of virtual cameras, to manually initialize a camera's position and rotation
- Added example scenes: Aiming Rig and Dual Target to show different 3rd person cmera styles
- FramingTransposer does its work after Aim, so it plays better with Aim components.
- Framing Transposer: add Damped Rotations option.  If unchecked, changes to the vcam's rotation will bypass Damping, and only target motion will be damped.
- Refactored Lookahead - better stability.  New behaviour may require some parameter adjustment in existing content
- Composer and Framing Transposer: improved handling at edge of hard zone (no juddering)
- Orbital Transposer / FreeLook: improved damping when target is moving
- CustomBlends editor UX improvements: allow direct editing of vcam names, as well as dropdown
- Add Convert to TargetGroup option on LookAt and Follow target fields
- Confiner: improved stability when ConfineScreenEdges is selected and confing shape is too small
- Extensions now have PrePipelineMutateState callback
- CinemachineCore.UniformDeltaTimeOverride works in Edit mode
- Added TargetAttachment property to vcams.  Normally 1, this can be used to relax attention to targets - effectively a damping override
- Bugfix: Blend Update Method handling was incorrect and caused judder in some circumstances
- Bugfix: VolumeSettings blending was popping when weight was epsilon if volume altered a non-lerpable value
- Bugfix (1234813) - Check for deleted freelooks
- Bugfix (1219867) - vcam popping on disable if blending
- Bugfix (1214301, 1213836) - disallow structural change when editing vcam prefabs
- Bugfix (1213471, 1213434): add null check in editor
- Bugfix (1213488): no solo for prefab vcams
- Bugfix (1213819): repaintGameView on editor change
- Bugfix (1217306): target group position drifting when empty or when members are descendants of the group
- Bugfix (1218695): Fully qualify UnityEditor.Menu to avoid compile errors in some circumstances
- Bugfix (1222740): Binding Modes, that don't have control over axis value range, are not affected by it. 
- Bugfix (1227606): Timeline preview and playmode not the same for composer with hand-animated rotations
- Bugfix: Confiner's cache is reset, when bounding shape/volume is changed.
- Bugfix (1232146): Vcam no longer jerks at edge of confiner bound box.
- Bugfix (1234966): CompositeCollider scale was applied twice.


## [2.5.0] - 2020-01-15
### Support HDRP 7 and URP simultaneously
- Accommodate simultaneous precesnce of HDRP and URP
- Regression fix: Axis was always recentered in Edit mode, even if recentering is off


## [2.4.0] - 2020-01-10
### HDRP 7 support and bugfixes
- Storyboard: added global mute function
- New vcams are by default created matching the scene view camera
- Added ApplyBeforeBody option to POV component, to support working with FramingTransposer
- Added RectenterTarget to POV component
- Added OnTransitionFromCamera callback to extensions
- Added Damping to SameAsFollowTarget and HardLockToTarget components
- URP 7.1.3: added CinemachinePixelPerfect extension
- Added Speed Mode to AxisState, to support direct axis control without max speed
- New example scene: OverTheShoulderAim illustrating how to do over-the-shoulder TPS cam, with Normal and Aim modes
- Impulse Manager: added option to ignore timescale
- Framing Transposer: added OnTransition handling for camera rotation if InheritPosition
- Upgrade to support HDRP and Universal RP 7.0.0 API
- Upgrade to support HDRP and Universal RP 7.1.0 API
- Removed Resources diretories
- Sample scenes now available via package manager
- Added optional "Display Name" field to Cinemachine Shot in Timeline
- Added "Adopt Current Camera Settings" item to vcam inspector context menu
- Composer and FramingTransposer: allow the dead zone to extend to 2, and the Screen x,Y can range from -0.5 to 1.5
- HDRP: lens presets include physical settings if physical camera
- Regression Fix: Framing Transposer: ignore LookAt target.  Use Follow exclusively
- Bugfix: Framing Transposer was not handling dynamic changes to FOV properly
- Bugfix: PostProcessing extension was not handling standby update correctly when on Manager Vcams
- Bugfix: PostProcessing extension was leaking a smallamounts of memory when scenes were unloaded
- Bugfixes: (fogbugz 1193311, 1193307, 1192423, 1192414): disallow presets for vcams
- Bugfix: In some heading modes, FreeLook was improperly modifying the axes when activated
- Bugfix: Orbital transposer was improperly filtering the heading in TargetForward heading mode
- Bugfix: added EmbeddedAssetHelper null check
- Bugfix: composer screen guides drawn in correct place for physical camera
- Bugfix: FreeLook was not respecting wait time for X axis recentering
- Bugfix: FreeLook X axis was not always perfectly synched between rigs
- Bugfix (fogbugz 1176866): Collider: clean up static RigidBody on exit
- Bugfix (fogbugz 1174180): framing transposer wrong ortho size calculation
- Bugfix (fogbugz 1158509): Split brain.UpdateMethod into VcamUpdateMethod and BrainUpdateMethod, to make blending work correctly
- Bugfix (fogbugz 1162074): Framing transposer and group transposer only reached half maximum ortho size 
- Bugfix (fogbugz 1165599): Transposer: fix gimbal lock issue in LockToTargetWithWorldUp
- Bugfix: VolumeSettings: handle layermask in HDAdditionalCameraData
- Bugfix: use vcam's up when drawing gizmos (orbital transposer and free look)


## [2.3.4] - 2019-05-22
### PostProcessing V3 and bugfixes
- Added support for PostProcessing V3 - now called CinemachineVolumeSttings
- Added CinemachineCore.GetBlendOverride delegate to allow applications to override any vcam blend when it happens
- When a blend is cancelled by the opposite blend, reduce the blend time
- Orthographic cameras allow a Near Clip of 0
- Timeline won't auto-create CM brains when something dragged onto it
- Confiner: Improvement in automatic path invalidation when number of path points path changes
- Added CinemachineInpuitAxisDriver utility for overriding the default AxisState behaviour
- CinemachineCameraOffset: added customizable stage for when to apply the offset
- Added Loop option to BlendList Camera
- Improved Lookahead: does not automatically recenter
- Brain no longer applies time scaling to fixed delta
- Added dependency on Unity.ugui (2019.2 and up)
- Bugfix: potential endless loop when using Ignore tag in Collider
- Bugfix: Allow externally-driven FeeLook XAxis to work properly with SimpleFollow
- Bugfix: vcams with noise would sometimes show one noiseless frame when they were activated and standby update was not Always
- Bugfix: Generate a cut event if cutting to a blend-in-progess (fogbugz 1150847)
- Bugfix: reset lens shift if not physical camera
- Bugfix: Collider must consider actual target position, not lookahead position
- Bugfix: FreeLook heading RecenterNow was not working
- Bugfix: lookahead now takes the overridden Up into account
- Bugfix: screen composer guides drawn in wrong place for picture-in-picture
- Bugfix: FreeLook now draws only 1 active composer guide at a time (fogbugz 1138263)
- Bugfix: cameras sometimes snapped when interrupting blends
- Bugfix: Path handles no longer scale with the path object
- Bugfix: Framing Transposer Center on Activate was not working properly (fogbugz 1129824)
- Bugfix: FreeLook inherit position
- Bugfix: collider was pushing camera too far if there were multiple overlapping obstacles
- Bugfix: use IsAssignableFrom instead of IsSubclass in several places
- Bugfix: when interrupting a blend in progress, Cut was not respected
- Bugfix: collider minimum occlusion time and smoothing time interaction
- Bugfix: TargetGroup.RemoveMember error (fogbugz 1119028)
- Bugfix: TargetGroup member lerping jerk when member weight near 0
- Bugfix: Transposer angular damping should be 0 only if binding mode not LockToTarget

## [2.3.3] - 2019-01-08
### Temporary patch to get around a Unity bug in conditional dependencies
- Removed Cinemachine.Timeline namespace, as a workaround for fogbugz 1115321

## [2.3.1] - 2019-01-07
### Bugfixes
- Added timeline dependency
- OnTargetObjectWarped no longer generates garbage

## [2.3.0] - 2018-12-20
### Support for Unity 2019.1
- Added dependency on new unity.timeline
- Added conditional dependence on PostProcessingV2
- No copying CM gizmo into assets folder
- FreeLook: if inherit position from similar FreeLooks, bypass damping 
- Timeline: improve handling when vcam values are tweaked inside shot inspector (fogbugz 1109024)

## [2.2.8] - 2018-12-10
### Bugfixes, optimizations, and some experimental stuff
- Transposer: added Angular Damping Mode, to support quaternion calculations in gimbal-lock situations
- Framing Transposer and Group Transposer: group composing bugfixes, respect min/max limits
- Added ConemachineCameraOffset extension, to offset the camera a fixed distance at the end of the pipeline
- Dolly Cart: added support for LateUpdate
- State-driven-camera: added [NoSaveDuringPlay] to Animated Target and Layer Index
- Added AxisState.Recentering.RecenterNow() API call to skip wait time and start recentering now (if enabled)
- Added NoLens blend hint, to leave camera Lens settings alone
- Updated documentation (corrections, and relocation to prevent importing)
- Upgrade: added support for nested prefabs in Unity 2018.3 (fogbugz 1077395)
- Optimization: position predictor is more efficient
- Optimization: Composer caches some calculations 
- Optimization: Fix editor slowdown when Lens Presets asset is missing
- Experimental: Optional new damping algorithm: attempt to reduce sensitivity to variable framerate
- Experimental: Optional new extra-efficient versions of vcam and FreeLook (not back-compatible)
- Timeline: play/pause doesn't kick out the timeline vcam
- Path editor: make sure game view gets updated when a path waypoint is dragged in the scene view
- Composer guides are shown even if Camera is attached to a renderTexture
- Bugfix: allow impulse definition to be a non-public field (property drawer was complaining)
- Bugfix: added null check for when there is no active virtual camera
- Bugfix: CollisionImpulseSource typo in detection of 2D collider
- Bugfix: PasteComponentValues to prefab vcams and FreeLooks were corrupting scene and prefabs
- Bugfix: Timeline mixer was glitching for single frames at the end of blends
- Bugfix: Added OnTransitionFromCamera() to POV and OrbitalTransposer, to transition axes intelligently
- Regression fix: if no active vcam, don't set the Camera's transform

## [2.2.7] - 2018-07-24
### Mostly bugfixes
- Bugfix: fogbugz case 1053595: Cinemachine Collider leaves hidden collider at origin that interferes with scene objects
- Bugfix: fogbugz case 1063754: empty target group produces console messages
- Bugfix: FreeLook Paste Component Values now pastes the CM subcomponents as well
- Bugfix: added extra null checks to support cases where current vcam is dynamically deleted
- Bugfix: reset BlendList when enabled
- Regression fix: FreeLook axis values get transferred when similar vcams transition
- Bugfix: cutting to BlendList vcam sometimes produced a few bad frames
- Bugfix: smart update tracks the targets more efficiently and correctly, and supports RigidBody interpolation (2018.2 and up)
- Enhancement: POV component interprets POV as relative to parent transform if there is one
- API change: OnCameraLive and CameraActivated events take outgoing vcam also as parameter (may be null)

## [2.2.0] - 2018-06-18
### Impulse Module and More
- New Cinemachine Impulse module for event-driven camera shakes
- New Event Helper script CinemachineTriggerAction takes action on Collider and Collider2D enter/exit events, and exposes them as UnityEvents
- New performance-tuning feature: Standby Update.  Controls how often to update the vcam when it's in Standby.  
- New NoiseSettings editor with signal preview
- Added Focal Length or Named FOV presets for Camera Lens
- Added support for Physical Camera: focal length and Lens Offset
- New improved Group framing algorithm: tighter group framing in GroupComposer and FramingTransposer
- Collider: now returns TargetIsObscured if the target is offscreen (great for cameras with fixed aim)
- Collider: added Minimum Occlusion Time setting, to ignore fleeting obstructions
- Collider: added Transparent Layers mask, to specify solid objects that don't obstruct view
- Collider: damping will no longer take the camera through obstacles
- Collider: Added separate damping setting for when target is being occluded vs when camera is being returned to its normal position
- Collider: added Smoothing setting, to reduce camera jumpiness in environements with lots of obstacles
- NoiseSettings: added checkbox for pure sine-wave instead of Perlin wave
- If no LookAt target, PostProcessing FocusTracksTarget offset is relative to camera
- TrackedDolly: Default up mode sets Up to World Up
- Virtual Camera: New Transitions section in inspector that gives more control over blending:
  - Blend Hint provides some control over how the position and rotation are interpolated
  - Inherit Position checkbox to ensure smooth positional handoff from outgoing camera
  - OnCameraLive event gets fired when the camera activates.  Useful for custom handlers.
- Added ScreenSpaceAimWhenTargetsDiffer as a vcam blend hint.  This influences what happens when blending between vcams with different LookAt targets
- Increased stability of vcams with very small FOVs
- Framing Transposer no longer requires LookAt to be null
- LensSettings Aspect, Orthographic, IsPhysicalCamera, SensorSize properties no longer internal
- Noise Profiles: don't magically create assets.  Prompt user for filename and location of new or cloned profiles
- Refactored interaction between timeline and CM brain, to improve handling of edge cases (fogbugz case 1048497)
- Bugfix: StateDrivenCamera Editor was not finding states if target was OverrideController
- Bugfix when dragging orbital transposer transform: take bias into account
- Bugfix: SaveDuringPlay was not handling asset fields correctly - was sometimes crushing assets
- Bugfix: SimpleFollow transposers were not initilizing their position correctly at game start
- Bugfix: Timeline with CM shot was causing jitter in some FixedUpdate situations
- Bugfix: Multiple brains with heterogeneous update methods were not behaving correctly.  CM will now support this, but you must make sure that the brains have different layer masks.
- Example scenes now include use of CinemachineTriggerAction script.  

## [2.1.13] - 2018-05-09
### Removed dependency on nonexistant Timeline package, minor bugfixes
- Bugfix: Custom Blends "Any to Any" was not working (regression)
- Bugfix: Composer was sometimes getting wrong aspect if multiple brains with different aspect ratios
- Bugfix: could not drag vcam transforms if multiple inspectors and one is hidden
- Bugfix: Framing Transposer initializes in the wrong place - noticeable if dead zone

## [2.1.12] - 2018-02-26
### Storyboard, Bugfixes and other enhancements.  Also some restructuring for Package Manager
- Project restructure: Removed Base, Timeline, and PostFX folders from project root.  PostProcessing code must now be manually imported from Cinemachine menu.  No more dependencies on scripting defines.
- New Storyboard extension, to display images over the vcams.  Comes with a Waveform monitor window for color grading
- New option to specify vcam position blend style: linear, spherical, or cylindrical, based on LookAt target
- Added API to support seamless position warping of target objects: OnTargetObjectWarped().
- Added support for custom blend curves
- Lookahead: added Ignore Y Axis Movement option
- Added support for cascading blends (i.e. blending from mid-blend looks better)
- POV/Orbital/FreeLook axis: exposed Min, Max, and Wrap in the UI, for customized axis range
- FreeLook: added Y Axis recentering
- POV: Added recentering feature to both axes
- Path: Added Normalized Path units option: 0 is start of path, 1 is end.
- Path: added length display in inspector
- Timeline Clip Editor: vcam sections are now collapsible
- API enhancement: added Finalize to Pipeline stages, called even for manager-style vcams
- Bugfix: PostProcessing V2 DoF blending works better
- Bugfix: OrbitalTransposer works better with WorldUp overrides
- Bugfix: Remove StateDrivenCamera "not playing a controller" warning
- Bugfix: Handle exceptions thrown by assemblies that don't want to be introspected
- Bugfix: vcams following physics objects incorrectly snapped to origin after exiting play mode
- Bugfix: predictor now supports time pause
- Bugfix: Moved StartCoroutine in Brain to OnEnable()
- Bugfix: Collider was causing problems in Physics on Android platforms
- Bugfix: dragging a vcam's position updtaes prefabs properly
- Bugfix: All extension now respect the "enabled" checkbox
- Bugfix: Undo for Extasion add will no longer generate null references

## [2.1.10] - 2017-11-28
### This is the first UPM release of *Unity Package Cinemachine*.
- New Aim component: Same As Follow Target simply uses the same orientation as the Follow target
- Perlin Noise component: added inspector UI to clone or locate existing Noise profiles, and to create new ones
- Noise Presets were moved outside of the Examples folder
- Example Assets are now included as embedded package, not imported by default
- Bugfix: FreeLook with PositionDelta was not properly updating the heading
- Bugfix: Transitioning between FreeLooks simetimes caused a short camera freeze
- Bugfix: Added some null checks to FreeLook, to prevent error messages at build time

## [2.1.9] - 2017-11-17
### Initial version.
*Version 2.1.9 cloned from private development repository, corresponding to package released on the asset store*<|MERGE_RESOLUTION|>--- conflicted
+++ resolved
@@ -30,11 +30,8 @@
 - CinemachineInputAxisController refactored to be more easily customized.
 - Samples are compatible with Built-in, Universal, and High Definition Render Pipelines.
 - CinemachineUpgradeManager re-opens original scene after upgrade is complete.
-<<<<<<< HEAD
 - Events system refactored.
-=======
 - Refactored CinemachineCameraManagerBase to be more useful for customizing.
->>>>>>> 874ed7e8
 
 
 ## [3.0.0-pre.4] - 2023-02-09
