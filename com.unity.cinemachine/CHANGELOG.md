--- conflicted
+++ resolved
@@ -11,12 +11,8 @@
 - CameraDeactivated events were not sent consistently when a blend interrupted another blend before completion.
 - CameraActivated events were not sent consistently when activation was due to timeline blends.
 - Bugfix: FramingTransposer with a dead zone would sometimes drift.
-<<<<<<< HEAD
 - Fixed the Radial Axis input axis in the CinemachineOrbitalFollow component to map to the y axis.
-- The Deoccluder failed to reset its state when initially enabled.
-=======
 - The Deoccluder failed to reset its state when initially enabled, and sometimes caused small spurious camera rotations.
->>>>>>> dc13859b
 
 ### Changed
 - Added delayed processing to near and far clip plane inspector fields for the CinemachineCamera lens.
