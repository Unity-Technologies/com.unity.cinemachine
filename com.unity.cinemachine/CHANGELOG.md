--- conflicted
+++ resolved
@@ -6,10 +6,6 @@
 
 ## [Unreleased]
 
-<<<<<<< HEAD
-### Changed
-- CinemachineChannels can now be named via the CinemachineChannelNames asset.  OutputChannel struct has been removed.
-=======
 ### Fixed
 
 ### Added
@@ -20,7 +16,7 @@
 
 ### Changed
 - Improved handling of nested blends.
->>>>>>> 103ea14e
+- CinemachineChannels can now be named via the CinemachineChannelNames asset.  OutputChannel struct has been removed.
 
 
 ## [3.0.0-pre.5] - 2023-04-25
