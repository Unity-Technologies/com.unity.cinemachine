# Changelog
All notable changes to this package will be documented in this file.

The format is based on [Keep a Changelog](http://keepachangelog.com/en/1.0.0/)
and this project adheres to [Semantic Versioning](http://semver.org/spec/v2.0.0.html).

## [3.1.1] - 2025-01-01

### Fixed
- Bugfix: InputAxis.TriggerRecentering() function caused the axis to immediately snap to its recenter value.
<<<<<<< HEAD
- Bugfix: When multiple CM Brains were present, FixedUpdte cameras were sometimes being updated too frequently, resulting in jittery motion.
=======
- SimplePlayerController no longer uses PlayerController.isGrounded because it's not reliable outside of FixedUpdate.
>>>>>>> 1153313a

### Changed
- CinemachineGroupFraming now has a compatibility mode so that it can work with CinemachineConfiner2D out of the box.

### Added
- Added Recenter Target setting to CinemachinePanTilt


## [3.1.0] - 2024-04-01

### Fixed
- Bugfix: index out of range exception when adding a Cm Shot to a timeline track whose CinemachineBrain is inactive.
- Bugfix: OrbitalFollow with 3-ring setup would inappropriately damp in respose to vertical input if LookAt and Follow were at different vertical positions.
- Bugfix: StateDrivenCamera min activation time was broken.
- Bugfix: Solo not updating when brain is in FixedUpdate.
- Bugfix: Spline roll was being calculated incorrectly when spline was rotated.
- Bugfix: "Freeze When Blending Out" didn't work when switching betwen two cameras multiple times.
- Bugfix: Cinemachine cameras would sometimes unnecessarily dirty the scene due to floating-point imprecision when setting transform rotations.

### Added
- Added CinemachineDecollider to resolve camera intersection with colliders and terrains, without necessarily preserving line-of-sight to target.
- CinemachineDeoccluder has the option to resolve towards the Follow target instead of the LookAt target.
- Added CinemachineShotQualityEvaluator which is a standalone version of the evaluation code in Deoccluder.
- Added StateDrivenCamera.CancelWait() method to cancel the current wait on a pending state change.
- Added FlyAround sample scene showing a simple fly-around camera.
- Added IgnoreTimeScale option to InputAxisControllerBase.
- Added confirmation dialog when exiting play mode, if Save During Play is enabled and changes have been made to saveable properties.

### Changed
- SplineDolly and SplineCart: position on spline is preserved when units change.
- SimplePlayerAimController sample upgraded to work on arbitrary surfaces (no longer depends on world up).
- SimplePlayerController sample has logic to avoid input gimbal lock when player is upside-down relative to the camera.
- PlayerOnSphere sample is now PlayerOnSurface - can walk on arbitrary surfaces.
- Axis recentering happens independently on axes with differing recentering tmes, so that input on one axis does not impact the recentering state of the others.
- FreeLookOnSphericalSurface sample is improved, adding a moving surface and second camera.
- Replaced SameAsFollowTarget with RotateWithFollowTarget (SameAsFollowTarget still exists but is deprecated).
- Deoccluder evaluates shots in the Finalize stage instead of Aim.


## [3.0.1] - 2023-11-27

### Fixed
- Bugfix: Divide-by-zero error in InputAxis.CancelDeltaTime if deltaTime is zero.
- Regression fix: CinemachineCamera inspector Solo functionality was not updating correctly.
- Regression fix: Legacy Lens settings had lost their ability to be animated.
- Bugfix: Upgrader was not correctly upgrading animation bindings in some cases.

### Added
- Added CinemachineVirtualCameraBase.CancelDamping() convenience method to snap camera to its target position.
- Added CinemachineOrbitalFollow.TargetOffset to reposition orbit center.
- Added CinemachineGroupFraming.CenterOffset to reposition group center on the screen.
- Added LookAtOffset to CinemachineHardLookAt behaviour.
- Added support for the new Camera Overlay.

### Changed
- RuntimeUtility.GetScratchCollider and RuntimeUtility.DestroyScratchCollider are now public, to allow custom extensions to use them.
- SaveDuringPlay supports multi-scene editing.


## [3.0.0] - 2023-10-25

### Fixed
- Regression fix: Extensions and components were unable to modify the blend hint.
- Bugfix: HardLockToTarget component was ignoring PreviousStateIsValid flag.
 
### Added
- Cancellation of active blend is now possible in ManagerCameras, same as in CM Brains.

### Changed
- CinemachineBrain.TopCameraFromPriorityQueue() is now protected virtual.
 

## [3.0.0-pre.9] - 2023-10-01

### Fixed
- Regresion fix: Sequencer inspector child camera popups were not being populated.
- Regresion fix: Manager Camera's child camera warning icons were not being updated correctly.
- Regresion fix: ManagerCameras were crushing PreviousStateIsValid in their children.
- Bugfix: CinemachineInputAxisController editor was missing foldout arrows on the Driven Axis items.


## [3.0.0-pre.8] - 2023-09-22

### Fixed
- Bugfix: Occasional precision issue when camera rotation is exactly 180 degress, causing rotational flickering.
- Bugfix: Deceleration at the end of axis range was too aggressive.
- Bugfix: Orbital recentering should not be forced when transitioning to a camera.
- Bugfix: InheritPosition takes the actual camera position, so it works consistently if transitioning mid-blend.
- Bugfix: CinemachineDeoccluder was causing a pop when OnTargetObjectWarped was called.
- Bugfix: Spurious camera cut events were being issued, especially in HDRP.
- Bugfix: Null reference exceptions when inspector is hidden behind another tab.
- Bugfix: GroupFraming inspector was displaying incorrect warning when LookAt target is a group.
- Bugfix: GroupFraming displays more accurate group size indicator in the game view.
- Bugfix: nullrefs in log when target group was deleted but was still being referenced by vcams.
- Regression fix: CinemachineCollider generated NaN positions if no target was set.

### Added
- New sample: ThirdPersonWithAimMode showing how to implement a FreeLook camera with Aim mode.
- Added Recentering Target to OrbitalFollow.  Recentering is now possible with Lazy Follow.
- Added API in Deoccluder and ThirdPersonFollow to access which collision objects are impacting the camera position.
- Added ICinemachineTargetGroup.IsValid property to detect deleted groups.
- Added option to disable deltaTime scaling in CinemachineInputAxisProvider.

### Changed
- Improved OrbitalFollow's ForceCameraPosition algorithm.
- Deoccluder accommodates camera radius in all modes.
- Renamed CinemachineSplineDolly.CameraUp to CameraRotation, which more accurately reflects what it does.
- Renamed InputAxis.DoRecentering() to InputAxis.UpdateRecentering()
- StateDrivenCamera: child camera enabled status and priority are now taken into account when choosing the current active camera.

### Deprecated
- Removed CinemachineToolSettings overlay.


## [3.0.0-pre.7] - 2023-05-04

### Added
- Added CinemachineCore.GetCustomBlender and BlendCreatedEvent to allow custom blend behaviour.
- New Custom Blends sample scene illustrating how to customize the blend algorithm.
- CinemachineChannels can now be named via the CinemachineChannelNames asset.  OutputChannel struct has been removed.
- Added CinemachineCameraManagerEvents behaviour.
- Added the option of defining CINEMACHINE_NO_CM2_SUPPORT, to lighten the package by removing legacy CM2 support.
- ThirdPerson Shooter sample scene now has an option to swap shoulders.

### Changed
- Improved handling of nested blends.
- CinemachineCameraEvents and CinemachineBrainEvents and CnemachineCameraManagerEvents can be added to any GameObject, not only to the target objects.


## [3.0.0-pre.5] - 2023-04-25

### Fixed
- Bugfix: MixingCamera calls OnTransitionFromCamera correctly for all its children.

### Added
- New BlendHint: IgnoreTarget will blend rotations without considering the tracking target.
- New BlendHint: FreezeWhenBlendingOut will blend out from a snapshot of the camera state.
- InputAxisController has the option to suppress input while the attached camera is blending.
- Added CinemachineCameraEvents and CinemachineBrainEvents behaviours for event processing.
- Added BlendFinished and CameraDeactivated events.
- Add split screen sample for the input system.
- Samples UI works with both legacy input and Input package.
- Timeline: Added Track Priority field in CinemachineTrack to control track precedence when tracks are contained in nested timelines.
- New 2D platformer sample showing custom camera manager.

### Changed
- Minimum Unity version is now 2022.2.15, for best inspector experience.
- All namespaces changed from "Cinemachine" to "Unity.Cinemachine".
- "Cinemachine.Utility" namespace folded into to "Unity.Cinemachine".
- CinemachineBlendListCamera has been renamed to CinemachineSequencerCamera.
- Renamed .asmdef files to follow the convention: Unity.[PackageName].
- TrackedObjectOffset renamed to TargetOffset.
- Improved layout of PositionComposer and RotationComposer inspectors.
- LensSettings was refactored to improve handling of SensorSize and other physical properties.
- Full physical camera support for builtin pipeline.
- LensPresets and PhysicalLensPresets are now separate assets.
- CinemachineInputAxisController refactored to be more easily customized.
- Samples are compatible with Built-in, Universal, and High Definition Render Pipelines.
- CinemachineUpgradeManager re-opens original scene after upgrade is complete.
- Events system refactored.
- Refactored CinemachineCameraManagerBase to be more useful for customizing.
- CinemchineCore refactored to remove singleton.


## [3.0.0-pre.4] - 2023-02-09

### Added

- Progress bar added to Cinemachine Upgrader.
- CinemachineDeoccluder is a new class, not just a rename of CinemachineCollider.
- CinemachineAutoFocus extension is now available for built-in and URP pipelines, with reduced functionality compared to HDRP.
- Camera.focusDistance is driven by CM when the camera is in physical mode.
- Confiner2D provides API to adjust the confiner to the current window size when the lens or aspect changes.
- TargetGroup now ignores members whose gameObjects are inactive.
- Cinemachine Samples can import their package dependencies.
- CinemachinePathBase search radius fixed for not looped paths.
- Add SplineAutoDolly.ISplineAutoDolly.Reset() method and SplineAutoDolly.Enabled flag.
- Confiner2D and Confiner3D support smooth stop at bounds edge.
- URP: add temporal effects reset on camera cut.
- Add Weight setting to CinemachinePostProcessing and CinemachineVolumeSettings.
- GroupFraming also works on LookAt target.
- Several new Sample scenes were added.

### Changed

- Improved performance of CINEMACHINE_EXPERIMENTAL_DAMPING algorithm.
- Path gizmo drawing was optimized.
- Confiner2D does less gc alloc.
- CinemachineSmoothPath is upgraded to Splines correctly now.
- InputAxis refactor for recentering and momentary axis support.
- CinemachineIndependentImpulseListener renamed to CinemachineExternalImpulseListener.
- CmCamera is now CinemachineCamera.
- The SimpleFollowWithWorldUp binding mode has been renamed to LazyFollow.
- CinemachineExtension API changes to VirtualCamera, GetAllExtraStates, OnTargetObjectWarped, and ForceCameraPosition.
- Third person shooter sample use object pooling for the projectiles.

### Deprecated

- CinemachineConfiner is deprecated.  New behaviour CinemachineConfiner3D to handle 3D confining.  Use CinemachineConfiner2D for 2D confining.
- 3rdPersonFollow and 3rdPersonAim are deprecated and replaced by ThirdPersonFollow and ThirdPersonAim respectively.

### Fixed

- Regression fix: POV and PanTilt handle ReferenceUp correctly.
- Bugfix: Lens blending was wrong.
- Bugfix: CinemachineDeoccluder Pull Forward strategy only pulls forward even with Camera Radius bigger than 0.
- Bugfix: Extensions were not respecting execution order on domain reload.
- Bugfix: AxisState was not respecting timescale == 0.
- Bugfix: priority ordering was wrong when the difference between any priority values were smaller than integer min or bigger than integer max values.
- Bugfix: Very occasional axis drift in SimpleFollow when viewing angle is +-90 degrees.
- Bugfix: Physical lens settings were not being properly applied.


## [3.0.0-pre.3] - 2022-10-28
- Bugfix: rotation composer lookahead sometimes popped


## [3.0.0-pre.2] - 2022-10-20
- Add Show Hierarchy Icon preference option.
- New icons for cinemachine (cameras, components, extensions, tracks).
- Freelook ForcePosition is more precise now.
- Confiner2D supports BoxCollider2D now.
- Added "Place Objects At World Origin" preference option support.
- Added Channel setting, to use for multiple CM Brains, instead of piggybacking on the layer system.
- CinemachineCollider renamed to CinemachineDeoccluder.
- New inspector and API for composition guides.
- Game View Guides now indicate when they are hot and can be dragged.
- CinemachineTrack assigns the default CinemachineBrain on creation.
- Add support for HDRP 14 (Unity 2022.2).
- Bugfix: StateDrivenCamera/Clearshot: Transition glitch when backing out of a transition in progress.
- Bugfix: Occasional 1-frame glitch when transitioning between some freelooks.
- Bugfix: Transposer with LockToTarget binding sometimes had gimbal lock.
- Bugfix: InputValueGain mode of axis input was not framerate-independent.
- Bugfix: POV starts up in its centered position, if recentering is enabled.


## [3.0.0-pre.1] - 2022-06-01
- Upgrade mechanism for upgrading Cinemachine 2 to Cinemachine 3.
- VirtualCamera refactor: CinemachineVirtualCamera is now CmCamera.
- FreeLook refactor: CinemachineFreeLook is now CmCamera with FreeLook Modifier.
- Combine Follow and LookAt Targets to single Tracking Target with optional LookAt Target.
- Add flag for custom priority setting.
- HDRP only: Added FocusDistance setting to lens
- HDRP only: New AutoFocus extension.  Use instead of VolumeSettings for Focus Tracking.  Includes Automatic mode that queries depth buffer instead of tracking a specific target.
- Added Lens Mode Override property to CM Brain.  When enabled, it allows CM cameras to override the lens mode (Perspective vs Ortho vs Physical).
- Added Unity Spline support.  Old Cinemachine Paths are deprecated in favour of Unity Splines.
- Added customizable Auto Dolly to cameras and Spline Cart.
- Added IShotQualityEvaluator to enable customization of shot quality evaluation for ClearShot
- Bugfix: No redundant RepaintAllViews calls.
- Bugfix: Collider damping is more robust with extreme FreeLook configurations


## [2.9.0] - 2022-08-15
- Bugfix: CinemachineConfiner was not confining correctly when Confine Screen Edges was enabled and the camera was rotated.
- Bugfix: Confiner2D confines to midpoint when camera window is bigger than the axis aligned bounding box of the input confiner.
- Bugfix: 3rdPersonFollow shows a warning message when no follow target is assigned like the rest of the body components.
- Bugfix: FadeOut sample scene shader was culling some objects incorrectly.
- Bugfix: Freelook had wrong heading at first frame, which could cause a slight jitter.
- Bugfix: FramingTransposer and Composer had a slight rounding error in their Bias fields when the Screen X and Y fields were modified. 
- Bugfix: Fixed spurious Z rotations during speherical blend.
- Bugfix: Blending speed was not set correctly, when blending back and forth between the same cameras.
- Regression fix: POV is relative to its parent transform.
- Bugfix: SensorSize is not saved when not using physical camera.
- Clipper library dependency is no longer conflicting with users.
- AimingRig sample is only optionally dependent on UnityEngine.UI.
- Bugfix: Transposer with LockToTarget binding sometimes had gibmal lock
- Bugfix: StateDrivenCamera/Clearshot: Transition glitch when backing out of a transition in progress


## [2.9.0-pre.7] - 2022-03-29
- Bugfix: memory leak with PostProcessing if no PP layer is present on the camera
- Bugfix: Standalone profiler no longer crashed with CM.
- Bugfix: Cinemachine does not produce compiler error in unity editor versions older than 2020, when Input System package is installed.
- Bugfix: EmbeddedAssetProperties were not displayed correctly in the editor.
- Timeline guards added to scripts that rely on it.
- Bugfix: SaveDuringPlay works with ILists now.
- Bugfix: Paste VirtualCamera and FreeLook components onto prefab works for subcomponents
- Bugfix: CinemachineInputProvider now correctly tracks enabled state of input action
- Bugfix: POV orientation was incorrect with World Up override
- Added AutoEnable option to CinemachineInputHandler


## [2.9.0-pre.6] - 2022-01-12
- Bugfix: Negative Near Clip Plane value is kept when camera is orthographic.
- Regression fix: could not change the projection of the main camera if a CM virtual camera is active.
- Regression fix: Axis input was ignoring CM's IgnoreTimeScale setting.
- Removed legacy .unitypackages
- New feature: CinemachineBrain may control other GameObject instead of the one it is attached to.
- Bugfix: Cinemachine assigns a default input controller delegate that returns 0 when the legacy input system is disabled.
- Cinemachine example scenes show informative text when used with Input System instead of throwing error messages.
- Regression fix: compilation errors when physics module is not present.
- GameObjects created with Gameobject menu items now follow Unity naming conventions.
- Regression fix: virtual cameras no longer forget that they are targeting groups on domain reload.
- Moved Cinemachine tools into the main Tools overlay (2022.1+), moved Freelook rig selection to a separate overlay, updated icons to support light and dark themes.
- Bugfix: 3rdPersonFollow logged console messages when looking straight up or down.
- BugFix: InputProvider no longer causes a tiny gc alloc every frame.
- Regression fix: CinemachineCollider smoothing time did not reset correctly, so it was working once only.
- Cinemachine supports Splines package. Added new Body component: CinemachineSplineDolly. 
- Bugfix: Overlay tooltip names were incorrect.
- Bugfix: Confiner2D now displays the calculated confining area when its vcam is selected.
- Samples no longer throw errors with HDRP and URP. 3rdPersonWithAimMode and Timeline samples no longer have invalid references.


## [2.9.0-pre.1] - 2021-10-26
- Added ability to directly set the active blend in CinemachineBrain.
- Bugfix: OnTargetObjectWarped() did not work properly for 3rdPersonFollow.
- Bugfix: POV did not properly handle overridden up.
- Regression fix: removed GC allocs in UpdateTargetCache.
- Bugfix: async scene load/unload could cause jitter.
- Bugfix: Input system should be read only once per render frame.
- Bugfix: Blends were sometimes incorrect when src or dst camera is looking along world up axis.
- Bugfix: Improve accuracy of Group Framing.
- New feature: Added scene view overlay tools for Cinemachine components.
- Regression fix: Lookahead works again.
- Cinemachine3rdPersonAim exposes AimTarget, which is the position of where the player would hit.


## [2.8.0] - 2021-07-13
- Bugfix: Freelook prefabs won't get corrupted after editing the Prefab via its instances.
- Bugfix: 3rdPersonFollow works with Aim components now. 
- Bugfix: Blends between vcams, that are rotated so that their up vector is different from World up, are correct now.
- Bugfix: POV recentering did not always recenter correctly, when an axis range was limited.
- Bugfix: Collider sometimes bounced a little when the camera radius was large.
- Bugfix: CinemachineVolumeSettings inspector was making the game view flicker.
- Bugfix: CinemachineVolumeSettings inspector displayed a misleading warning message with URP when focus tracking was enabled.
- Bugfix: Rapidly toggling active cameras before the blends were finished did not use the correct blend time.
- AimingRig sample scene updated with a better reactive crosshair design.
- Added API accessor for Active Blend in Clearshot and StateDrivenCamera. 
- Bugfix: Virtual Cameras were not updating in Edit mode when Brain's BlendUpdateMode was FixedUpdate.
- Bugfix: Lens mode override was not working correctly in all cases.
- Collider2D inspector: added warning when collider is of the wrong type.


## [2.8.0-pre.1] - 2021-04-21
- Switching targets (Follow, LookAt) is smooth by default. For the old behaviour, set PreviousStateIsValid to false after changing the targets.
- Bugfix: Reversing a blend in progress respects asymmetric blend times.
- Regression fix: CmPostProcessing and CmVolumeSettings components setting Depth of Field now works correctly with Framing Transposer. 
- Regression fix: 3rdPersonFollow kept player in view when Z damping was high.
- Regression fix: Physical camera properties were overwritten by vcams when "override mode: physical" was not selected.
- New sample scene: Boss cam demonstrates how to setup a camera that follows the player and looks at the player and the boss. Boss cam also shows examples of custom extensions.
- Added simplified modes to Impulse Source.
- Added secondary reaction settings to Impulse Listener.
- Added Storyboard support for ScreenSpaceOverlay and ScreenSpaceCamera camera render modes.
- Added DampingIntoCollision and DampingFromCollision properties to Cinemachine3rdPersonFollow to control how gradually the camera moves to correct for occlusions.
- Added CinemachineCore.OnTargetObjectWarped() to warp all vcams targeting an object.
- Added ability for vcam to have a negative near clip plane.
- Added Draggable Game Window Guides toggle in Cinemachine preferences. When disabled, Game Window guides are only for visualization.
- Added button to virtual camera inspectors to auto-generate the CinemachineInputProvider component if it is missing.
- Default PostProcessing profile priority is now configurable and defaults to 1000.
- Cinemachine3rdPersonFollow now operates without the physics module and without collision resolution.
- Bugfix: 3rdPersonFollow collision resolution failed when the camera radius was large.
- Bugfix: 3rdPersonFollow damping occured in world space instead of camera space.
- Bugfix: 3rdPersonFollow stuttered when Z damping was high.
- Regression fix: CinemachineInputProvider stopped providing input.
- Bugfix: Lens aspect and sensorSize were updated when lens OverrideMode != None.
- Bugfix: Changing targets on a live vcam misbehaved.
- Bugfix: Framing transposer did not handle empty groups.
- Bugfix: Interrupting a transition with InheritPosition enabled did not work.
- Bugfix: Cinemachine3rdPersonFollow handled collisions by default, now it is disabled by default.
- Bugfix: SaveDuringPlay saved some components that did not have the SaveDuringPlay attribute.
- Regression fix: Entries in the custom blends editor in CM Brain inspector were not selectable.
- GameView guides are drawn only if appropriate inspector subsection is expanded.
- FreeLook rigs are now organized in tabs in the inspector.
- New sample scene: **Boss cam** sample scene demonstrates a camera setup to follow the player and to look at the player and the boss. The scene provides  examples of custom extensions.
- New Sample scene: **2D zoom**, showing how to zoom an orthographic camera with mouse scroll.
- New Sample scene: **2D fighters**, showing how to add/remove targets gradually to/from a TargetGroup based on some conditions (here, it is the y coord of the players).
- Bugfix: CinemachineCollider's displacement damping was being calculated in world space instead of camera space.
- Bugfix: TrackedDolly sometimes introduced spurious rotations if Default Up and no Aim behaviour.
- Bugfix: 3rdPersonFollow's shoulder now changes smoothly with respect to world-up vector changes.


## [2.7.2] - 2021-02-15
- CinemachineConfiner2D now handles cases where camera window is oversized
- New sample scene (FadeOutNearbyObjects) demonstrating fade out effect for objects between camera and target using shaders. The example includes a cinemachine extension giving convenient control over the shader parameters
- Bugfix (1293429) - Brain could choose vcam with not the highest priority in some cases
- Bugfix: SaveDuringPlay also works on prefab instances
- Bugfix (1272146) - Adding vcam to a prefab asset no longer causes errors in console
- Bugfix (1290171) - Impulse manager was not cleared at playmode start
- Nested Scrub Bubble sample removed (filenames too long), available now as embedded package
- Compilation guards for physics, animation, and imgui. Cinemachine does not hard depend on anything now
- Bugfix: CM StoryBoard had a 1 pixel border
- Bugfix: CM StoryBoard lost viewport reference after hot reload
- Bugfix: FramingTransposer's TargetMovementOnly damping caused a flick.
- Bugfix: FreeLook small drift when no user input if SimpleFollowWithWorldUp
- Bugfix: InheritPosition did not work with SimpleFollow binding mode
- Bugfix: cleanup straggling post processing profiles when no active vcams
- Bugfix: Checking whether the Input Action passed to CinemachineInputHandler is enabled before using it.
- Bugfix: 3rdPersonFollow FOV was blended incorrectly when ReferenceLookAt was set to a faraway target
- Bugfix: Position predictor not properly reset
- Bugfix: Create via menu doesn't create as child of selected object
- Bugfix: Post-processing profiles not cleaned up when no active vcams
- Bugfix: Install CinemachineExamples Asset Package menu item was failing on 2018.4 / macOS
- New sample scene (2DConfinerComplex) demonstrating new CinemachineConfiner2D extension.
- Updated CharacterMovement2D script in 2D sample scenes (2DConfinedTargetGroup, 2DConfiner, 2DConfinerUndersized, 2DTargetGroup) to make jumping responsive. 
- Updated 2DConfinedTargetGroup and 2DConfiner scenes to use new CinemachineConfiner2D extension. 


## [2.7.1] - 2020-11-14
- New feature: CinemachineConfiner2D - Improved 2D confiner.
- Added ApplyAfter option to ImpulseListener, to add control over the ordering of extensions
- UI update - Moved Cinemachine menu to GameObject Create menu and Right Click context menu for Hierarchy.
- Virtual Camera Lens inspector supports display of Horizontal FOV
- Virtual Camera Lens can override orthographic and physical camera settings
- Bugfix (1060230) - lens inspector sometimes displayed ortho vs perspective incorrectly for a brief time
- Bugfix (1283984) - Error message when loading new scene with DontDestroyOnLoad
- bugfix (1284701) - Edge-case exception when vcam is deleted
- Storyboard Global Mute moved from Cinemachine menu to Cinemachine preferences.
- Bugfix - long-idle vcams when reawakened sometimes had a single frame with a huge deltaTime
- Bugfix - PostProcessing temporarily stopped being applied after exiting play mode


## [2.6.3] - 2020-09-16
- Regression fix (1274989) - OnTargetObjectWarped broken for OrbitalTransposer
- Bugfix (1276391) - CM Brain Reset did not reset Custom Blends asset in inspector
- Bugfix (1276343) - CM Brain inspector custom blends misaligned dropdown arrow
- Bugfix (1256530) - disallow multiple components where appropriate
- Bugfix: BlendList camera was incorrectly holding 0-length camera cuts
- Bugfix (1174993) - CM Brain logo was not added to Hierarchy next to Main Camera after adding vcam for the first time after importing CM.
- Bugfix (1100131) - Confiner is aware of 2D collider's offset attribute.



## [2.6.2] - 2020-09-02
### Bugfixes
- Regression fix: OnCameraCut Memory leak when using Cinemachine with PostProcessing package
- Bugfix (1272146): Checking for null pipeline, before drawing gizmos.
- Add support for disabling Physics module


## [2.6.1] - 2020-08-13
### Bugfixes
- Regression Fix: PostProcessing/VolumeSettings FocusTracksTarget was not accounting for lookAt target offset
- Regression fix: Confiner no longer confines noise and impulse
- Bugfix: StateDrivenCamera was choosing parent state if only 1 clip in blendstate, even though there was a vcam assigned to that clip
- Bugfix: vertical group composition was not composing properly
- Bugfix: CinemachineNewVirtualCamera.AddComponent() now works properly
- Bugfix: removed compile errors when Physics2D module is disabled
- Bugfix: brain updates on scene loaded or unloaded
- Bugfix (1252431): Fixed unnecessary GC Memory allocation every frame when using timeline  
- Bugfix (1260385): check for prefab instances correctly
- Bugfix (1266191) Clicking on foldout labels in preferences panel toggles their expanded state
- Bugfix (1266196) Composer target Size label in preferences panel was too big
- Bugfix: Scrubbing Cache was locking virtual camera transforms beyond the cache range
- Improved performance of path gizmo drawing
- Timeline Scrubbing Cache supports nested timelines, with some known limitations to be addressed with a future Timeline package release
- Added support for deterministic noise in the context of controlled rendering (via CinemachineCore.CurrentTimeOverride)
- Added Target Offset field to Framing Transposer
- Added Multi-object edit capabilities to virtual cameras and extensions 
- Added inspector button to clear the Scrubbing Cache


## [2.6.0] - 2020-06-04
### New Features and Bugfixes
- Added AxisState.IInputProvider API to better support custom input systems
- Added CinemachineInpiutProvider behaviour to support Unity's new input system
- Added Timeline Scrubbing cache: when enabled, simulates damping and noise when scrubbing in timeline
- Added ManualUpdate mode to the Brain, to allow for custom game loop logic
- VolumeSettings/PostProcessing: added ability to choose custom target for focus tracking
- Added CinemachineRecomposer for timeline-tweaking of procedural or recorded vcam Aim output
- Added GroupWeightManipulator for animating group member weights
- Impulse: Added PropagationSpeed, to allow the impulse to travel outward in a wave
- Impulse: added support for continuous impulses
- Added CinemachineIndependentImpulseListener, to give ImpulseListener ability to any game object
- Added 3rdPersonFollow and 3rdPersonAim for dead-accurate 3rd-person aiming camera
- Added ForceCameraPosition API of virtual cameras, to manually initialize a camera's position and rotation
- Added example scenes: Aiming Rig and Dual Target to show different 3rd person cmera styles
- FramingTransposer does its work after Aim, so it plays better with Aim components.
- Framing Transposer: add Damped Rotations option.  If unchecked, changes to the vcam's rotation will bypass Damping, and only target motion will be damped.
- Refactored Lookahead - better stability.  New behaviour may require some parameter adjustment in existing content
- Composer and Framing Transposer: improved handling at edge of hard zone (no juddering)
- Orbital Transposer / FreeLook: improved damping when target is moving
- CustomBlends editor UX improvements: allow direct editing of vcam names, as well as dropdown
- Add Convert to TargetGroup option on LookAt and Follow target fields
- Confiner: improved stability when ConfineScreenEdges is selected and confing shape is too small
- Extensions now have PrePipelineMutateState callback
- CinemachineCore.UniformDeltaTimeOverride works in Edit mode
- Added TargetAttachment property to vcams.  Normally 1, this can be used to relax attention to targets - effectively a damping override
- Bugfix: Blend Update Method handling was incorrect and caused judder in some circumstances
- Bugfix: VolumeSettings blending was popping when weight was epsilon if volume altered a non-lerpable value
- Bugfix (1234813) - Check for deleted freelooks
- Bugfix (1219867) - vcam popping on disable if blending
- Bugfix (1214301, 1213836) - disallow structural change when editing vcam prefabs
- Bugfix (1213471, 1213434): add null check in editor
- Bugfix (1213488): no solo for prefab vcams
- Bugfix (1213819): repaintGameView on editor change
- Bugfix (1217306): target group position drifting when empty or when members are descendants of the group
- Bugfix (1218695): Fully qualify UnityEditor.Menu to avoid compile errors in some circumstances
- Bugfix (1222740): Binding Modes, that don't have control over axis value range, are not affected by it. 
- Bugfix (1227606): Timeline preview and playmode not the same for composer with hand-animated rotations
- Bugfix: Confiner's cache is reset, when bounding shape/volume is changed.
- Bugfix (1232146): Vcam no longer jerks at edge of confiner bound box.
- Bugfix (1234966): CompositeCollider scale was applied twice.


## [2.5.0] - 2020-01-15
### Support HDRP 7 and URP simultaneously
- Accommodate simultaneous precesnce of HDRP and URP
- Regression fix: Axis was always recentered in Edit mode, even if recentering is off


## [2.4.0] - 2020-01-10
### HDRP 7 support and bugfixes
- Storyboard: added global mute function
- New vcams are by default created matching the scene view camera
- Added ApplyBeforeBody option to POV component, to support working with FramingTransposer
- Added RectenterTarget to POV component
- Added OnTransitionFromCamera callback to extensions
- Added Damping to SameAsFollowTarget and HardLockToTarget components
- URP 7.1.3: added CinemachinePixelPerfect extension
- Added Speed Mode to AxisState, to support direct axis control without max speed
- New example scene: OverTheShoulderAim illustrating how to do over-the-shoulder TPS cam, with Normal and Aim modes
- Impulse Manager: added option to ignore timescale
- Framing Transposer: added OnTransition handling for camera rotation if InheritPosition
- Upgrade to support HDRP and Universal RP 7.0.0 API
- Upgrade to support HDRP and Universal RP 7.1.0 API
- Removed Resources diretories
- Sample scenes now available via package manager
- Added optional "Display Name" field to Cinemachine Shot in Timeline
- Added "Adopt Current Camera Settings" item to vcam inspector context menu
- Composer and FramingTransposer: allow the dead zone to extend to 2, and the Screen x,Y can range from -0.5 to 1.5
- HDRP: lens presets include physical settings if physical camera
- Regression Fix: Framing Transposer: ignore LookAt target.  Use Follow exclusively
- Bugfix: Framing Transposer was not handling dynamic changes to FOV properly
- Bugfix: PostProcessing extension was not handling standby update correctly when on Manager Vcams
- Bugfix: PostProcessing extension was leaking a smallamounts of memory when scenes were unloaded
- Bugfixes: (fogbugz 1193311, 1193307, 1192423, 1192414): disallow presets for vcams
- Bugfix: In some heading modes, FreeLook was improperly modifying the axes when activated
- Bugfix: Orbital transposer was improperly filtering the heading in TargetForward heading mode
- Bugfix: added EmbeddedAssetHelper null check
- Bugfix: composer screen guides drawn in correct place for physical camera
- Bugfix: FreeLook was not respecting wait time for X axis recentering
- Bugfix: FreeLook X axis was not always perfectly synched between rigs
- Bugfix (fogbugz 1176866): Collider: clean up static RigidBody on exit
- Bugfix (fogbugz 1174180): framing transposer wrong ortho size calculation
- Bugfix (fogbugz 1158509): Split brain.UpdateMethod into VcamUpdateMethod and BrainUpdateMethod, to make blending work correctly
- Bugfix (fogbugz 1162074): Framing transposer and group transposer only reached half maximum ortho size 
- Bugfix (fogbugz 1165599): Transposer: fix gimbal lock issue in LockToTargetWithWorldUp
- Bugfix: VolumeSettings: handle layermask in HDAdditionalCameraData
- Bugfix: use vcam's up when drawing gizmos (orbital transposer and free look)


## [2.3.4] - 2019-05-22
### PostProcessing V3 and bugfixes
- Added support for PostProcessing V3 - now called CinemachineVolumeSttings
- Added CinemachineCore.GetBlendOverride delegate to allow applications to override any vcam blend when it happens
- When a blend is cancelled by the opposite blend, reduce the blend time
- Orthographic cameras allow a Near Clip of 0
- Timeline won't auto-create CM brains when something dragged onto it
- Confiner: Improvement in automatic path invalidation when number of path points path changes
- Added CinemachineInpuitAxisDriver utility for overriding the default AxisState behaviour
- CinemachineCameraOffset: added customizable stage for when to apply the offset
- Added Loop option to BlendList Camera
- Improved Lookahead: does not automatically recenter
- Brain no longer applies time scaling to fixed delta
- Added dependency on Unity.ugui (2019.2 and up)
- Bugfix: potential endless loop when using Ignore tag in Collider
- Bugfix: Allow externally-driven FeeLook XAxis to work properly with SimpleFollow
- Bugfix: vcams with noise would sometimes show one noiseless frame when they were activated and standby update was not Always
- Bugfix: Generate a cut event if cutting to a blend-in-progess (fogbugz 1150847)
- Bugfix: reset lens shift if not physical camera
- Bugfix: Collider must consider actual target position, not lookahead position
- Bugfix: FreeLook heading RecenterNow was not working
- Bugfix: lookahead now takes the overridden Up into account
- Bugfix: screen composer guides drawn in wrong place for picture-in-picture
- Bugfix: FreeLook now draws only 1 active composer guide at a time (fogbugz 1138263)
- Bugfix: cameras sometimes snapped when interrupting blends
- Bugfix: Path handles no longer scale with the path object
- Bugfix: Framing Transposer Center on Activate was not working properly (fogbugz 1129824)
- Bugfix: FreeLook inherit position
- Bugfix: collider was pushing camera too far if there were multiple overlapping obstacles
- Bugfix: use IsAssignableFrom instead of IsSubclass in several places
- Bugfix: when interrupting a blend in progress, Cut was not respected
- Bugfix: collider minimum occlusion time and smoothing time interaction
- Bugfix: TargetGroup.RemoveMember error (fogbugz 1119028)
- Bugfix: TargetGroup member lerping jerk when member weight near 0
- Bugfix: Transposer angular damping should be 0 only if binding mode not LockToTarget

## [2.3.3] - 2019-01-08
### Temporary patch to get around a Unity bug in conditional dependencies
- Removed Cinemachine.Timeline namespace, as a workaround for fogbugz 1115321

## [2.3.1] - 2019-01-07
### Bugfixes
- Added timeline dependency
- OnTargetObjectWarped no longer generates garbage

## [2.3.0] - 2018-12-20
### Support for Unity 2019.1
- Added dependency on new unity.timeline
- Added conditional dependence on PostProcessingV2
- No copying CM gizmo into assets folder
- FreeLook: if inherit position from similar FreeLooks, bypass damping 
- Timeline: improve handling when vcam values are tweaked inside shot inspector (fogbugz 1109024)

## [2.2.8] - 2018-12-10
### Bugfixes, optimizations, and some experimental stuff
- Transposer: added Angular Damping Mode, to support quaternion calculations in gimbal-lock situations
- Framing Transposer and Group Transposer: group composing bugfixes, respect min/max limits
- Added ConemachineCameraOffset extension, to offset the camera a fixed distance at the end of the pipeline
- Dolly Cart: added support for LateUpdate
- State-driven-camera: added [NoSaveDuringPlay] to Animated Target and Layer Index
- Added AxisState.Recentering.RecenterNow() API call to skip wait time and start recentering now (if enabled)
- Added NoLens blend hint, to leave camera Lens settings alone
- Updated documentation (corrections, and relocation to prevent importing)
- Upgrade: added support for nested prefabs in Unity 2018.3 (fogbugz 1077395)
- Optimization: position predictor is more efficient
- Optimization: Composer caches some calculations 
- Optimization: Fix editor slowdown when Lens Presets asset is missing
- Experimental: Optional new damping algorithm: attempt to reduce sensitivity to variable framerate
- Experimental: Optional new extra-efficient versions of vcam and FreeLook (not back-compatible)
- Timeline: play/pause doesn't kick out the timeline vcam
- Path editor: make sure game view gets updated when a path waypoint is dragged in the scene view
- Composer guides are shown even if Camera is attached to a renderTexture
- Bugfix: allow impulse definition to be a non-public field (property drawer was complaining)
- Bugfix: added null check for when there is no active virtual camera
- Bugfix: CollisionImpulseSource typo in detection of 2D collider
- Bugfix: PasteComponentValues to prefab vcams and FreeLooks were corrupting scene and prefabs
- Bugfix: Timeline mixer was glitching for single frames at the end of blends
- Bugfix: Added OnTransitionFromCamera() to POV and OrbitalTransposer, to transition axes intelligently
- Regression fix: if no active vcam, don't set the Camera's transform

## [2.2.7] - 2018-07-24
### Mostly bugfixes
- Bugfix: fogbugz case 1053595: Cinemachine Collider leaves hidden collider at origin that interferes with scene objects
- Bugfix: fogbugz case 1063754: empty target group produces console messages
- Bugfix: FreeLook Paste Component Values now pastes the CM subcomponents as well
- Bugfix: added extra null checks to support cases where current vcam is dynamically deleted
- Bugfix: reset BlendList when enabled
- Regression fix: FreeLook axis values get transferred when similar vcams transition
- Bugfix: cutting to BlendList vcam sometimes produced a few bad frames
- Bugfix: smart update tracks the targets more efficiently and correctly, and supports RigidBody interpolation (2018.2 and up)
- Enhancement: POV component interprets POV as relative to parent transform if there is one
- API change: OnCameraLive and CameraActivated events take outgoing vcam also as parameter (may be null)

## [2.2.0] - 2018-06-18
### Impulse Module and More
- New Cinemachine Impulse module for event-driven camera shakes
- New Event Helper script CinemachineTriggerAction takes action on Collider and Collider2D enter/exit events, and exposes them as UnityEvents
- New performance-tuning feature: Standby Update.  Controls how often to update the vcam when it's in Standby.  
- New NoiseSettings editor with signal preview
- Added Focal Length or Named FOV presets for Camera Lens
- Added support for Physical Camera: focal length and Lens Offset
- New improved Group framing algorithm: tighter group framing in GroupComposer and FramingTransposer
- Collider: now returns TargetIsObscured if the target is offscreen (great for cameras with fixed aim)
- Collider: added Minimum Occlusion Time setting, to ignore fleeting obstructions
- Collider: added Transparent Layers mask, to specify solid objects that don't obstruct view
- Collider: damping will no longer take the camera through obstacles
- Collider: Added separate damping setting for when target is being occluded vs when camera is being returned to its normal position
- Collider: added Smoothing setting, to reduce camera jumpiness in environements with lots of obstacles
- NoiseSettings: added checkbox for pure sine-wave instead of Perlin wave
- If no LookAt target, PostProcessing FocusTracksTarget offset is relative to camera
- TrackedDolly: Default up mode sets Up to World Up
- Virtual Camera: New Transitions section in inspector that gives more control over blending:
  - Blend Hint provides some control over how the position and rotation are interpolated
  - Inherit Position checkbox to ensure smooth positional handoff from outgoing camera
  - OnCameraLive event gets fired when the camera activates.  Useful for custom handlers.
- Added ScreenSpaceAimWhenTargetsDiffer as a vcam blend hint.  This influences what happens when blending between vcams with different LookAt targets
- Increased stability of vcams with very small FOVs
- Framing Transposer no longer requires LookAt to be null
- LensSettings Aspect, Orthographic, IsPhysicalCamera, SensorSize properties no longer internal
- Noise Profiles: don't magically create assets.  Prompt user for filename and location of new or cloned profiles
- Refactored interaction between timeline and CM brain, to improve handling of edge cases (fogbugz case 1048497)
- Bugfix: StateDrivenCamera Editor was not finding states if target was OverrideController
- Bugfix when dragging orbital transposer transform: take bias into account
- Bugfix: SaveDuringPlay was not handling asset fields correctly - was sometimes crushing assets
- Bugfix: SimpleFollow transposers were not initilizing their position correctly at game start
- Bugfix: Timeline with CM shot was causing jitter in some FixedUpdate situations
- Bugfix: Multiple brains with heterogeneous update methods were not behaving correctly.  CM will now support this, but you must make sure that the brains have different layer masks.
- Example scenes now include use of CinemachineTriggerAction script.  

## [2.1.13] - 2018-05-09
### Removed dependency on nonexistant Timeline package, minor bugfixes
- Bugfix: Custom Blends "Any to Any" was not working (regression)
- Bugfix: Composer was sometimes getting wrong aspect if multiple brains with different aspect ratios
- Bugfix: could not drag vcam transforms if multiple inspectors and one is hidden
- Bugfix: Framing Transposer initializes in the wrong place - noticeable if dead zone

## [2.1.12] - 2018-02-26
### Storyboard, Bugfixes and other enhancements.  Also some restructuring for Package Manager
- Project restructure: Removed Base, Timeline, and PostFX folders from project root.  PostProcessing code must now be manually imported from Cinemachine menu.  No more dependencies on scripting defines.
- New Storyboard extension, to display images over the vcams.  Comes with a Waveform monitor window for color grading
- New option to specify vcam position blend style: linear, spherical, or cylindrical, based on LookAt target
- Added API to support seamless position warping of target objects: OnTargetObjectWarped().
- Added support for custom blend curves
- Lookahead: added Ignore Y Axis Movement option
- Added support for cascading blends (i.e. blending from mid-blend looks better)
- POV/Orbital/FreeLook axis: exposed Min, Max, and Wrap in the UI, for customized axis range
- FreeLook: added Y Axis recentering
- POV: Added recentering feature to both axes
- Path: Added Normalized Path units option: 0 is start of path, 1 is end.
- Path: added length display in inspector
- Timeline Clip Editor: vcam sections are now collapsible
- API enhancement: added Finalize to Pipeline stages, called even for manager-style vcams
- Bugfix: PostProcessing V2 DoF blending works better
- Bugfix: OrbitalTransposer works better with WorldUp overrides
- Bugfix: Remove StateDrivenCamera "not playing a controller" warning
- Bugfix: Handle exceptions thrown by assemblies that don't want to be introspected
- Bugfix: vcams following physics objects incorrectly snapped to origin after exiting play mode
- Bugfix: predictor now supports time pause
- Bugfix: Moved StartCoroutine in Brain to OnEnable()
- Bugfix: Collider was causing problems in Physics on Android platforms
- Bugfix: dragging a vcam's position updtaes prefabs properly
- Bugfix: All extension now respect the "enabled" checkbox
- Bugfix: Undo for Extasion add will no longer generate null references

## [2.1.10] - 2017-11-28
### This is the first UPM release of *Unity Package Cinemachine*.
- New Aim component: Same As Follow Target simply uses the same orientation as the Follow target
- Perlin Noise component: added inspector UI to clone or locate existing Noise profiles, and to create new ones
- Noise Presets were moved outside of the Examples folder
- Example Assets are now included as embedded package, not imported by default
- Bugfix: FreeLook with PositionDelta was not properly updating the heading
- Bugfix: Transitioning between FreeLooks simetimes caused a short camera freeze
- Bugfix: Added some null checks to FreeLook, to prevent error messages at build time

## [2.1.9] - 2017-11-17
### Initial version.
*Version 2.1.9 cloned from private development repository, corresponding to package released on the asset store*<|MERGE_RESOLUTION|>--- conflicted
+++ resolved
@@ -8,11 +8,8 @@
 
 ### Fixed
 - Bugfix: InputAxis.TriggerRecentering() function caused the axis to immediately snap to its recenter value.
-<<<<<<< HEAD
 - Bugfix: When multiple CM Brains were present, FixedUpdte cameras were sometimes being updated too frequently, resulting in jittery motion.
-=======
 - SimplePlayerController no longer uses PlayerController.isGrounded because it's not reliable outside of FixedUpdate.
->>>>>>> 1153313a
 
 ### Changed
 - CinemachineGroupFraming now has a compatibility mode so that it can work with CinemachineConfiner2D out of the box.
