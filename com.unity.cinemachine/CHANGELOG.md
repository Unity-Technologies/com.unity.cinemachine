# Changelog
All notable changes to this package will be documented in this file.

The format is based on [Keep a Changelog](http://keepachangelog.com/en/1.0.0/)
and this project adheres to [Semantic Versioning](http://semver.org/spec/v2.0.0.html).

## [Unreleased]

### Fixed
- Bugfix: index out of range exception when adding a Cm Shot to a timeline track whose CMBrain is inactive.
- Bugfix: OrbitalFollow with 3-ring setup would inappropriately damp in respose to vertical input if LookAt and Follow were at different vertical positions.
- Bugfix: StateDrivenCamera min activation time was broken.

### Added
<<<<<<< HEAD
- Added CinemachineDecollider to resolve camera intersection with colliders and terrains, without necessarily preserving line-of-sight to target.
- Added CinemachineShotQualityEvaluator which is a standalone version of the evaluation code in Deoccluder.
=======
- FlyAround sample scene showing a simple fly-around camera.
>>>>>>> 55932927
- StateDrivenCamera.CancelWait() method to cancel the current wait on a pending state change.
- Added CinemachineShotQualityEvaluator which is a standalone version of the evaluation code in Deoccluder.

### Changed
- SimplePlayerAimController sample upgraded to work on arbitrary surfaces (no longer depends on world up).
- SimplePlayerController sample has logic to avoid input gimbal lock when player is upside-down relative to the camera.
- PlayerOnSphere sample is now PlayerOnSurface - can walk on arbitrary surfaces.
- Axis recentering happens independently on axes, so that input on one axis does not impact the recentering state of the others.
- FreeLookOnSphericalSurface sample is improved, adding a moving surface and second camera.
- Deoccluder evaluates shots in the Finalize stage instead of Aim.


## [3.0.1] - 2023-11-27

### Fixed
- Bugfix: Divide-by-zero error in InputAxis.CancelDeltaTime if deltaTime is zero.
- Regression fix: CinemachineCamera inspector Solo functionality was not updating correctly.
- Regression fix: Legacy Lens settings had lost their ability to be animated.
- Bugfix: Upgrader was not correctly upgrading animation bindings in some cases.

### Added
- Added CinemachineVirtualCameraBase.CancelDamping() convenience method to snap camera to its target position.
- Added CinemachineOrbitalFollow.TargetOffset to reposition orbit center.
- Added CinemachineGroupFraming.CenterOffset to reposition group center on the screen.
- Added LookAtOffset to CinemachineHardLookAt behaviour.
- Added support for the new Camera Overlay.

### Changed
- RuntimeUtility.GetScratchCollider and RuntimeUtility.DestroyScratchCollider are now public, to allow custom extensions to use them.
- SaveDuringPlay supports multi-scene editing.


## [3.0.0] - 2023-10-25

### Fixed
- Regression fix: Extensions and components were unable to modify the blend hint.
- Bugfix: HardLockToTarget component was ignoring PreviousStateIsValid flag.
 
### Added
- Cancellation of active blend is now possible in ManagerCameras, same as in CM Brains.

### Changed
- CinemachineBrain.TopCameraFromPriorityQueue() is now protected virtual.
 

## [3.0.0-pre.9] - 2023-10-01

### Fixed
- Regresion fix: Sequencer inspector child camera popups were not being populated.
- Regresion fix: Manager Camera's child camera warning icons were not being updated correctly.
- Regresion fix: ManagerCameras were crushing PreviousStateIsValid in their children.
- Bugfix: CinemachineInputAxisController editor was missing foldout arrows on the Driven Axis items.


## [3.0.0-pre.8] - 2023-09-22

### Fixed
- Bugfix: Occasional precision issue when camera rotation is exactly 180 degress, causing rotational flickering.
- Bugfix: Deceleration at the end of axis range was too aggressive.
- Bugfix: Orbital recentering should not be forced when transitioning to a camera.
- Bugfix: InheritPosition takes the actual camera position, so it works consistently if transitioning mid-blend.
- Bugfix: CinemachineDeoccluder was causing a pop when OnTargetObjectWarped was called.
- Bugfix: Spurious camera cut events were being issued, especially in HDRP.
- Bugfix: Null reference exceptions when inspector is hidden behind another tab.
- Bugfix: GroupFraming inspector was displaying incorrect warning when LookAt target is a group.
- Bugfix: GroupFraming displays more accurate group size indicator in the game view.
- Bugfix: nullrefs in log when target group was deleted but was still being referenced by vcams.
- Regression fix: CinemachineCollider generated NaN positions if no target was set.

### Added
- New sample: ThirdPersonWithAimMode showing how to implement a FreeLook camera with Aim mode.
- Added Recentering Target to OrbitalFollow.  Recentering is now possible with Lazy Follow.
- Added API in Deoccluder and ThirdPersonFollow to access which collision objects are impacting the camera position.
- Added ICinemachineTargetGroup.IsValid property to detect deleted groups.
- Added option to disable deltaTime scaling in CinemachineInputAxisProvider.

### Changed
- Improved OrbitalFollow's ForceCameraPosition algorithm.
- Deoccluder accommodates camera radius in all modes.
- Renamed CinemachineSplineDolly.CameraUp to CameraRotation, which more accurately reflects what it does.
- Renamed InputAxis.DoRecentering() to InputAxis.UpdateRecentering()
- StateDrivenCamera: child camera enabled status and priority are now taken into account when choosing the current active camera.

### Deprecated
- Removed CinemachineToolSettings overlay.


## [3.0.0-pre.7] - 2023-05-04

### Added
- Added CinemachineCore.GetCustomBlender and BlendCreatedEvent to allow custom blend behaviour.
- New Custom Blends sample scene illustrating how to customize the blend algorithm.
- CinemachineChannels can now be named via the CinemachineChannelNames asset.  OutputChannel struct has been removed.
- Added CinemachineCameraManagerEvents behaviour.
- Added the option of defining CINEMACHINE_NO_CM2_SUPPORT, to lighten the package by removing legacy CM2 support.
- ThirdPerson Shooter sample scene now has an option to swap shoulders.

### Changed
- Improved handling of nested blends.
- CinemachineCameraEvents and CinemachineBrainEvents and CnemachineCameraManagerEvents can be added to any GameObject, not only to the target objects.


## [3.0.0-pre.5] - 2023-04-25

### Fixed
- Bugfix: MixingCamera calls OnTransitionFromCamera correctly for all its children.

### Added
- New BlendHint: IgnoreTarget will blend rotations without considering the tracking target.
- New BlendHint: FreezeWhenBlendingOut will blend out from a snapshot of the camera state.
- InputAxisController has the option to suppress input while the attached camera is blending.
- Added CinemachineCameraEvents and CinemachineBrainEvents behaviours for event processing.
- Added BlendFinished and CameraDeactivated events.
- Add split screen sample for the input system.
- Samples UI works with both legacy input and Input package.
- Timeline: Added Track Priority field in CinemachineTrack to control track precedence when tracks are contained in nested timelines.
- New 2D platformer sample showing custom camera manager.

### Changed
- Minimum Unity version is now 2022.2.15, for best inspector experience.
- All namespaces changed from "Cinemachine" to "Unity.Cinemachine".
- "Cinemachine.Utility" namespace folded into to "Unity.Cinemachine".
- CinemachineBlendListCamera has been renamed to CinemachineSequencerCamera.
- Renamed .asmdef files to follow the convention: Unity.[PackageName].
- TrackedObjectOffset renamed to TargetOffset.
- Improved layout of PositionComposer and RotationComposer inspectors.
- LensSettings was refactored to improve handling of SensorSize and other physical properties.
- Full physical camera support for builtin pipeline.
- LensPresets and PhysicalLensPresets are now separate assets.
- CinemachineInputAxisController refactored to be more easily customized.
- Samples are compatible with Built-in, Universal, and High Definition Render Pipelines.
- CinemachineUpgradeManager re-opens original scene after upgrade is complete.
- Events system refactored.
- Refactored CinemachineCameraManagerBase to be more useful for customizing.
- CinemchineCore refactored to remove singleton.


## [3.0.0-pre.4] - 2023-02-09

### Added

- Progress bar added to Cinemachine Upgrader.
- CinemachineDeoccluder is a new class, not just a rename of CinemachineCollider.
- CinemachineAutoFocus extension is now available for built-in and URP pipelines, with reduced functionality compared to HDRP.
- Camera.focusDistance is driven by CM when the camera is in physical mode.
- Confiner2D provides API to adjust the confiner to the current window size when the lens or aspect changes.
- TargetGroup now ignores members whose gameObjects are inactive.
- Cinemachine Samples can import their package dependencies.
- CinemachinePathBase search radius fixed for not looped paths.
- Add SplineAutoDolly.ISplineAutoDolly.Reset() method and SplineAutoDolly.Enabled flag.
- Confiner2D and Confiner3D support smooth stop at bounds edge.
- URP: add temporal effects reset on camera cut.
- Add Weight setting to CinemachinePostProcessing and CinemachineVolumeSettings.
- GroupFraming also works on LookAt target.
- Several new Sample scenes were added.

### Changed

- Improved performance of CINEMACHINE_EXPERIMENTAL_DAMPING algorithm.
- Path gizmo drawing was optimized.
- Confiner2D does less gc alloc.
- CinemachineSmoothPath is upgraded to Splines correctly now.
- InputAxis refactor for recentering and momentary axis support.
- CinemachineIndependentImpulseListener renamed to CinemachineExternalImpulseListener.
- CmCamera is now CinemachineCamera.
- The SimpleFollowWithWorldUp binding mode has been renamed to LazyFollow.
- CinemachineExtension API changes to VirtualCamera, GetAllExtraStates, OnTargetObjectWarped, and ForceCameraPosition.
- Third person shooter sample use object pooling for the projectiles.

### Deprecated

- CinemachineConfiner is deprecated.  New behaviour CinemachineConfiner3D to handle 3D confining.  Use CinemachineConfiner2D for 2D confining.
- 3rdPersonFollow and 3rdPersonAim are deprecated and replaced by ThirdPersonFollow and ThirdPersonAim respectively.

### Fixed

- Regression fix: POV and PanTilt handle ReferenceUp correctly.
- Bugfix: Lens blending was wrong.
- Bugfix: CinemachineDeoccluder Pull Forward strategy only pulls forward even with Camera Radius bigger than 0.
- Bugfix: Extensions were not respecting execution order on domain reload.
- Bugfix: AxisState was not respecting timescale == 0.
- Bugfix: priority ordering was wrong when the difference between any priority values were smaller than integer min or bigger than integer max values.
- Bugfix: Very occasional axis drift in SimpleFollow when viewing angle is +-90 degrees.
- Bugfix: Physical lens settings were not being properly applied.


## [3.0.0-pre.3] - 2022-10-28
- Bugfix: rotation composer lookahead sometimes popped


## [3.0.0-pre.2] - 2022-10-20
- Add Show Hierarchy Icon preference option.
- New icons for cinemachine (cameras, components, extensions, tracks).
- Freelook ForcePosition is more precise now.
- Confiner2D supports BoxCollider2D now.
- Added "Place Objects At World Origin" preference option support.
- Added Channel setting, to use for multiple CM Brains, instead of piggybacking on the layer system.
- CinemachineCollider renamed to CinemachineDeoccluder.
- New inspector and API for composition guides.
- Game View Guides now indicate when they are hot and can be dragged.
- CinemachineTrack assigns the default CinemachineBrain on creation.
- Add support for HDRP 14 (Unity 2022.2).
- Bugfix: StateDrivenCamera/Clearshot: Transition glitch when backing out of a transition in progress.
- Bugfix: Occasional 1-frame glitch when transitioning between some freelooks.
- Bugfix: Transposer with LockToTarget binding sometimes had gimbal lock.
- Bugfix: InputValueGain mode of axis input was not framerate-independent.
- Bugfix: POV starts up in its centered position, if recentering is enabled.


## [3.0.0-pre.1] - 2022-06-01
- Upgrade mechanism for upgrading Cinemachine 2 to Cinemachine 3.
- VirtualCamera refactor: CinemachineVirtualCamera is now CmCamera.
- FreeLook refactor: CinemachineFreeLook is now CmCamera with FreeLook Modifier.
- Combine Follow and LookAt Targets to single Tracking Target with optional LookAt Target.
- Add flag for custom priority setting.
- HDRP only: Added FocusDistance setting to lens
- HDRP only: New AutoFocus extension.  Use instead of VolumeSettings for Focus Tracking.  Includes Automatic mode that queries depth buffer instead of tracking a specific target.
- Added Lens Mode Override property to CM Brain.  When enabled, it allows CM cameras to override the lens mode (Perspective vs Ortho vs Physical).
- Added Unity Spline support.  Old Cinemachine Paths are deprecated in favour of Unity Splines.
- Added customizable Auto Dolly to cameras and Spline Cart.
- Added IShotQualityEvaluator to enable customization of shot quality evaluation for ClearShot
- Bugfix: No redundant RepaintAllViews calls.
- Bugfix: Collider damping is more robust with extreme FreeLook configurations


## [2.9.0] - 2022-08-15
- Bugfix: CinemachineConfiner was not confining correctly when Confine Screen Edges was enabled and the camera was rotated.
- Bugfix: Confiner2D confines to midpoint when camera window is bigger than the axis aligned bounding box of the input confiner.
- Bugfix: 3rdPersonFollow shows a warning message when no follow target is assigned like the rest of the body components.
- Bugfix: FadeOut sample scene shader was culling some objects incorrectly.
- Bugfix: Freelook had wrong heading at first frame, which could cause a slight jitter.
- Bugfix: FramingTransposer and Composer had a slight rounding error in their Bias fields when the Screen X and Y fields were modified. 
- Bugfix: Fixed spurious Z rotations during speherical blend.
- Bugfix: Blending speed was not set correctly, when blending back and forth between the same cameras.
- Regression fix: POV is relative to its parent transform.
- Bugfix: SensorSize is not saved when not using physical camera.
- Clipper library dependency is no longer conflicting with users.
- AimingRig sample is only optionally dependent on UnityEngine.UI.
- Bugfix: Transposer with LockToTarget binding sometimes had gibmal lock
- Bugfix: StateDrivenCamera/Clearshot: Transition glitch when backing out of a transition in progress


## [2.9.0-pre.7] - 2022-03-29
- Bugfix: memory leak with PostProcessing if no PP layer is present on the camera
- Bugfix: Standalone profiler no longer crashed with CM.
- Bugfix: Cinemachine does not produce compiler error in unity editor versions older than 2020, when Input System package is installed.
- Bugfix: EmbeddedAssetProperties were not displayed correctly in the editor.
- Timeline guards added to scripts that rely on it.
- Bugfix: SaveDuringPlay works with ILists now.
- Bugfix: Paste VirtualCamera and FreeLook components onto prefab works for subcomponents
- Bugfix: CinemachineInputProvider now correctly tracks enabled state of input action
- Bugfix: POV orientation was incorrect with World Up override
- Added AutoEnable option to CinemachineInputHandler


## [2.9.0-pre.6] - 2022-01-12
- Bugfix: Negative Near Clip Plane value is kept when camera is orthographic.
- Regression fix: could not change the projection of the main camera if a CM virtual camera is active.
- Regression fix: Axis input was ignoring CM's IgnoreTimeScale setting.
- Removed legacy .unitypackages
- New feature: CinemachineBrain may control other GameObject instead of the one it is attached to.
- Bugfix: Cinemachine assigns a default input controller delegate that returns 0 when the legacy input system is disabled.
- Cinemachine example scenes show informative text when used with Input System instead of throwing error messages.
- Regression fix: compilation errors when physics module is not present.
- GameObjects created with Gameobject menu items now follow Unity naming conventions.
- Regression fix: virtual cameras no longer forget that they are targeting groups on domain reload.
- Moved Cinemachine tools into the main Tools overlay (2022.1+), moved Freelook rig selection to a separate overlay, updated icons to support light and dark themes.
- Bugfix: 3rdPersonFollow logged console messages when looking straight up or down.
- BugFix: InputProvider no longer causes a tiny gc alloc every frame.
- Regression fix: CinemachineCollider smoothing time did not reset correctly, so it was working once only.
- Cinemachine supports Splines package. Added new Body component: CinemachineSplineDolly. 
- Bugfix: Overlay tooltip names were incorrect.
- Bugfix: Confiner2D now displays the calculated confining area when its vcam is selected.
- Samples no longer throw errors with HDRP and URP. 3rdPersonWithAimMode and Timeline samples no longer have invalid references.


## [2.9.0-pre.1] - 2021-10-26
- Added ability to directly set the active blend in CinemachineBrain.
- Bugfix: OnTargetObjectWarped() did not work properly for 3rdPersonFollow.
- Bugfix: POV did not properly handle overridden up.
- Regression fix: removed GC allocs in UpdateTargetCache.
- Bugfix: async scene load/unload could cause jitter.
- Bugfix: Input system should be read only once per render frame.
- Bugfix: Blends were sometimes incorrect when src or dst camera is looking along world up axis.
- Bugfix: Improve accuracy of Group Framing.
- New feature: Added scene view overlay tools for Cinemachine components.
- Regression fix: Lookahead works again.
- Cinemachine3rdPersonAim exposes AimTarget, which is the position of where the player would hit.


## [2.8.0] - 2021-07-13
- Bugfix: Freelook prefabs won't get corrupted after editing the Prefab via its instances.
- Bugfix: 3rdPersonFollow works with Aim components now. 
- Bugfix: Blends between vcams, that are rotated so that their up vector is different from World up, are correct now.
- Bugfix: POV recentering did not always recenter correctly, when an axis range was limited.
- Bugfix: Collider sometimes bounced a little when the camera radius was large.
- Bugfix: CinemachineVolumeSettings inspector was making the game view flicker.
- Bugfix: CinemachineVolumeSettings inspector displayed a misleading warning message with URP when focus tracking was enabled.
- Bugfix: Rapidly toggling active cameras before the blends were finished did not use the correct blend time.
- AimingRig sample scene updated with a better reactive crosshair design.
- Added API accessor for Active Blend in Clearshot and StateDrivenCamera. 
- Bugfix: Virtual Cameras were not updating in Edit mode when Brain's BlendUpdateMode was FixedUpdate.
- Bugfix: Lens mode override was not working correctly in all cases.
- Collider2D inspector: added warning when collider is of the wrong type.


## [2.8.0-pre.1] - 2021-04-21
- Switching targets (Follow, LookAt) is smooth by default. For the old behaviour, set PreviousStateIsValid to false after changing the targets.
- Bugfix: Reversing a blend in progress respects asymmetric blend times.
- Regression fix: CmPostProcessing and CmVolumeSettings components setting Depth of Field now works correctly with Framing Transposer. 
- Regression fix: 3rdPersonFollow kept player in view when Z damping was high.
- Regression fix: Physical camera properties were overwritten by vcams when "override mode: physical" was not selected.
- New sample scene: Boss cam demonstrates how to setup a camera that follows the player and looks at the player and the boss. Boss cam also shows examples of custom extensions.
- Added simplified modes to Impulse Source.
- Added secondary reaction settings to Impulse Listener.
- Added Storyboard support for ScreenSpaceOverlay and ScreenSpaceCamera camera render modes.
- Added DampingIntoCollision and DampingFromCollision properties to Cinemachine3rdPersonFollow to control how gradually the camera moves to correct for occlusions.
- Added CinemachineCore.OnTargetObjectWarped() to warp all vcams targeting an object.
- Added ability for vcam to have a negative near clip plane.
- Added Draggable Game Window Guides toggle in Cinemachine preferences. When disabled, Game Window guides are only for visualization.
- Added button to virtual camera inspectors to auto-generate the CinemachineInputProvider component if it is missing.
- Default PostProcessing profile priority is now configurable and defaults to 1000.
- Cinemachine3rdPersonFollow now operates without the physics module and without collision resolution.
- Bugfix: 3rdPersonFollow collision resolution failed when the camera radius was large.
- Bugfix: 3rdPersonFollow damping occured in world space instead of camera space.
- Bugfix: 3rdPersonFollow stuttered when Z damping was high.
- Regression fix: CinemachineInputProvider stopped providing input.
- Bugfix: Lens aspect and sensorSize were updated when lens OverrideMode != None.
- Bugfix: Changing targets on a live vcam misbehaved.
- Bugfix: Framing transposer did not handle empty groups.
- Bugfix: Interrupting a transition with InheritPosition enabled did not work.
- Bugfix: Cinemachine3rdPersonFollow handled collisions by default, now it is disabled by default.
- Bugfix: SaveDuringPlay saved some components that did not have the SaveDuringPlay attribute.
- Regression fix: Entries in the custom blends editor in CM Brain inspector were not selectable.
- GameView guides are drawn only if appropriate inspector subsection is expanded.
- FreeLook rigs are now organized in tabs in the inspector.
- New sample scene: **Boss cam** sample scene demonstrates a camera setup to follow the player and to look at the player and the boss. The scene provides  examples of custom extensions.
- New Sample scene: **2D zoom**, showing how to zoom an orthographic camera with mouse scroll.
- New Sample scene: **2D fighters**, showing how to add/remove targets gradually to/from a TargetGroup based on some conditions (here, it is the y coord of the players).
- Bugfix: CinemachineCollider's displacement damping was being calculated in world space instead of camera space.
- Bugfix: TrackedDolly sometimes introduced spurious rotations if Default Up and no Aim behaviour.
- Bugfix: 3rdPersonFollow's shoulder now changes smoothly with respect to world-up vector changes.


## [2.7.2] - 2021-02-15
- CinemachineConfiner2D now handles cases where camera window is oversized
- New sample scene (FadeOutNearbyObjects) demonstrating fade out effect for objects between camera and target using shaders. The example includes a cinemachine extension giving convenient control over the shader parameters
- Bugfix (1293429) - Brain could choose vcam with not the highest priority in some cases
- Bugfix: SaveDuringPlay also works on prefab instances
- Bugfix (1272146) - Adding vcam to a prefab asset no longer causes errors in console
- Bugfix (1290171) - Impulse manager was not cleared at playmode start
- Nested Scrub Bubble sample removed (filenames too long), available now as embedded package
- Compilation guards for physics, animation, and imgui. Cinemachine does not hard depend on anything now
- Bugfix: CM StoryBoard had a 1 pixel border
- Bugfix: CM StoryBoard lost viewport reference after hot reload
- Bugfix: FramingTransposer's TargetMovementOnly damping caused a flick.
- Bugfix: FreeLook small drift when no user input if SimpleFollowWithWorldUp
- Bugfix: InheritPosition did not work with SimpleFollow binding mode
- Bugfix: cleanup straggling post processing profiles when no active vcams
- Bugfix: Checking whether the Input Action passed to CinemachineInputHandler is enabled before using it.
- Bugfix: 3rdPersonFollow FOV was blended incorrectly when ReferenceLookAt was set to a faraway target
- Bugfix: Position predictor not properly reset
- Bugfix: Create via menu doesn't create as child of selected object
- Bugfix: Post-processing profiles not cleaned up when no active vcams
- Bugfix: Install CinemachineExamples Asset Package menu item was failing on 2018.4 / macOS
- New sample scene (2DConfinerComplex) demonstrating new CinemachineConfiner2D extension.
- Updated CharacterMovement2D script in 2D sample scenes (2DConfinedTargetGroup, 2DConfiner, 2DConfinerUndersized, 2DTargetGroup) to make jumping responsive. 
- Updated 2DConfinedTargetGroup and 2DConfiner scenes to use new CinemachineConfiner2D extension. 


## [2.7.1] - 2020-11-14
- New feature: CinemachineConfiner2D - Improved 2D confiner.
- Added ApplyAfter option to ImpulseListener, to add control over the ordering of extensions
- UI update - Moved Cinemachine menu to GameObject Create menu and Right Click context menu for Hierarchy.
- Virtual Camera Lens inspector supports display of Horizontal FOV
- Virtual Camera Lens can override orthographic and physical camera settings
- Bugfix (1060230) - lens inspector sometimes displayed ortho vs perspective incorrectly for a brief time
- Bugfix (1283984) - Error message when loading new scene with DontDestroyOnLoad
- bugfix (1284701) - Edge-case exception when vcam is deleted
- Storyboard Global Mute moved from Cinemachine menu to Cinemachine preferences.
- Bugfix - long-idle vcams when reawakened sometimes had a single frame with a huge deltaTime
- Bugfix - PostProcessing temporarily stopped being applied after exiting play mode


## [2.6.3] - 2020-09-16
- Regression fix (1274989) - OnTargetObjectWarped broken for OrbitalTransposer
- Bugfix (1276391) - CM Brain Reset did not reset Custom Blends asset in inspector
- Bugfix (1276343) - CM Brain inspector custom blends misaligned dropdown arrow
- Bugfix (1256530) - disallow multiple components where appropriate
- Bugfix: BlendList camera was incorrectly holding 0-length camera cuts
- Bugfix (1174993) - CM Brain logo was not added to Hierarchy next to Main Camera after adding vcam for the first time after importing CM.
- Bugfix (1100131) - Confiner is aware of 2D collider's offset attribute.



## [2.6.2] - 2020-09-02
### Bugfixes
- Regression fix: OnCameraCut Memory leak when using Cinemachine with PostProcessing package
- Bugfix (1272146): Checking for null pipeline, before drawing gizmos.
- Add support for disabling Physics module


## [2.6.1] - 2020-08-13
### Bugfixes
- Regression Fix: PostProcessing/VolumeSettings FocusTracksTarget was not accounting for lookAt target offset
- Regression fix: Confiner no longer confines noise and impulse
- Bugfix: StateDrivenCamera was choosing parent state if only 1 clip in blendstate, even though there was a vcam assigned to that clip
- Bugfix: vertical group composition was not composing properly
- Bugfix: CinemachineNewVirtualCamera.AddComponent() now works properly
- Bugfix: removed compile errors when Physics2D module is disabled
- Bugfix: brain updates on scene loaded or unloaded
- Bugfix (1252431): Fixed unnecessary GC Memory allocation every frame when using timeline  
- Bugfix (1260385): check for prefab instances correctly
- Bugfix (1266191) Clicking on foldout labels in preferences panel toggles their expanded state
- Bugfix (1266196) Composer target Size label in preferences panel was too big
- Bugfix: Scrubbing Cache was locking virtual camera transforms beyond the cache range
- Improved performance of path gizmo drawing
- Timeline Scrubbing Cache supports nested timelines, with some known limitations to be addressed with a future Timeline package release
- Added support for deterministic noise in the context of controlled rendering (via CinemachineCore.CurrentTimeOverride)
- Added Target Offset field to Framing Transposer
- Added Multi-object edit capabilities to virtual cameras and extensions 
- Added inspector button to clear the Scrubbing Cache


## [2.6.0] - 2020-06-04
### New Features and Bugfixes
- Added AxisState.IInputProvider API to better support custom input systems
- Added CinemachineInpiutProvider behaviour to support Unity's new input system
- Added Timeline Scrubbing cache: when enabled, simulates damping and noise when scrubbing in timeline
- Added ManualUpdate mode to the Brain, to allow for custom game loop logic
- VolumeSettings/PostProcessing: added ability to choose custom target for focus tracking
- Added CinemachineRecomposer for timeline-tweaking of procedural or recorded vcam Aim output
- Added GroupWeightManipulator for animating group member weights
- Impulse: Added PropagationSpeed, to allow the impulse to travel outward in a wave
- Impulse: added support for continuous impulses
- Added CinemachineIndependentImpulseListener, to give ImpulseListener ability to any game object
- Added 3rdPersonFollow and 3rdPersonAim for dead-accurate 3rd-person aiming camera
- Added ForceCameraPosition API of virtual cameras, to manually initialize a camera's position and rotation
- Added example scenes: Aiming Rig and Dual Target to show different 3rd person cmera styles
- FramingTransposer does its work after Aim, so it plays better with Aim components.
- Framing Transposer: add Damped Rotations option.  If unchecked, changes to the vcam's rotation will bypass Damping, and only target motion will be damped.
- Refactored Lookahead - better stability.  New behaviour may require some parameter adjustment in existing content
- Composer and Framing Transposer: improved handling at edge of hard zone (no juddering)
- Orbital Transposer / FreeLook: improved damping when target is moving
- CustomBlends editor UX improvements: allow direct editing of vcam names, as well as dropdown
- Add Convert to TargetGroup option on LookAt and Follow target fields
- Confiner: improved stability when ConfineScreenEdges is selected and confing shape is too small
- Extensions now have PrePipelineMutateState callback
- CinemachineCore.UniformDeltaTimeOverride works in Edit mode
- Added TargetAttachment property to vcams.  Normally 1, this can be used to relax attention to targets - effectively a damping override
- Bugfix: Blend Update Method handling was incorrect and caused judder in some circumstances
- Bugfix: VolumeSettings blending was popping when weight was epsilon if volume altered a non-lerpable value
- Bugfix (1234813) - Check for deleted freelooks
- Bugfix (1219867) - vcam popping on disable if blending
- Bugfix (1214301, 1213836) - disallow structural change when editing vcam prefabs
- Bugfix (1213471, 1213434): add null check in editor
- Bugfix (1213488): no solo for prefab vcams
- Bugfix (1213819): repaintGameView on editor change
- Bugfix (1217306): target group position drifting when empty or when members are descendants of the group
- Bugfix (1218695): Fully qualify UnityEditor.Menu to avoid compile errors in some circumstances
- Bugfix (1222740): Binding Modes, that don't have control over axis value range, are not affected by it. 
- Bugfix (1227606): Timeline preview and playmode not the same for composer with hand-animated rotations
- Bugfix: Confiner's cache is reset, when bounding shape/volume is changed.
- Bugfix (1232146): Vcam no longer jerks at edge of confiner bound box.
- Bugfix (1234966): CompositeCollider scale was applied twice.


## [2.5.0] - 2020-01-15
### Support HDRP 7 and URP simultaneously
- Accommodate simultaneous precesnce of HDRP and URP
- Regression fix: Axis was always recentered in Edit mode, even if recentering is off


## [2.4.0] - 2020-01-10
### HDRP 7 support and bugfixes
- Storyboard: added global mute function
- New vcams are by default created matching the scene view camera
- Added ApplyBeforeBody option to POV component, to support working with FramingTransposer
- Added RectenterTarget to POV component
- Added OnTransitionFromCamera callback to extensions
- Added Damping to SameAsFollowTarget and HardLockToTarget components
- URP 7.1.3: added CinemachinePixelPerfect extension
- Added Speed Mode to AxisState, to support direct axis control without max speed
- New example scene: OverTheShoulderAim illustrating how to do over-the-shoulder TPS cam, with Normal and Aim modes
- Impulse Manager: added option to ignore timescale
- Framing Transposer: added OnTransition handling for camera rotation if InheritPosition
- Upgrade to support HDRP and Universal RP 7.0.0 API
- Upgrade to support HDRP and Universal RP 7.1.0 API
- Removed Resources diretories
- Sample scenes now available via package manager
- Added optional "Display Name" field to Cinemachine Shot in Timeline
- Added "Adopt Current Camera Settings" item to vcam inspector context menu
- Composer and FramingTransposer: allow the dead zone to extend to 2, and the Screen x,Y can range from -0.5 to 1.5
- HDRP: lens presets include physical settings if physical camera
- Regression Fix: Framing Transposer: ignore LookAt target.  Use Follow exclusively
- Bugfix: Framing Transposer was not handling dynamic changes to FOV properly
- Bugfix: PostProcessing extension was not handling standby update correctly when on Manager Vcams
- Bugfix: PostProcessing extension was leaking a smallamounts of memory when scenes were unloaded
- Bugfixes: (fogbugz 1193311, 1193307, 1192423, 1192414): disallow presets for vcams
- Bugfix: In some heading modes, FreeLook was improperly modifying the axes when activated
- Bugfix: Orbital transposer was improperly filtering the heading in TargetForward heading mode
- Bugfix: added EmbeddedAssetHelper null check
- Bugfix: composer screen guides drawn in correct place for physical camera
- Bugfix: FreeLook was not respecting wait time for X axis recentering
- Bugfix: FreeLook X axis was not always perfectly synched between rigs
- Bugfix (fogbugz 1176866): Collider: clean up static RigidBody on exit
- Bugfix (fogbugz 1174180): framing transposer wrong ortho size calculation
- Bugfix (fogbugz 1158509): Split brain.UpdateMethod into VcamUpdateMethod and BrainUpdateMethod, to make blending work correctly
- Bugfix (fogbugz 1162074): Framing transposer and group transposer only reached half maximum ortho size 
- Bugfix (fogbugz 1165599): Transposer: fix gimbal lock issue in LockToTargetWithWorldUp
- Bugfix: VolumeSettings: handle layermask in HDAdditionalCameraData
- Bugfix: use vcam's up when drawing gizmos (orbital transposer and free look)


## [2.3.4] - 2019-05-22
### PostProcessing V3 and bugfixes
- Added support for PostProcessing V3 - now called CinemachineVolumeSttings
- Added CinemachineCore.GetBlendOverride delegate to allow applications to override any vcam blend when it happens
- When a blend is cancelled by the opposite blend, reduce the blend time
- Orthographic cameras allow a Near Clip of 0
- Timeline won't auto-create CM brains when something dragged onto it
- Confiner: Improvement in automatic path invalidation when number of path points path changes
- Added CinemachineInpuitAxisDriver utility for overriding the default AxisState behaviour
- CinemachineCameraOffset: added customizable stage for when to apply the offset
- Added Loop option to BlendList Camera
- Improved Lookahead: does not automatically recenter
- Brain no longer applies time scaling to fixed delta
- Added dependency on Unity.ugui (2019.2 and up)
- Bugfix: potential endless loop when using Ignore tag in Collider
- Bugfix: Allow externally-driven FeeLook XAxis to work properly with SimpleFollow
- Bugfix: vcams with noise would sometimes show one noiseless frame when they were activated and standby update was not Always
- Bugfix: Generate a cut event if cutting to a blend-in-progess (fogbugz 1150847)
- Bugfix: reset lens shift if not physical camera
- Bugfix: Collider must consider actual target position, not lookahead position
- Bugfix: FreeLook heading RecenterNow was not working
- Bugfix: lookahead now takes the overridden Up into account
- Bugfix: screen composer guides drawn in wrong place for picture-in-picture
- Bugfix: FreeLook now draws only 1 active composer guide at a time (fogbugz 1138263)
- Bugfix: cameras sometimes snapped when interrupting blends
- Bugfix: Path handles no longer scale with the path object
- Bugfix: Framing Transposer Center on Activate was not working properly (fogbugz 1129824)
- Bugfix: FreeLook inherit position
- Bugfix: collider was pushing camera too far if there were multiple overlapping obstacles
- Bugfix: use IsAssignableFrom instead of IsSubclass in several places
- Bugfix: when interrupting a blend in progress, Cut was not respected
- Bugfix: collider minimum occlusion time and smoothing time interaction
- Bugfix: TargetGroup.RemoveMember error (fogbugz 1119028)
- Bugfix: TargetGroup member lerping jerk when member weight near 0
- Bugfix: Transposer angular damping should be 0 only if binding mode not LockToTarget

## [2.3.3] - 2019-01-08
### Temporary patch to get around a Unity bug in conditional dependencies
- Removed Cinemachine.Timeline namespace, as a workaround for fogbugz 1115321

## [2.3.1] - 2019-01-07
### Bugfixes
- Added timeline dependency
- OnTargetObjectWarped no longer generates garbage

## [2.3.0] - 2018-12-20
### Support for Unity 2019.1
- Added dependency on new unity.timeline
- Added conditional dependence on PostProcessingV2
- No copying CM gizmo into assets folder
- FreeLook: if inherit position from similar FreeLooks, bypass damping 
- Timeline: improve handling when vcam values are tweaked inside shot inspector (fogbugz 1109024)

## [2.2.8] - 2018-12-10
### Bugfixes, optimizations, and some experimental stuff
- Transposer: added Angular Damping Mode, to support quaternion calculations in gimbal-lock situations
- Framing Transposer and Group Transposer: group composing bugfixes, respect min/max limits
- Added ConemachineCameraOffset extension, to offset the camera a fixed distance at the end of the pipeline
- Dolly Cart: added support for LateUpdate
- State-driven-camera: added [NoSaveDuringPlay] to Animated Target and Layer Index
- Added AxisState.Recentering.RecenterNow() API call to skip wait time and start recentering now (if enabled)
- Added NoLens blend hint, to leave camera Lens settings alone
- Updated documentation (corrections, and relocation to prevent importing)
- Upgrade: added support for nested prefabs in Unity 2018.3 (fogbugz 1077395)
- Optimization: position predictor is more efficient
- Optimization: Composer caches some calculations 
- Optimization: Fix editor slowdown when Lens Presets asset is missing
- Experimental: Optional new damping algorithm: attempt to reduce sensitivity to variable framerate
- Experimental: Optional new extra-efficient versions of vcam and FreeLook (not back-compatible)
- Timeline: play/pause doesn't kick out the timeline vcam
- Path editor: make sure game view gets updated when a path waypoint is dragged in the scene view
- Composer guides are shown even if Camera is attached to a renderTexture
- Bugfix: allow impulse definition to be a non-public field (property drawer was complaining)
- Bugfix: added null check for when there is no active virtual camera
- Bugfix: CollisionImpulseSource typo in detection of 2D collider
- Bugfix: PasteComponentValues to prefab vcams and FreeLooks were corrupting scene and prefabs
- Bugfix: Timeline mixer was glitching for single frames at the end of blends
- Bugfix: Added OnTransitionFromCamera() to POV and OrbitalTransposer, to transition axes intelligently
- Regression fix: if no active vcam, don't set the Camera's transform

## [2.2.7] - 2018-07-24
### Mostly bugfixes
- Bugfix: fogbugz case 1053595: Cinemachine Collider leaves hidden collider at origin that interferes with scene objects
- Bugfix: fogbugz case 1063754: empty target group produces console messages
- Bugfix: FreeLook Paste Component Values now pastes the CM subcomponents as well
- Bugfix: added extra null checks to support cases where current vcam is dynamically deleted
- Bugfix: reset BlendList when enabled
- Regression fix: FreeLook axis values get transferred when similar vcams transition
- Bugfix: cutting to BlendList vcam sometimes produced a few bad frames
- Bugfix: smart update tracks the targets more efficiently and correctly, and supports RigidBody interpolation (2018.2 and up)
- Enhancement: POV component interprets POV as relative to parent transform if there is one
- API change: OnCameraLive and CameraActivated events take outgoing vcam also as parameter (may be null)

## [2.2.0] - 2018-06-18
### Impulse Module and More
- New Cinemachine Impulse module for event-driven camera shakes
- New Event Helper script CinemachineTriggerAction takes action on Collider and Collider2D enter/exit events, and exposes them as UnityEvents
- New performance-tuning feature: Standby Update.  Controls how often to update the vcam when it's in Standby.  
- New NoiseSettings editor with signal preview
- Added Focal Length or Named FOV presets for Camera Lens
- Added support for Physical Camera: focal length and Lens Offset
- New improved Group framing algorithm: tighter group framing in GroupComposer and FramingTransposer
- Collider: now returns TargetIsObscured if the target is offscreen (great for cameras with fixed aim)
- Collider: added Minimum Occlusion Time setting, to ignore fleeting obstructions
- Collider: added Transparent Layers mask, to specify solid objects that don't obstruct view
- Collider: damping will no longer take the camera through obstacles
- Collider: Added separate damping setting for when target is being occluded vs when camera is being returned to its normal position
- Collider: added Smoothing setting, to reduce camera jumpiness in environements with lots of obstacles
- NoiseSettings: added checkbox for pure sine-wave instead of Perlin wave
- If no LookAt target, PostProcessing FocusTracksTarget offset is relative to camera
- TrackedDolly: Default up mode sets Up to World Up
- Virtual Camera: New Transitions section in inspector that gives more control over blending:
  - Blend Hint provides some control over how the position and rotation are interpolated
  - Inherit Position checkbox to ensure smooth positional handoff from outgoing camera
  - OnCameraLive event gets fired when the camera activates.  Useful for custom handlers.
- Added ScreenSpaceAimWhenTargetsDiffer as a vcam blend hint.  This influences what happens when blending between vcams with different LookAt targets
- Increased stability of vcams with very small FOVs
- Framing Transposer no longer requires LookAt to be null
- LensSettings Aspect, Orthographic, IsPhysicalCamera, SensorSize properties no longer internal
- Noise Profiles: don't magically create assets.  Prompt user for filename and location of new or cloned profiles
- Refactored interaction between timeline and CM brain, to improve handling of edge cases (fogbugz case 1048497)
- Bugfix: StateDrivenCamera Editor was not finding states if target was OverrideController
- Bugfix when dragging orbital transposer transform: take bias into account
- Bugfix: SaveDuringPlay was not handling asset fields correctly - was sometimes crushing assets
- Bugfix: SimpleFollow transposers were not initilizing their position correctly at game start
- Bugfix: Timeline with CM shot was causing jitter in some FixedUpdate situations
- Bugfix: Multiple brains with heterogeneous update methods were not behaving correctly.  CM will now support this, but you must make sure that the brains have different layer masks.
- Example scenes now include use of CinemachineTriggerAction script.  

## [2.1.13] - 2018-05-09
### Removed dependency on nonexistant Timeline package, minor bugfixes
- Bugfix: Custom Blends "Any to Any" was not working (regression)
- Bugfix: Composer was sometimes getting wrong aspect if multiple brains with different aspect ratios
- Bugfix: could not drag vcam transforms if multiple inspectors and one is hidden
- Bugfix: Framing Transposer initializes in the wrong place - noticeable if dead zone

## [2.1.12] - 2018-02-26
### Storyboard, Bugfixes and other enhancements.  Also some restructuring for Package Manager
- Project restructure: Removed Base, Timeline, and PostFX folders from project root.  PostProcessing code must now be manually imported from Cinemachine menu.  No more dependencies on scripting defines.
- New Storyboard extension, to display images over the vcams.  Comes with a Waveform monitor window for color grading
- New option to specify vcam position blend style: linear, spherical, or cylindrical, based on LookAt target
- Added API to support seamless position warping of target objects: OnTargetObjectWarped().
- Added support for custom blend curves
- Lookahead: added Ignore Y Axis Movement option
- Added support for cascading blends (i.e. blending from mid-blend looks better)
- POV/Orbital/FreeLook axis: exposed Min, Max, and Wrap in the UI, for customized axis range
- FreeLook: added Y Axis recentering
- POV: Added recentering feature to both axes
- Path: Added Normalized Path units option: 0 is start of path, 1 is end.
- Path: added length display in inspector
- Timeline Clip Editor: vcam sections are now collapsible
- API enhancement: added Finalize to Pipeline stages, called even for manager-style vcams
- Bugfix: PostProcessing V2 DoF blending works better
- Bugfix: OrbitalTransposer works better with WorldUp overrides
- Bugfix: Remove StateDrivenCamera "not playing a controller" warning
- Bugfix: Handle exceptions thrown by assemblies that don't want to be introspected
- Bugfix: vcams following physics objects incorrectly snapped to origin after exiting play mode
- Bugfix: predictor now supports time pause
- Bugfix: Moved StartCoroutine in Brain to OnEnable()
- Bugfix: Collider was causing problems in Physics on Android platforms
- Bugfix: dragging a vcam's position updtaes prefabs properly
- Bugfix: All extension now respect the "enabled" checkbox
- Bugfix: Undo for Extasion add will no longer generate null references

## [2.1.10] - 2017-11-28
### This is the first UPM release of *Unity Package Cinemachine*.
- New Aim component: Same As Follow Target simply uses the same orientation as the Follow target
- Perlin Noise component: added inspector UI to clone or locate existing Noise profiles, and to create new ones
- Noise Presets were moved outside of the Examples folder
- Example Assets are now included as embedded package, not imported by default
- Bugfix: FreeLook with PositionDelta was not properly updating the heading
- Bugfix: Transitioning between FreeLooks simetimes caused a short camera freeze
- Bugfix: Added some null checks to FreeLook, to prevent error messages at build time

## [2.1.9] - 2017-11-17
### Initial version.
*Version 2.1.9 cloned from private development repository, corresponding to package released on the asset store*<|MERGE_RESOLUTION|>--- conflicted
+++ resolved
@@ -12,14 +12,11 @@
 - Bugfix: StateDrivenCamera min activation time was broken.
 
 ### Added
-<<<<<<< HEAD
 - Added CinemachineDecollider to resolve camera intersection with colliders and terrains, without necessarily preserving line-of-sight to target.
 - Added CinemachineShotQualityEvaluator which is a standalone version of the evaluation code in Deoccluder.
-=======
-- FlyAround sample scene showing a simple fly-around camera.
->>>>>>> 55932927
-- StateDrivenCamera.CancelWait() method to cancel the current wait on a pending state change.
 - Added CinemachineShotQualityEvaluator which is a standalone version of the evaluation code in Deoccluder.
+- Added StateDrivenCamera.CancelWait() method to cancel the current wait on a pending state change.
+- Added FlyAround sample scene showing a simple fly-around camera.
 
 ### Changed
 - SimplePlayerAimController sample upgraded to work on arbitrary surfaces (no longer depends on world up).
