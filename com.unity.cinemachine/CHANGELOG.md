--- conflicted
+++ resolved
@@ -6,11 +6,8 @@
 
 ## [Unreleased] - 2022-11-01
 - Bugfix: Physical lens settings were not being properly applied
-<<<<<<< HEAD
 - 3rdPersonFollow and 3rdPersonAim are deprecated and replaced by ThirdPersonFollow and ThirdPersonAim respectively.
-=======
 - Bugfix: Lens blending was wrong
->>>>>>> b5a99c5b
 
 
 ## [3.0.0-pre.3] - 2022-10-28
