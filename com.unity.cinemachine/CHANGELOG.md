--- conflicted
+++ resolved
@@ -4,20 +4,14 @@
 The format is based on [Keep a Changelog](http://keepachangelog.com/en/1.0.0/)
 and this project adheres to [Semantic Versioning](http://semver.org/spec/v2.0.0.html).
 
-<<<<<<< HEAD
 ## [unreleased]
+
+### Fixed
+
+### Added
 
 ### Changed
 - Improve handling of nested blends
-=======
-## [Unreleased]
-
-### Fixed
-
-### Added
-
-### Changed
->>>>>>> fc2666c4
 
 
 ## [3.0.0-pre.5] - 2023-04-25
