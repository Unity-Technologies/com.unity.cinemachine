# Changelog
All notable changes to this package will be documented in this file.

The format is based on [Keep a Changelog](http://keepachangelog.com/en/1.0.0/)
and this project adheres to [Semantic Versioning](http://semver.org/spec/v2.0.0.html).

## [Unreleased]

### Fixed
- Bugfix: index out of range exception when adding a Cm Shot to a timeline track whose CMBrain is inactive.
<<<<<<< HEAD
- Bugfix: StateDriveCamera min activation time was broken.
=======
>>>>>>> 25ec7496

### Added
- StateDrivenCamera.CancelWait() method to cancel the current wait on a pending state change.

### Changed
- SimplePlayerAimController sample upgraded to work on arbitrary surfaces (no longer depends on world up).
- SimplePlayerController sample has logic to avoid input gimbal lock when player is upside-down relative to the camera.
- PlayerOnSphere sample script is now PlayerOnSurface - can walk on arbitrary surfaces.
- FreeLookOnSphericalSurface sample is improved, adding a moving surface and second camera.

## [3.0.1] - 2023-11-27

### Fixed
- Bugfix: Divide-by-zero error in InputAxis.CancelDeltaTime if deltaTime is zero.
- Regression fix: CinemachineCamera inspector Solo functionality was not updating correctly.
- Regression fix: Legacy Lens settings had lost their ability to be animated.
- Bugfix: Upgrader was not correctly upgrading animation bindings in some cases.

### Added
- Added CinemachineVirtualCameraBase.CancelDamping() convenience method to snap camera to its target position.
- Added CinemachineOrbitalFollow.TargetOffset to reposition orbit center.
- Added CinemachineGroupFraming.CenterOffset to reposition group center on the screen.
- Added LookAtOffset to CinemachineHardLookAt behaviour.
- Added support for the new Camera Overlay.

### Changed
- RuntimeUtility.GetScratchCollider and RuntimeUtility.DestroyScratchCollider are now public, to allow custom extensions to use them.
- SaveDuringPlay supports multi-scene editing.


## [3.0.0] - 2023-10-25

### Fixed
- Regression fix: Extensions and components were unable to modify the blend hint.
- Bugfix: HardLockToTarget component was ignoring PreviousStateIsValid flag.
 
### Added
- Cancellation of active blend is now possible in ManagerCameras, same as in CM Brains.

### Changed
- CinemachineBrain.TopCameraFromPriorityQueue() is now protected virtual.
 

## [3.0.0-pre.9] - 2023-10-01

### Fixed
- Regresion fix: Sequencer inspector child camera popups were not being populated.
- Regresion fix: Manager Camera's child camera warning icons were not being updated correctly.
- Regresion fix: ManagerCameras were crushing PreviousStateIsValid in their children.
- Bugfix: CinemachineInputAxisController editor was missing foldout arrows on the Driven Axis items.


## [3.0.0-pre.8] - 2023-09-22

### Fixed
- Bugfix: Occasional precision issue when camera rotation is exactly 180 degress, causing rotational flickering.
- Bugfix: Deceleration at the end of axis range was too aggressive.
- Bugfix: Orbital recentering should not be forced when transitioning to a camera.
- Bugfix: InheritPosition takes the actual camera position, so it works consistently if transitioning mid-blend.
- Bugfix: CinemachineDeoccluder was causing a pop when OnTargetObjectWarped was called.
- Bugfix: Spurious camera cut events were being issued, especially in HDRP.
- Bugfix: Null reference exceptions when inspector is hidden behind another tab.
- Bugfix: GroupFraming inspector was displaying incorrect warning when LookAt target is a group.
- Bugfix: GroupFraming displays more accurate group size indicator in the game view.
- Bugfix: nullrefs in log when target group was deleted but was still being referenced by vcams.
- Regression fix: CinemachineCollider generated NaN positions if no target was set.

### Added
- New sample: ThirdPersonWithAimMode showing how to implement a FreeLook camera with Aim mode.
- Added Recentering Target to OrbitalFollow.  Recentering is now possible with Lazy Follow.
- Added API in Deoccluder and ThirdPersonFollow to access which collision objects are impacting the camera position.
- Added ICinemachineTargetGroup.IsValid property to detect deleted groups.
- Added option to disable deltaTime scaling in CinemachineInputAxisProvider.

### Changed
- Improved OrbitalFollow's ForceCameraPosition algorithm.
- Deoccluder accommodates camera radius in all modes.
- Renamed CinemachineSplineDolly.CameraUp to CameraRotation, which more accurately reflects what it does.
- Renamed InputAxis.DoRecentering() to InputAxis.UpdateRecentering()
- StateDrivenCamera: child camera enabled status and priority are now taken into account when choosing the current active camera.

### Deprecated
- Removed CinemachineToolSettings overlay.


## [3.0.0-pre.7] - 2023-05-04

### Added
- Added CinemachineCore.GetCustomBlender and BlendCreatedEvent to allow custom blend behaviour.
- New Custom Blends sample scene illustrating how to customize the blend algorithm.
- CinemachineChannels can now be named via the CinemachineChannelNames asset.  OutputChannel struct has been removed.
- Added CinemachineCameraManagerEvents behaviour.
- Added the option of defining CINEMACHINE_NO_CM2_SUPPORT, to lighten the package by removing legacy CM2 support.
- ThirdPerson Shooter sample scene now has an option to swap shoulders.

### Changed
- Improved handling of nested blends.
- CinemachineCameraEvents and CinemachineBrainEvents and CnemachineCameraManagerEvents can be added to any GameObject, not only to the target objects.


## [3.0.0-pre.5] - 2023-04-25

### Fixed
- Bugfix: MixingCamera calls OnTransitionFromCamera correctly for all its children.

### Added
- New BlendHint: IgnoreTarget will blend rotations without considering the tracking target.
- New BlendHint: FreezeWhenBlendingOut will blend out from a snapshot of the camera state.
- InputAxisController has the option to suppress input while the attached camera is blending.
- Added CinemachineCameraEvents and CinemachineBrainEvents behaviours for event processing.
- Added BlendFinished and CameraDeactivated events.
- Add split screen sample for the input system.
- Samples UI works with both legacy input and Input package.
- Timeline: Added Track Priority field in CinemachineTrack to control track precedence when tracks are contained in nested timelines.
- New 2D platformer sample showing custom camera manager.

### Changed
- Minimum Unity version is now 2022.2.15, for best inspector experience.
- All namespaces changed from "Cinemachine" to "Unity.Cinemachine".
- "Cinemachine.Utility" namespace folded into to "Unity.Cinemachine".
- CinemachineBlendListCamera has been renamed to CinemachineSequencerCamera.
- Renamed .asmdef files to follow the convention: Unity.[PackageName].
- TrackedObjectOffset renamed to TargetOffset.
- Improved layout of PositionComposer and RotationComposer inspectors.
- LensSettings was refactored to improve handling of SensorSize and other physical properties.
- Full physical camera support for builtin pipeline.
- LensPresets and PhysicalLensPresets are now separate assets.
- CinemachineInputAxisController refactored to be more easily customized.
- Samples are compatible with Built-in, Universal, and High Definition Render Pipelines.
- CinemachineUpgradeManager re-opens original scene after upgrade is complete.
- Events system refactored.
- Refactored CinemachineCameraManagerBase to be more useful for customizing.
- CinemchineCore refactored to remove singleton.


## [3.0.0-pre.4] - 2023-02-09

### Added

- Progress bar added to Cinemachine Upgrader.
- CinemachineDeoccluder is a new class, not just a rename of CinemachineCollider.
- CinemachineAutoFocus extension is now available for built-in and URP pipelines, with reduced functionality compared to HDRP.
- Camera.focusDistance is driven by CM when the camera is in physical mode.
- Confiner2D provides API to adjust the confiner to the current window size when the lens or aspect changes.
- TargetGroup now ignores members whose gameObjects are inactive.
- Cinemachine Samples can import their package dependencies.
- CinemachinePathBase search radius fixed for not looped paths.
- Add SplineAutoDolly.ISplineAutoDolly.Reset() method and SplineAutoDolly.Enabled flag.
- Confiner2D and Confiner3D support smooth stop at bounds edge.
- URP: add temporal effects reset on camera cut.
- Add Weight setting to CinemachinePostProcessing and CinemachineVolumeSettings.
- GroupFraming also works on LookAt target.
- Several new Sample scenes were added.

### Changed

- Improved performance of CINEMACHINE_EXPERIMENTAL_DAMPING algorithm.
- Path gizmo drawing was optimized.
- Confiner2D does less gc alloc.
- CinemachineSmoothPath is upgraded to Splines correctly now.
- InputAxis refactor for recentering and momentary axis support.
- CinemachineIndependentImpulseListener renamed to CinemachineExternalImpulseListener.
- CmCamera is now CinemachineCamera.
- The SimpleFollowWithWorldUp binding mode has been renamed to LazyFollow.
- CinemachineExtension API changes to VirtualCamera, GetAllExtraStates, OnTargetObjectWarped, and ForceCameraPosition.
- Third person shooter sample use object pooling for the projectiles.

### Deprecated

- CinemachineConfiner is deprecated.  New behaviour CinemachineConfiner3D to handle 3D confining.  Use CinemachineConfiner2D for 2D confining.
- 3rdPersonFollow and 3rdPersonAim are deprecated and replaced by ThirdPersonFollow and ThirdPersonAim respectively.

### Fixed

- Regression fix: POV and PanTilt handle ReferenceUp correctly.
- Bugfix: Lens blending was wrong.
- Bugfix: CinemachineDeoccluder Pull Forward strategy only pulls forward even with Camera Radius bigger than 0.
- Bugfix: Extensions were not respecting execution order on domain reload.
- Bugfix: AxisState was not respecting timescale == 0.
- Bugfix: priority ordering was wrong when the difference between any priority values were smaller than integer min or bigger than integer max values.
- Bugfix: Very occasional axis drift in SimpleFollow when viewing angle is +-90 degrees.
- Bugfix: Physical lens settings were not being properly applied.


## [3.0.0-pre.3] - 2022-10-28
- Bugfix: rotation composer lookahead sometimes popped


## [3.0.0-pre.2] - 2022-10-20
- Add Show Hierarchy Icon preference option.
- New icons for cinemachine (cameras, components, extensions, tracks).
- Freelook ForcePosition is more precise now.
- Confiner2D supports BoxCollider2D now.
- Added "Place Objects At World Origin" preference option support.
- Added Channel setting, to use for multiple CM Brains, instead of piggybacking on the layer system.
- CinemachineCollider renamed to CinemachineDeoccluder.
- New inspector and API for composition guides.
- Game View Guides now indicate when they are hot and can be dragged.
- CinemachineTrack assigns the default CinemachineBrain on creation.
- Add support for HDRP 14 (Unity 2022.2).
- Bugfix: StateDrivenCamera/Clearshot: Transition glitch when backing out of a transition in progress.
- Bugfix: Occasional 1-frame glitch when transitioning between some freelooks.
- Bugfix: Transposer with LockToTarget binding sometimes had gimbal lock.
- Bugfix: InputValueGain mode of axis input was not framerate-independent.
- Bugfix: POV starts up in its centered position, if recentering is enabled.


## [3.0.0-pre.1] - 2022-06-01
- Upgrade mechanism for upgrading Cinemachine 2 to Cinemachine 3.
- VirtualCamera refactor: CinemachineVirtualCamera is now CmCamera.
- FreeLook refactor: CinemachineFreeLook is now CmCamera with FreeLook Modifier.
- Combine Follow and LookAt Targets to single Tracking Target with optional LookAt Target.
- Add flag for custom priority setting.
- HDRP only: Added FocusDistance setting to lens
- HDRP only: New AutoFocus extension.  Use instead of VolumeSettings for Focus Tracking.  Includes Automatic mode that queries depth buffer instead of tracking a specific target.
- Added Lens Mode Override property to CM Brain.  When enabled, it allows CM cameras to override the lens mode (Perspective vs Ortho vs Physical).
- Added Unity Spline support.  Old Cinemachine Paths are deprecated in favour of Unity Splines.
- Added customizable Auto Dolly to cameras and Spline Cart.
- Added IShotQualityEvaluator to enable customization of shot quality evaluation for ClearShot
- Bugfix: No redundant RepaintAllViews calls.
- Bugfix: Collider damping is more robust with extreme FreeLook configurations


## [2.9.0] - 2022-08-15
- Bugfix: CinemachineConfiner was not confining correctly when Confine Screen Edges was enabled and the camera was rotated.
- Bugfix: Confiner2D confines to midpoint when camera window is bigger than the axis aligned bounding box of the input confiner.
- Bugfix: 3rdPersonFollow shows a warning message when no follow target is assigned like the rest of the body components.
- Bugfix: FadeOut sample scene shader was culling some objects incorrectly.
- Bugfix: Freelook had wrong heading at first frame, which could cause a slight jitter.
- Bugfix: FramingTransposer and Composer had a slight rounding error in their Bias fields when the Screen X and Y fields were modified. 
- Bugfix: Fixed spurious Z rotations during speherical blend.
- Bugfix: Blending speed was not set correctly, when blending back and forth between the same cameras.
- Regression fix: POV is relative to its parent transform.
- Bugfix: SensorSize is not saved when not using physical camera.
- Clipper library dependency is no longer conflicting with users.
- AimingRig sample is only optionally dependent on UnityEngine.UI.
- Bugfix: Transposer with LockToTarget binding sometimes had gibmal lock
- Bugfix: StateDrivenCamera/Clearshot: Transition glitch when backing out of a transition in progress


## [2.9.0-pre.7] - 2022-03-29
- Bugfix: memory leak with PostProcessing if no PP layer is present on the camera
- Bugfix: Standalone profiler no longer crashed with CM.
- Bugfix: Cinemachine does not produce compiler error in unity editor versions older than 2020, when Input System package is installed.
- Bugfix: EmbeddedAssetProperties were not displayed correctly in the editor.
- Timeline guards added to scripts that rely on it.
- Bugfix: SaveDuringPlay works with ILists now.
- Bugfix: Paste VirtualCamera and FreeLook components onto prefab works for subcomponents
- Bugfix: CinemachineInputProvider now correctly tracks enabled state of input action
- Bugfix: POV orientation was incorrect with World Up override
- Added AutoEnable option to CinemachineInputHandler


## [2.9.0-pre.6] - 2022-01-12
- Bugfix: Negative Near Clip Plane value is kept when camera is orthographic.
- Regression fix: could not change the projection of the main camera if a CM virtual camera is active.
- Regression fix: Axis input was ignoring CM's IgnoreTimeScale setting.
- Removed legacy .unitypackages
- New feature: CinemachineBrain may control other GameObject instead of the one it is attached to.
- Bugfix: Cinemachine assigns a default input controller delegate that returns 0 when the legacy input system is disabled.
- Cinemachine example scenes show informative text when used with Input System instead of throwing error messages.
- Regression fix: compilation errors when physics module is not present.
- GameObjects created with Gameobject menu items now follow Unity naming conventions.
- Regression fix: virtual cameras no longer forget that they are targeting groups on domain reload.
- Moved Cinemachine tools into the main Tools overlay (2022.1+), moved Freelook rig selection to a separate overlay, updated icons to support light and dark themes.
- Bugfix: 3rdPersonFollow logged console messages when looking straight up or down.
- BugFix: InputProvider no longer causes a tiny gc alloc every frame.
- Regression fix: CinemachineCollider smoothing time did not reset correctly, so it was working once only.
- Cinemachine supports Splines package. Added new Body component: CinemachineSplineDolly. 
- Bugfix: Overlay tooltip names were incorrect.
- Bugfix: Confiner2D now displays the calculated confining area when its vcam is selected.
- Samples no longer throw errors with HDRP and URP. 3rdPersonWithAimMode and Timeline samples no longer have invalid references.


## [2.9.0-pre.1] - 2021-10-26
- Added ability to directly set the active blend in CinemachineBrain.
- Bugfix: OnTargetObjectWarped() did not work properly for 3rdPersonFollow.
- Bugfix: POV did not properly handle overridden up.
- Regression fix: removed GC allocs in UpdateTargetCache.
- Bugfix: async scene load/unload could cause jitter.
- Bugfix: Input system should be read only once per render frame.
- Bugfix: Blends were sometimes incorrect when src or dst camera is looking along world up axis.
- Bugfix: Improve accuracy of Group Framing.
- New feature: Added scene view overlay tools for Cinemachine components.
- Regression fix: Lookahead works again.
- Cinemachine3rdPersonAim exposes AimTarget, which is the position of where the player would hit.


## [2.8.0] - 2021-07-13
- Bugfix: Freelook prefabs won't get corrupted after editing the Prefab via its instances.
- Bugfix: 3rdPersonFollow works with Aim components now. 
- Bugfix: Blends between vcams, that are rotated so that their up vector is different from World up, are correct now.
- Bugfix: POV recentering did not always recenter correctly, when an axis range was limited.
- Bugfix: Collider sometimes bounced a little when the camera radius was large.
- Bugfix: CinemachineVolumeSettings inspector was making the game view flicker.
- Bugfix: CinemachineVolumeSettings inspector displayed a misleading warning message with URP when focus tracking was enabled.
- Bugfix: Rapidly toggling active cameras before the blends were finished did not use the correct blend time.
- AimingRig sample scene updated with a better reactive crosshair design.
- Added API accessor for Active Blend in Clearshot and StateDrivenCamera. 
- Bugfix: Virtual Cameras were not updating in Edit mode when Brain's BlendUpdateMode was FixedUpdate.
- Bugfix: Lens mode override was not working correctly in all cases.
- Collider2D inspector: added warning when collider is of the wrong type.


## [2.8.0-pre.1] - 2021-04-21
- Switching targets (Follow, LookAt) is smooth by default. For the old behaviour, set PreviousStateIsValid to false after changing the targets.
- Bugfix: Reversing a blend in progress respects asymmetric blend times.
- Regression fix: CmPostProcessing and CmVolumeSettings components setting Depth of Field now works correctly with Framing Transposer. 
- Regression fix: 3rdPersonFollow kept player in view when Z damping was high.
- Regression fix: Physical camera properties were overwritten by vcams when "override mode: physical" was not selected.
- New sample scene: Boss cam demonstrates how to setup a camera that follows the player and looks at the player and the boss. Boss cam also shows examples of custom extensions.
- Added simplified modes to Impulse Source.
- Added secondary reaction settings to Impulse Listener.
- Added Storyboard support for ScreenSpaceOverlay and ScreenSpaceCamera camera render modes.
- Added DampingIntoCollision and DampingFromCollision properties to Cinemachine3rdPersonFollow to control how gradually the camera moves to correct for occlusions.
- Added CinemachineCore.OnTargetObjectWarped() to warp all vcams targeting an object.
- Added ability for vcam to have a negative near clip plane.
- Added Draggable Game Window Guides toggle in Cinemachine preferences. When disabled, Game Window guides are only for visualization.
- Added button to virtual camera inspectors to auto-generate the CinemachineInputProvider component if it is missing.
- Default PostProcessing profile priority is now configurable and defaults to 1000.
- Cinemachine3rdPersonFollow now operates without the physics module and without collision resolution.
- Bugfix: 3rdPersonFollow collision resolution failed when the camera radius was large.
- Bugfix: 3rdPersonFollow damping occured in world space instead of camera space.
- Bugfix: 3rdPersonFollow stuttered when Z damping was high.
- Regression fix: CinemachineInputProvider stopped providing input.
- Bugfix: Lens aspect and sensorSize were updated when lens OverrideMode != None.
- Bugfix: Changing targets on a live vcam misbehaved.
- Bugfix: Framing transposer did not handle empty groups.
- Bugfix: Interrupting a transition with InheritPosition enabled did not work.
- Bugfix: Cinemachine3rdPersonFollow handled collisions by default, now it is disabled by default.
- Bugfix: SaveDuringPlay saved some components that did not have the SaveDuringPlay attribute.
- Regression fix: Entries in the custom blends editor in CM Brain inspector were not selectable.
- GameView guides are drawn only if appropriate inspector subsection is expanded.
- FreeLook rigs are now organized in tabs in the inspector.
- New sample scene: **Boss cam** sample scene demonstrates a camera setup to follow the player and to look at the player and the boss. The scene provides  examples of custom extensions.
- New Sample scene: **2D zoom**, showing how to zoom an orthographic camera with mouse scroll.
- New Sample scene: **2D fighters**, showing how to add/remove targets gradually to/from a TargetGroup based on some conditions (here, it is the y coord of the players).
- Bugfix: CinemachineCollider's displacement damping was being calculated in world space instead of camera space.
- Bugfix: TrackedDolly sometimes introduced spurious rotations if Default Up and no Aim behaviour.
- Bugfix: 3rdPersonFollow's shoulder now changes smoothly with respect to world-up vector changes.


## [2.7.2] - 2021-02-15
- CinemachineConfiner2D now handles cases where camera window is oversized
- New sample scene (FadeOutNearbyObjects) demonstrating fade out effect for objects between camera and target using shaders. The example includes a cinemachine extension giving convenient control over the shader parameters
- Bugfix (1293429) - Brain could choose vcam with not the highest priority in some cases
- Bugfix: SaveDuringPlay also works on prefab instances
- Bugfix (1272146) - Adding vcam to a prefab asset no longer causes errors in console
- Bugfix (1290171) - Impulse manager was not cleared at playmode start
- Nested Scrub Bubble sample removed (filenames too long), available now as embedded package
- Compilation guards for physics, animation, and imgui. Cinemachine does not hard depend on anything now
- Bugfix: CM StoryBoard had a 1 pixel border
- Bugfix: CM StoryBoard lost viewport reference after hot reload
- Bugfix: FramingTransposer's TargetMovementOnly damping caused a flick.
- Bugfix: FreeLook small drift when no user input if SimpleFollowWithWorldUp
- Bugfix: InheritPosition did not work with SimpleFollow binding mode
- Bugfix: cleanup straggling post processing profiles when no active vcams
- Bugfix: Checking whether the Input Action passed to CinemachineInputHandler is enabled before using it.
- Bugfix: 3rdPersonFollow FOV was blended incorrectly when ReferenceLookAt was set to a faraway target
- Bugfix: Position predictor not properly reset
- Bugfix: Create via menu doesn't create as child of selected object
- Bugfix: Post-processing profiles not cleaned up when no active vcams
- Bugfix: Install CinemachineExamples Asset Package menu item was failing on 2018.4 / macOS
- New sample scene (2DConfinerComplex) demonstrating new CinemachineConfiner2D extension.
- Updated CharacterMovement2D script in 2D sample scenes (2DConfinedTargetGroup, 2DConfiner, 2DConfinerUndersized, 2DTargetGroup) to make jumping responsive. 
- Updated 2DConfinedTargetGroup and 2DConfiner scenes to use new CinemachineConfiner2D extension. 


## [2.7.1] - 2020-11-14
- New feature: CinemachineConfiner2D - Improved 2D confiner.
- Added ApplyAfter option to ImpulseListener, to add control over the ordering of extensions
- UI update - Moved Cinemachine menu to GameObject Create menu and Right Click context menu for Hierarchy.
- Virtual Camera Lens inspector supports display of Horizontal FOV
- Virtual Camera Lens can override orthographic and physical camera settings
- Bugfix (1060230) - lens inspector sometimes displayed ortho vs perspective incorrectly for a brief time
- Bugfix (1283984) - Error message when loading new scene with DontDestroyOnLoad
- bugfix (1284701) - Edge-case exception when vcam is deleted
- Storyboard Global Mute moved from Cinemachine menu to Cinemachine preferences.
- Bugfix - long-idle vcams when reawakened sometimes had a single frame with a huge deltaTime
- Bugfix - PostProcessing temporarily stopped being applied after exiting play mode


## [2.6.3] - 2020-09-16
- Regression fix (1274989) - OnTargetObjectWarped broken for OrbitalTransposer
- Bugfix (1276391) - CM Brain Reset did not reset Custom Blends asset in inspector
- Bugfix (1276343) - CM Brain inspector custom blends misaligned dropdown arrow
- Bugfix (1256530) - disallow multiple components where appropriate
- Bugfix: BlendList camera was incorrectly holding 0-length camera cuts
- Bugfix (1174993) - CM Brain logo was not added to Hierarchy next to Main Camera after adding vcam for the first time after importing CM.
- Bugfix (1100131) - Confiner is aware of 2D collider's offset attribute.



## [2.6.2] - 2020-09-02
### Bugfixes
- Regression fix: OnCameraCut Memory leak when using Cinemachine with PostProcessing package
- Bugfix (1272146): Checking for null pipeline, before drawing gizmos.
- Add support for disabling Physics module


## [2.6.1] - 2020-08-13
### Bugfixes
- Regression Fix: PostProcessing/VolumeSettings FocusTracksTarget was not accounting for lookAt target offset
- Regression fix: Confiner no longer confines noise and impulse
- Bugfix: StateDrivenCamera was choosing parent state if only 1 clip in blendstate, even though there was a vcam assigned to that clip
- Bugfix: vertical group composition was not composing properly
- Bugfix: CinemachineNewVirtualCamera.AddComponent() now works properly
- Bugfix: removed compile errors when Physics2D module is disabled
- Bugfix: brain updates on scene loaded or unloaded
- Bugfix (1252431): Fixed unnecessary GC Memory allocation every frame when using timeline  
- Bugfix (1260385): check for prefab instances correctly
- Bugfix (1266191) Clicking on foldout labels in preferences panel toggles their expanded state
- Bugfix (1266196) Composer target Size label in preferences panel was too big
- Bugfix: Scrubbing Cache was locking virtual camera transforms beyond the cache range
- Improved performance of path gizmo drawing
- Timeline Scrubbing Cache supports nested timelines, with some known limitations to be addressed with a future Timeline package release
- Added support for deterministic noise in the context of controlled rendering (via CinemachineCore.CurrentTimeOverride)
- Added Target Offset field to Framing Transposer
- Added Multi-object edit capabilities to virtual cameras and extensions 
- Added inspector button to clear the Scrubbing Cache


## [2.6.0] - 2020-06-04
### New Features and Bugfixes
- Added AxisState.IInputProvider API to better support custom input systems
- Added CinemachineInpiutProvider behaviour to support Unity's new input system
- Added Timeline Scrubbing cache: when enabled, simulates damping and noise when scrubbing in timeline
- Added ManualUpdate mode to the Brain, to allow for custom game loop logic
- VolumeSettings/PostProcessing: added ability to choose custom target for focus tracking
- Added CinemachineRecomposer for timeline-tweaking of procedural or recorded vcam Aim output
- Added GroupWeightManipulator for animating group member weights
- Impulse: Added PropagationSpeed, to allow the impulse to travel outward in a wave
- Impulse: added support for continuous impulses
- Added CinemachineIndependentImpulseListener, to give ImpulseListener ability to any game object
- Added 3rdPersonFollow and 3rdPersonAim for dead-accurate 3rd-person aiming camera
- Added ForceCameraPosition API of virtual cameras, to manually initialize a camera's position and rotation
- Added example scenes: Aiming Rig and Dual Target to show different 3rd person cmera styles
- FramingTransposer does its work after Aim, so it plays better with Aim components.
- Framing Transposer: add Damped Rotations option.  If unchecked, changes to the vcam's rotation will bypass Damping, and only target motion will be damped.
- Refactored Lookahead - better stability.  New behaviour may require some parameter adjustment in existing content
- Composer and Framing Transposer: improved handling at edge of hard zone (no juddering)
- Orbital Transposer / FreeLook: improved damping when target is moving
- CustomBlends editor UX improvements: allow direct editing of vcam names, as well as dropdown
- Add Convert to TargetGroup option on LookAt and Follow target fields
- Confiner: improved stability when ConfineScreenEdges is selected and confing shape is too small
- Extensions now have PrePipelineMutateState callback
- CinemachineCore.UniformDeltaTimeOverride works in Edit mode
- Added TargetAttachment property to vcams.  Normally 1, this can be used to relax attention to targets - effectively a damping override
- Bugfix: Blend Update Method handling was incorrect and caused judder in some circumstances
- Bugfix: VolumeSettings blending was popping when weight was epsilon if volume altered a non-lerpable value
- Bugfix (1234813) - Check for deleted freelooks
- Bugfix (1219867) - vcam popping on disable if blending
- Bugfix (1214301, 1213836) - disallow structural change when editing vcam prefabs
- Bugfix (1213471, 1213434): add null check in editor
- Bugfix (1213488): no solo for prefab vcams
- Bugfix (1213819): repaintGameView on editor change
- Bugfix (1217306): target group position drifting when empty or when members are descendants of the group
- Bugfix (1218695): Fully qualify UnityEditor.Menu to avoid compile errors in some circumstances
- Bugfix (1222740): Binding Modes, that don't have control over axis value range, are not affected by it. 
- Bugfix (1227606): Timeline preview and playmode not the same for composer with hand-animated rotations
- Bugfix: Confiner's cache is reset, when bounding shape/volume is changed.
- Bugfix (1232146): Vcam no longer jerks at edge of confiner bound box.
- Bugfix (1234966): CompositeCollider scale was applied twice.


## [2.5.0] - 2020-01-15
### Support HDRP 7 and URP simultaneously
- Accommodate simultaneous precesnce of HDRP and URP
- Regression fix: Axis was always recentered in Edit mode, even if recentering is off


## [2.4.0] - 2020-01-10
### HDRP 7 support and bugfixes
- Storyboard: added global mute function
- New vcams are by default created matching the scene view camera
- Added ApplyBeforeBody option to POV component, to support working with FramingTransposer
- Added RectenterTarget to POV component
- Added OnTransitionFromCamera callback to extensions
- Added Damping to SameAsFollowTarget and HardLockToTarget components
- URP 7.1.3: added CinemachinePixelPerfect extension
- Added Speed Mode to AxisState, to support direct axis control without max speed
- New example scene: OverTheShoulderAim illustrating how to do over-the-shoulder TPS cam, with Normal and Aim modes
- Impulse Manager: added option to ignore timescale
- Framing Transposer: added OnTransition handling for camera rotation if InheritPosition
- Upgrade to support HDRP and Universal RP 7.0.0 API
- Upgrade to support HDRP and Universal RP 7.1.0 API
- Removed Resources diretories
- Sample scenes now available via package manager
- Added optional "Display Name" field to Cinemachine Shot in Timeline
- Added "Adopt Current Camera Settings" item to vcam inspector context menu
- Composer and FramingTransposer: allow the dead zone to extend to 2, and the Screen x,Y can range from -0.5 to 1.5
- HDRP: lens presets include physical settings if physical camera
- Regression Fix: Framing Transposer: ignore LookAt target.  Use Follow exclusively
- Bugfix: Framing Transposer was not handling dynamic changes to FOV properly
- Bugfix: PostProcessing extension was not handling standby update correctly when on Manager Vcams
- Bugfix: PostProcessing extension was leaking a smallamounts of memory when scenes were unloaded
- Bugfixes: (fogbugz 1193311, 1193307, 1192423, 1192414): disallow presets for vcams
- Bugfix: In some heading modes, FreeLook was improperly modifying the axes when activated
- Bugfix: Orbital transposer was improperly filtering the heading in TargetForward heading mode
- Bugfix: added EmbeddedAssetHelper null check
- Bugfix: composer screen guides drawn in correct place for physical camera
- Bugfix: FreeLook was not respecting wait time for X axis recentering
- Bugfix: FreeLook X axis was not always perfectly synched between rigs
- Bugfix (fogbugz 1176866): Collider: clean up static RigidBody on exit
- Bugfix (fogbugz 1174180): framing transposer wrong ortho size calculation
- Bugfix (fogbugz 1158509): Split brain.UpdateMethod into VcamUpdateMethod and BrainUpdateMethod, to make blending work correctly
- Bugfix (fogbugz 1162074): Framing transposer and group transposer only reached half maximum ortho size 
- Bugfix (fogbugz 1165599): Transposer: fix gimbal lock issue in LockToTargetWithWorldUp
- Bugfix: VolumeSettings: handle layermask in HDAdditionalCameraData
- Bugfix: use vcam's up when drawing gizmos (orbital transposer and free look)


## [2.3.4] - 2019-05-22
### PostProcessing V3 and bugfixes
- Added support for PostProcessing V3 - now called CinemachineVolumeSttings
- Added CinemachineCore.GetBlendOverride delegate to allow applications to override any vcam blend when it happens
- When a blend is cancelled by the opposite blend, reduce the blend time
- Orthographic cameras allow a Near Clip of 0
- Timeline won't auto-create CM brains when something dragged onto it
- Confiner: Improvement in automatic path invalidation when number of path points path changes
- Added CinemachineInpuitAxisDriver utility for overriding the default AxisState behaviour
- CinemachineCameraOffset: added customizable stage for when to apply the offset
- Added Loop option to BlendList Camera
- Improved Lookahead: does not automatically recenter
- Brain no longer applies time scaling to fixed delta
- Added dependency on Unity.ugui (2019.2 and up)
- Bugfix: potential endless loop when using Ignore tag in Collider
- Bugfix: Allow externally-driven FeeLook XAxis to work properly with SimpleFollow
- Bugfix: vcams with noise would sometimes show one noiseless frame when they were activated and standby update was not Always
- Bugfix: Generate a cut event if cutting to a blend-in-progess (fogbugz 1150847)
- Bugfix: reset lens shift if not physical camera
- Bugfix: Collider must consider actual target position, not lookahead position
- Bugfix: FreeLook heading RecenterNow was not working
- Bugfix: lookahead now takes the overridden Up into account
- Bugfix: screen composer guides drawn in wrong place for picture-in-picture
- Bugfix: FreeLook now draws only 1 active composer guide at a time (fogbugz 1138263)
- Bugfix: cameras sometimes snapped when interrupting blends
- Bugfix: Path handles no longer scale with the path object
- Bugfix: Framing Transposer Center on Activate was not working properly (fogbugz 1129824)
- Bugfix: FreeLook inherit position
- Bugfix: collider was pushing camera too far if there were multiple overlapping obstacles
- Bugfix: use IsAssignableFrom instead of IsSubclass in several places
- Bugfix: when interrupting a blend in progress, Cut was not respected
- Bugfix: collider minimum occlusion time and smoothing time interaction
- Bugfix: TargetGroup.RemoveMember error (fogbugz 1119028)
- Bugfix: TargetGroup member lerping jerk when member weight near 0
- Bugfix: Transposer angular damping should be 0 only if binding mode not LockToTarget

## [2.3.3] - 2019-01-08
### Temporary patch to get around a Unity bug in conditional dependencies
- Removed Cinemachine.Timeline namespace, as a workaround for fogbugz 1115321

## [2.3.1] - 2019-01-07
### Bugfixes
- Added timeline dependency
- OnTargetObjectWarped no longer generates garbage

## [2.3.0] - 2018-12-20
### Support for Unity 2019.1
- Added dependency on new unity.timeline
- Added conditional dependence on PostProcessingV2
- No copying CM gizmo into assets folder
- FreeLook: if inherit position from similar FreeLooks, bypass damping 
- Timeline: improve handling when vcam values are tweaked inside shot inspector (fogbugz 1109024)

## [2.2.8] - 2018-12-10
### Bugfixes, optimizations, and some experimental stuff
- Transposer: added Angular Damping Mode, to support quaternion calculations in gimbal-lock situations
- Framing Transposer and Group Transposer: group composing bugfixes, respect min/max limits
- Added ConemachineCameraOffset extension, to offset the camera a fixed distance at the end of the pipeline
- Dolly Cart: added support for LateUpdate
- State-driven-camera: added [NoSaveDuringPlay] to Animated Target and Layer Index
- Added AxisState.Recentering.RecenterNow() API call to skip wait time and start recentering now (if enabled)
- Added NoLens blend hint, to leave camera Lens settings alone
- Updated documentation (corrections, and relocation to prevent importing)
- Upgrade: added support for nested prefabs in Unity 2018.3 (fogbugz 1077395)
- Optimization: position predictor is more efficient
- Optimization: Composer caches some calculations 
- Optimization: Fix editor slowdown when Lens Presets asset is missing
- Experimental: Optional new damping algorithm: attempt to reduce sensitivity to variable framerate
- Experimental: Optional new extra-efficient versions of vcam and FreeLook (not back-compatible)
- Timeline: play/pause doesn't kick out the timeline vcam
- Path editor: make sure game view gets updated when a path waypoint is dragged in the scene view
- Composer guides are shown even if Camera is attached to a renderTexture
- Bugfix: allow impulse definition to be a non-public field (property drawer was complaining)
- Bugfix: added null check for when there is no active virtual camera
- Bugfix: CollisionImpulseSource typo in detection of 2D collider
- Bugfix: PasteComponentValues to prefab vcams and FreeLooks were corrupting scene and prefabs
- Bugfix: Timeline mixer was glitching for single frames at the end of blends
- Bugfix: Added OnTransitionFromCamera() to POV and OrbitalTransposer, to transition axes intelligently
- Regression fix: if no active vcam, don't set the Camera's transform

## [2.2.7] - 2018-07-24
### Mostly bugfixes
- Bugfix: fogbugz case 1053595: Cinemachine Collider leaves hidden collider at origin that interferes with scene objects
- Bugfix: fogbugz case 1063754: empty target group produces console messages
- Bugfix: FreeLook Paste Component Values now pastes the CM subcomponents as well
- Bugfix: added extra null checks to support cases where current vcam is dynamically deleted
- Bugfix: reset BlendList when enabled
- Regression fix: FreeLook axis values get transferred when similar vcams transition
- Bugfix: cutting to BlendList vcam sometimes produced a few bad frames
- Bugfix: smart update tracks the targets more efficiently and correctly, and supports RigidBody interpolation (2018.2 and up)
- Enhancement: POV component interprets POV as relative to parent transform if there is one
- API change: OnCameraLive and CameraActivated events take outgoing vcam also as parameter (may be null)

## [2.2.0] - 2018-06-18
### Impulse Module and More
- New Cinemachine Impulse module for event-driven camera shakes
- New Event Helper script CinemachineTriggerAction takes action on Collider and Collider2D enter/exit events, and exposes them as UnityEvents
- New performance-tuning feature: Standby Update.  Controls how often to update the vcam when it's in Standby.  
- New NoiseSettings editor with signal preview
- Added Focal Length or Named FOV presets for Camera Lens
- Added support for Physical Camera: focal length and Lens Offset
- New improved Group framing algorithm: tighter group framing in GroupComposer and FramingTransposer
- Collider: now returns TargetIsObscured if the target is offscreen (great for cameras with fixed aim)
- Collider: added Minimum Occlusion Time setting, to ignore fleeting obstructions
- Collider: added Transparent Layers mask, to specify solid objects that don't obstruct view
- Collider: damping will no longer take the camera through obstacles
- Collider: Added separate damping setting for when target is being occluded vs when camera is being returned to its normal position
- Collider: added Smoothing setting, to reduce camera jumpiness in environements with lots of obstacles
- NoiseSettings: added checkbox for pure sine-wave instead of Perlin wave
- If no LookAt target, PostProcessing FocusTracksTarget offset is relative to camera
- TrackedDolly: Default up mode sets Up to World Up
- Virtual Camera: New Transitions section in inspector that gives more control over blending:
  - Blend Hint provides some control over how the position and rotation are interpolated
  - Inherit Position checkbox to ensure smooth positional handoff from outgoing camera
  - OnCameraLive event gets fired when the camera activates.  Useful for custom handlers.
- Added ScreenSpaceAimWhenTargetsDiffer as a vcam blend hint.  This influences what happens when blending between vcams with different LookAt targets
- Increased stability of vcams with very small FOVs
- Framing Transposer no longer requires LookAt to be null
- LensSettings Aspect, Orthographic, IsPhysicalCamera, SensorSize properties no longer internal
- Noise Profiles: don't magically create assets.  Prompt user for filename and location of new or cloned profiles
- Refactored interaction between timeline and CM brain, to improve handling of edge cases (fogbugz case 1048497)
- Bugfix: StateDrivenCamera Editor was not finding states if target was OverrideController
- Bugfix when dragging orbital transposer transform: take bias into account
- Bugfix: SaveDuringPlay was not handling asset fields correctly - was sometimes crushing assets
- Bugfix: SimpleFollow transposers were not initilizing their position correctly at game start
- Bugfix: Timeline with CM shot was causing jitter in some FixedUpdate situations
- Bugfix: Multiple brains with heterogeneous update methods were not behaving correctly.  CM will now support this, but you must make sure that the brains have different layer masks.
- Example scenes now include use of CinemachineTriggerAction script.  

## [2.1.13] - 2018-05-09
### Removed dependency on nonexistant Timeline package, minor bugfixes
- Bugfix: Custom Blends "Any to Any" was not working (regression)
- Bugfix: Composer was sometimes getting wrong aspect if multiple brains with different aspect ratios
- Bugfix: could not drag vcam transforms if multiple inspectors and one is hidden
- Bugfix: Framing Transposer initializes in the wrong place - noticeable if dead zone

## [2.1.12] - 2018-02-26
### Storyboard, Bugfixes and other enhancements.  Also some restructuring for Package Manager
- Project restructure: Removed Base, Timeline, and PostFX folders from project root.  PostProcessing code must now be manually imported from Cinemachine menu.  No more dependencies on scripting defines.
- New Storyboard extension, to display images over the vcams.  Comes with a Waveform monitor window for color grading
- New option to specify vcam position blend style: linear, spherical, or cylindrical, based on LookAt target
- Added API to support seamless position warping of target objects: OnTargetObjectWarped().
- Added support for custom blend curves
- Lookahead: added Ignore Y Axis Movement option
- Added support for cascading blends (i.e. blending from mid-blend looks better)
- POV/Orbital/FreeLook axis: exposed Min, Max, and Wrap in the UI, for customized axis range
- FreeLook: added Y Axis recentering
- POV: Added recentering feature to both axes
- Path: Added Normalized Path units option: 0 is start of path, 1 is end.
- Path: added length display in inspector
- Timeline Clip Editor: vcam sections are now collapsible
- API enhancement: added Finalize to Pipeline stages, called even for manager-style vcams
- Bugfix: PostProcessing V2 DoF blending works better
- Bugfix: OrbitalTransposer works better with WorldUp overrides
- Bugfix: Remove StateDrivenCamera "not playing a controller" warning
- Bugfix: Handle exceptions thrown by assemblies that don't want to be introspected
- Bugfix: vcams following physics objects incorrectly snapped to origin after exiting play mode
- Bugfix: predictor now supports time pause
- Bugfix: Moved StartCoroutine in Brain to OnEnable()
- Bugfix: Collider was causing problems in Physics on Android platforms
- Bugfix: dragging a vcam's position updtaes prefabs properly
- Bugfix: All extension now respect the "enabled" checkbox
- Bugfix: Undo for Extasion add will no longer generate null references

## [2.1.10] - 2017-11-28
### This is the first UPM release of *Unity Package Cinemachine*.
- New Aim component: Same As Follow Target simply uses the same orientation as the Follow target
- Perlin Noise component: added inspector UI to clone or locate existing Noise profiles, and to create new ones
- Noise Presets were moved outside of the Examples folder
- Example Assets are now included as embedded package, not imported by default
- Bugfix: FreeLook with PositionDelta was not properly updating the heading
- Bugfix: Transitioning between FreeLooks simetimes caused a short camera freeze
- Bugfix: Added some null checks to FreeLook, to prevent error messages at build time

## [2.1.9] - 2017-11-17
### Initial version.
*Version 2.1.9 cloned from private development repository, corresponding to package released on the asset store*<|MERGE_RESOLUTION|>--- conflicted
+++ resolved
@@ -8,10 +8,7 @@
 
 ### Fixed
 - Bugfix: index out of range exception when adding a Cm Shot to a timeline track whose CMBrain is inactive.
-<<<<<<< HEAD
 - Bugfix: StateDriveCamera min activation time was broken.
-=======
->>>>>>> 25ec7496
 
 ### Added
 - StateDrivenCamera.CancelWait() method to cancel the current wait on a pending state change.
