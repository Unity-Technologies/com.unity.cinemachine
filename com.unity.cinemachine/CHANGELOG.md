--- conflicted
+++ resolved
@@ -15,12 +15,9 @@
 - InputAxisController has the option to suppress input while the attached camera is blending.
 - Added CinemachineCameraEvents and CinemachineBrainEvents behaviours for event processing.
 - Added BlendFinished and CameraDeactivated events.
-<<<<<<< HEAD
 - Add split screen sample for the input system.
-=======
 - Samples UI works with both built-in Input System.
 - New 2D platformer sample showing custom camera manager.
->>>>>>> df52a196
 
 ### Changed
 - Minimum Unity version is now 2022.2.15f1.
