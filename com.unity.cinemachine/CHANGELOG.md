# Changelog
All notable changes to this package will be documented in this file.

The format is based on [Keep a Changelog](http://keepachangelog.com/en/1.0.0/)
and this project adheres to [Semantic Versioning](http://semver.org/spec/v2.0.0.html).

## [Unreleased] - 2022-11-01
- Bugfix: Physical lens settings were not being properly applied.
- 3rdPersonFollow and 3rdPersonAim are deprecated and replaced by ThirdPersonFollow and ThirdPersonAim respectively.
- Bugfix: Lens blending was wrong.
- CinemachineDeoccluder is a new class, not just a rename of CinemachineCollider.
- CinemachineAutoFocus extension is now available for built-in and URP pipelines, with reduced functionality compared to HDRP.
- Camera.focusDistance is driven by CM when the camera is in physical mode.
<<<<<<< HEAD
- Path gizmo drawing was optimized.
=======
- Confiner2D provides API to adjust the confiner to the current window size.
- Confiner2D does less gc alloc.
>>>>>>> 4e9365ed


## [3.0.0-pre.3] - 2022-10-28
- Bugfix: rotation composer lookahead sometimes popped


## [3.0.0-pre.2] - 2022-10-20
- Add Show Hierarchy Icon preference option.
- New icons for cinemachine (cameras, components, extensions, tracks).
- Freelook ForcePosition is more precise now.
- Confiner2D supports BoxCollider2D now.
- Added "Place Objects At World Origin" preference option support.
- Added Channel setting, to use for multiple CM Brains, instead of piggybacking on the layer system.
- CinemachineCollider renamed to CinemachineDeoccluder.
- New inspector and API for composition guides.
- Game View Guides now indicate when they are hot and can be dragged.
- CinemachineTrack assigns the default CinemachineBrain on creation.
- Add support for HDRP 14 (Unity 2022.2).
- Bugfix: StateDrivenCamera/Clearshot: Transition glitch when backing out of a transition in progress.
- Bugfix: Occasional 1-frame glitch when transitioning between some freelooks.
- Bugfix: Transposer with LockToTarget binding sometimes had gimbal lock.
- Bugfix: InputValueGain mode of axis input was not framerate-independent.
- Bugfix: POV starts up in its centered position, if recentering is enabled.


## [3.0.0-pre.1] - 2022-06-01
- Upgrade mechanism for upgrading Cinemachine 2 to Cinemachine 3.
- VirtualCamera refactor: CinemachineVirtualCamera is now CmCamera.
- FreeLook refactor: CinemachineFreeLook is now CmCamera with FreeLook Modifier.
- Combine Follow and LookAt Targets to single Tracking Target with optional LookAt Target.
- Add flag for custom priority setting.
- HDRP only: Added FocusDistance setting to lens
- HDRP only: New AutoFocus extension.  Use instead of VolumeSettings for Focus Tracking.  Includes Automatic mode that queries depth buffer instead of tracking a specific target.
- Added Lens Mode Override property to CM Brain.  When enabled, it allows CM cameras to override the lens mode (Perspective vs Ortho vs Physical).
- Added Unity Spline support.  Old Cinemachine Paths are deprecated in favour of Unity Splines.
- Added customizable Auto Dolly to cameras and Spline Cart.
- Added IShotQualityEvaluator to enable customization of shot quality evaluation for ClearShot
- Bugfix: No redundant RepaintAllViews calls.
- Bugfix: Collider damping is more robust with extreme FreeLook configurations


## [2.9.0] - 2022-08-15
- Bugfix: CinemachineConfiner was not confining correctly when Confine Screen Edges was enabled and the camera was rotated.
- Bugfix: Confiner2D confines to midpoint when camera window is bigger than the axis aligned bounding box of the input confiner.
- Bugfix: 3rdPersonFollow shows a warning message when no follow target is assigned like the rest of the body components.
- Bugfix: FadeOut sample scene shader was culling some objects incorrectly.
- Bugfix: Freelook had wrong heading at first frame, which could cause a slight jitter.
- Bugfix: FramingTransposer and Composer had a slight rounding error in their Bias fields when the Screen X and Y fields were modified. 
- Bugfix: Fixed spurious Z rotations during speherical blend.
- Bugfix: Blending speed was not set correctly, when blending back and forth between the same cameras.
- Regression fix: POV is relative to its parent transform.
- Bugfix: SensorSize is not saved when not using physical camera.
- Clipper library dependency is no longer conflicting with users.
- AimingRig sample is only optionally dependent on UnityEngine.UI.
- Bugfix: Transposer with LockToTarget binding sometimes had gibmal lock
- Bugfix: StateDrivenCamera/Clearshot: Transition glitch when backing out of a transition in progress


## [2.9.0-pre.7] - 2022-03-29
- Bugfix: memory leak with PostProcessing if no PP layer is present on the camera
- Bugfix: Standalone profiler no longer crashed with CM.
- Bugfix: Cinemachine does not produce compiler error in unity editor versions older than 2020, when Input System package is installed.
- Bugfix: EmbeddedAssetProperties were not displayed correctly in the editor.
- Timeline guards added to scripts that rely on it.
- Bugfix: SaveDuringPlay works with ILists now.
- Bugfix: Paste VirtualCamera and FreeLook components onto prefab works for subcomponents
- Bugfix: CinemachineInputProvider now correctly tracks enabled state of input action
- Bugfix: POV orientation was incorrect with World Up override
- Added AutoEnable option to CinemachineInputHandler


## [2.9.0-pre.6] - 2022-01-12
- Bugfix: Negative Near Clip Plane value is kept when camera is orthographic.
- Regression fix: could not change the projection of the main camera if a CM virtual camera is active.
- Regression fix: Axis input was ignoring CM's IgnoreTimeScale setting.
- Removed legacy .unitypackages
- New feature: CinemachineBrain may control other GameObject instead of the one it is attached to.
- Bugfix: Cinemachine assigns a default input controller delegate that returns 0 when the legacy input system is disabled.
- Cinemachine example scenes show informative text when used with Input System instead of throwing error messages.
- Regression fix: compilation errors when physics module is not present.
- GameObjects created with Gameobject menu items now follow Unity naming conventions.
- Regression fix: virtual cameras no longer forget that they are targeting groups on domain reload.
- Moved Cinemachine tools into the main Tools overlay (2022.1+), moved Freelook rig selection to a separate overlay, updated icons to support light and dark themes.
- Bugfix: 3rdPersonFollow logged console messages when looking straight up or down.
- BugFix: InputProvider no longer causes a tiny gc alloc every frame.
- Regression fix: CinemachineCollider smoothing time did not reset correctly, so it was working once only.
- Cinemachine supports Splines package. Added new Body component: CinemachineSplineDolly. 
- Bugfix: Overlay tooltip names were incorrect.
- Bugfix: Confiner2D now displays the calculated confining area when its vcam is selected.
- Samples no longer throw errors with HDRP and URP. 3rdPersonWithAimMode and Timeline samples no longer have invalid references.


## [2.9.0-pre.1] - 2021-10-26
- Added ability to directly set the active blend in CinemachineBrain.
- Bugfix: OnTargetObjectWarped() did not work properly for 3rdPersonFollow.
- Bugfix: POV did not properly handle overridden up.
- Regression fix: removed GC allocs in UpdateTargetCache.
- Bugfix: async scene load/unload could cause jitter.
- Bugfix: Input system should be read only once per render frame.
- Bugfix: Blends were sometimes incorrect when src or dst camera is looking along world up axis.
- Bugfix: Improve accuracy of Group Framing.
- New feature: Added scene view overlay tools for Cinemachine components.
- Regression fix: Lookahead works again.
- Cinemachine3rdPersonAim exposes AimTarget, which is the position of where the player would hit.


## [2.8.0] - 2021-07-13
- Bugfix: Freelook prefabs won't get corrupted after editing the Prefab via its instances.
- Bugfix: 3rdPersonFollow works with Aim components now. 
- Bugfix: Blends between vcams, that are rotated so that their up vector is different from World up, are correct now.
- Bugfix: POV recentering did not always recenter correctly, when an axis range was limited.
- Bugfix: Collider sometimes bounced a little when the camera radius was large.
- Bugfix: CinemachineVolumeSettings inspector was making the game view flicker.
- Bugfix: CinemachineVolumeSettings inspector displayed a misleading warning message with URP when focus tracking was enabled.
- Bugfix: Rapidly toggling active cameras before the blends were finished did not use the correct blend time.
- AimingRig sample scene updated with a better reactive crosshair design.
- Added API accessor for Active Blend in Clearshot and StateDrivenCamera. 
- Bugfix: Virtual Cameras were not updating in Edit mode when Brain's BlendUpdateMode was FixedUpdate.
- Bugfix: Lens mode override was not working correctly in all cases.
- Collider2D inspector: added warning when collider is of the wrong type.


## [2.8.0-pre.1] - 2021-04-21
- Switching targets (Follow, LookAt) is smooth by default. For the old behaviour, set PreviousStateIsValid to false after changing the targets.
- Bugfix: Reversing a blend in progress respects asymmetric blend times.
- Regression fix: CmPostProcessing and CmVolumeSettings components setting Depth of Field now works correctly with Framing Transposer. 
- Regression fix: 3rdPersonFollow kept player in view when Z damping was high.
- Regression fix: Physical camera properties were overwritten by vcams when "override mode: physical" was not selected.
- New sample scene: Boss cam demonstrates how to setup a camera that follows the player and looks at the player and the boss. Boss cam also shows examples of custom extensions.
- Added simplified modes to Impulse Source.
- Added secondary reaction settings to Impulse Listener.
- Added Storyboard support for ScreenSpaceOverlay and ScreenSpaceCamera camera render modes.
- Added DampingIntoCollision and DampingFromCollision properties to Cinemachine3rdPersonFollow to control how gradually the camera moves to correct for occlusions.
- Added CinemachineCore.OnTargetObjectWarped() to warp all vcams targeting an object.
- Added ability for vcam to have a negative near clip plane.
- Added Draggable Game Window Guides toggle in Cinemachine preferences. When disabled, Game Window guides are only for visualization.
- Added button to virtual camera inspectors to auto-generate the CinemachineInputProvider component if it is missing.
- Default PostProcessing profile priority is now configurable and defaults to 1000.
- Cinemachine3rdPersonFollow now operates without the physics module and without collision resolution.
- Bugfix: 3rdPersonFollow collision resolution failed when the camera radius was large.
- Bugfix: 3rdPersonFollow damping occured in world space instead of camera space.
- Bugfix: 3rdPersonFollow stuttered when Z damping was high.
- Regression fix: CinemachineInputProvider stopped providing input.
- Bugfix: Lens aspect and sensorSize were updated when lens OverrideMode != None.
- Bugfix: Changing targets on a live vcam misbehaved.
- Bugfix: Framing transposer did not handle empty groups.
- Bugfix: Interrupting a transition with InheritPosition enabled did not work.
- Bugfix: Cinemachine3rdPersonFollow handled collisions by default, now it is disabled by default.
- Bugfix: SaveDuringPlay saved some components that did not have the SaveDuringPlay attribute.
- Regression fix: Entries in the custom blends editor in CM Brain inspector were not selectable.
- GameView guides are drawn only if appropriate inspector subsection is expanded.
- FreeLook rigs are now organized in tabs in the inspector.
- New sample scene: **Boss cam** sample scene demonstrates a camera setup to follow the player and to look at the player and the boss. The scene provides  examples of custom extensions.
- New Sample scene: **2D zoom**, showing how to zoom an orthographic camera with mouse scroll.
- New Sample scene: **2D fighters**, showing how to add/remove targets gradually to/from a TargetGroup based on some conditions (here, it is the y coord of the players).
- Bugfix: CinemachineCollider's displacement damping was being calculated in world space instead of camera space.
- Bugfix: TrackedDolly sometimes introduced spurious rotations if Default Up and no Aim behaviour.
- Bugfix: 3rdPersonFollow's shoulder now changes smoothly with respect to world-up vector changes.


## [2.7.2] - 2021-02-15
- CinemachineConfiner2D now handles cases where camera window is oversized
- New sample scene (FadeOutNearbyObjects) demonstrating fade out effect for objects between camera and target using shaders. The example includes a cinemachine extension giving convenient control over the shader parameters
- Bugfix (1293429) - Brain could choose vcam with not the highest priority in some cases
- Bugfix: SaveDuringPlay also works on prefab instances
- Bugfix (1272146) - Adding vcam to a prefab asset no longer causes errors in console
- Bugfix (1290171) - Impulse manager was not cleared at playmode start
- Nested Scrub Bubble sample removed (filenames too long), available now as embedded package
- Compilation guards for physics, animation, and imgui. Cinemachine does not hard depend on anything now
- Bugfix: CM StoryBoard had a 1 pixel border
- Bugfix: CM StoryBoard lost viewport reference after hot reload
- Bugfix: FramingTransposer's TargetMovementOnly damping caused a flick.
- Bugfix: FreeLook small drift when no user input if SimpleFollowWithWorldUp
- Bugfix: InheritPosition did not work with SimpleFollow binding mode
- Bugfix: cleanup straggling post processing profiles when no active vcams
- Bugfix: Checking whether the Input Action passed to CinemachineInputHandler is enabled before using it.
- Bugfix: 3rdPersonFollow FOV was blended incorrectly when ReferenceLookAt was set to a faraway target
- Bugfix: Position predictor not properly reset
- Bugfix: Create via menu doesn't create as child of selected object
- Bugfix: Post-processing profiles not cleaned up when no active vcams
- Bugfix: Install CinemachineExamples Asset Package menu item was failing on 2018.4 / macOS
- New sample scene (2DConfinerComplex) demonstrating new CinemachineConfiner2D extension.
- Updated CharacterMovement2D script in 2D sample scenes (2DConfinedTargetGroup, 2DConfiner, 2DConfinerUndersized, 2DTargetGroup) to make jumping responsive. 
- Updated 2DConfinedTargetGroup and 2DConfiner scenes to use new CinemachineConfiner2D extension. 


## [2.7.1] - 2020-11-14
- New feature: CinemachineConfiner2D - Improved 2D confiner.
- Added ApplyAfter option to ImpulseListener, to add control over the ordering of extensions
- UI update - Moved Cinemachine menu to GameObject Create menu and Right Click context menu for Hierarchy.
- Virtual Camera Lens inspector supports display of Horizontal FOV
- Virtual Camera Lens can override orthographic and physical camera settings
- Bugfix (1060230) - lens inspector sometimes displayed ortho vs perspective incorrectly for a brief time
- Bugfix (1283984) - Error message when loading new scene with DontDestroyOnLoad
- bugfix (1284701) - Edge-case exception when vcam is deleted
- Storyboard Global Mute moved from Cinemachine menu to Cinemachine preferences.
- Bugfix - long-idle vcams when reawakened sometimes had a single frame with a huge deltaTime
- Bugfix - PostProcessing temporarily stopped being applied after exiting play mode


## [2.6.3] - 2020-09-16
- Regression fix (1274989) - OnTargetObjectWarped broken for OrbitalTransposer
- Bugfix (1276391) - CM Brain Reset did not reset Custom Blends asset in inspector
- Bugfix (1276343) - CM Brain inspector custom blends misaligned dropdown arrow
- Bugfix (1256530) - disallow multiple components where appropriate
- Bugfix: BlendList camera was incorrectly holding 0-length camera cuts
- Bugfix (1174993) - CM Brain logo was not added to Hierarchy next to Main Camera after adding vcam for the first time after importing CM.
- Bugfix (1100131) - Confiner is aware of 2D collider's offset attribute.



## [2.6.2] - 2020-09-02
### Bugfixes
- Regression fix: OnCameraCut Memory leak when using Cinemachine with PostProcessing package
- Bugfix (1272146): Checking for null pipeline, before drawing gizmos.
- Add support for disabling Physics module


## [2.6.1] - 2020-08-13
### Bugfixes
- Regression Fix: PostProcessing/VolumeSettings FocusTracksTarget was not accounting for lookAt target offset
- Regression fix: Confiner no longer confines noise and impulse
- Bugfix: StateDrivenCamera was choosing parent state if only 1 clip in blendstate, even though there was a vcam assigned to that clip
- Bugfix: vertical group composition was not composing properly
- Bugfix: CinemachineNewVirtualCamera.AddComponent() now works properly
- Bugfix: removed compile errors when Physics2D module is disabled
- Bugfix: brain updates on scene loaded or unloaded
- Bugfix (1252431): Fixed unnecessary GC Memory allocation every frame when using timeline  
- Bugfix (1260385): check for prefab instances correctly
- Bugfix (1266191) Clicking on foldout labels in preferences panel toggles their expanded state
- Bugfix (1266196) Composer target Size label in preferences panel was too big
- Bugfix: Scrubbing Cache was locking virtual camera transforms beyond the cache range
- Improved performance of path gizmo drawing
- Timeline Scrubbing Cache supports nested timelines, with some known limitations to be addressed with a future Timeline package release
- Added support for deterministic noise in the context of controlled rendering (via CinemachineCore.CurrentTimeOverride)
- Added Target Offset field to Framing Transposer
- Added Multi-object edit capabilities to virtual cameras and extensions 
- Added inspector button to clear the Scrubbing Cache


## [2.6.0] - 2020-06-04
### New Features and Bugfixes
- Added AxisState.IInputProvider API to better support custom input systems
- Added CinemachineInpiutProvider behaviour to support Unity's new input system
- Added Timeline Scrubbing cache: when enabled, simulates damping and noise when scrubbing in timeline
- Added ManualUpdate mode to the Brain, to allow for custom game loop logic
- VolumeSettings/PostProcessing: added ability to choose custom target for focus tracking
- Added CinemachineRecomposer for timeline-tweaking of procedural or recorded vcam Aim output
- Added GroupWeightManipulator for animating group member weights
- Impulse: Added PropagationSpeed, to allow the impulse to travel outward in a wave
- Impulse: added support for continuous impulses
- Added CinemachineIndependentImpulseListener, to give ImpulseListener ability to any game object
- Added 3rdPersonFollow and 3rdPersonAim for dead-accurate 3rd-person aiming camera
- Added ForceCameraPosition API of virtual cameras, to manually initialize a camera's position and rotation
- Added example scenes: Aiming Rig and Dual Target to show different 3rd person cmera styles
- FramingTransposer does its work after Aim, so it plays better with Aim components.
- Framing Transposer: add Damped Rotations option.  If unchecked, changes to the vcam's rotation will bypass Damping, and only target motion will be damped.
- Refactored Lookahead - better stability.  New behaviour may require some parameter adjustment in existing content
- Composer and Framing Transposer: improved handling at edge of hard zone (no juddering)
- Orbital Transposer / FreeLook: improved damping when target is moving
- CustomBlends editor UX improvements: allow direct editing of vcam names, as well as dropdown
- Add Convert to TargetGroup option on LookAt and Follow target fields
- Confiner: improved stability when ConfineScreenEdges is selected and confing shape is too small
- Extensions now have PrePipelineMutateState callback
- CinemachineCore.UniformDeltaTimeOverride works in Edit mode
- Added TargetAttachment property to vcams.  Normally 1, this can be used to relax attention to targets - effectively a damping override
- Bugfix: Blend Update Method handling was incorrect and caused judder in some circumstances
- Bugfix: VolumeSettings blending was popping when weight was epsilon if volume altered a non-lerpable value
- Bugfix (1234813) - Check for deleted freelooks
- Bugfix (1219867) - vcam popping on disable if blending
- Bugfix (1214301, 1213836) - disallow structural change when editing vcam prefabs
- Bugfix (1213471, 1213434): add null check in editor
- Bugfix (1213488): no solo for prefab vcams
- Bugfix (1213819): repaintGameView on editor change
- Bugfix (1217306): target group position drifting when empty or when members are descendants of the group
- Bugfix (1218695): Fully qualify UnityEditor.Menu to avoid compile errors in some circumstances
- Bugfix (1222740): Binding Modes, that don't have control over axis value range, are not affected by it. 
- Bugfix (1227606): Timeline preview and playmode not the same for composer with hand-animated rotations
- Bugfix: Confiner's cache is reset, when bounding shape/volume is changed.
- Bugfix (1232146): Vcam no longer jerks at edge of confiner bound box.
- Bugfix (1234966): CompositeCollider scale was applied twice.


## [2.5.0] - 2020-01-15
### Support HDRP 7 and URP simultaneously
- Accommodate simultaneous precesnce of HDRP and URP
- Regression fix: Axis was always recentered in Edit mode, even if recentering is off


## [2.4.0] - 2020-01-10
### HDRP 7 support and bugfixes
- Storyboard: added global mute function
- New vcams are by default created matching the scene view camera
- Added ApplyBeforeBody option to POV component, to support working with FramingTransposer
- Added RectenterTarget to POV component
- Added OnTransitionFromCamera callback to extensions
- Added Damping to SameAsFollowTarget and HardLockToTarget components
- URP 7.1.3: added CinemachinePixelPerfect extension
- Added Speed Mode to AxisState, to support direct axis control without max speed
- New example scene: OverTheShoulderAim illustrating how to do over-the-shoulder TPS cam, with Normal and Aim modes
- Impulse Manager: added option to ignore timescale
- Framing Transposer: added OnTransition handling for camera rotation if InheritPosition
- Upgrade to support HDRP and Universal RP 7.0.0 API
- Upgrade to support HDRP and Universal RP 7.1.0 API
- Removed Resources diretories
- Sample scenes now available via package manager
- Added optional "Display Name" field to Cinemachine Shot in Timeline
- Added "Adopt Current Camera Settings" item to vcam inspector context menu
- Composer and FramingTransposer: allow the dead zone to extend to 2, and the Screen x,Y can range from -0.5 to 1.5
- HDRP: lens presets include physical settings if physical camera
- Regression Fix: Framing Transposer: ignore LookAt target.  Use Follow exclusively
- Bugfix: Framing Transposer was not handling dynamic changes to FOV properly
- Bugfix: PostProcessing extension was not handling standby update correctly when on Manager Vcams
- Bugfix: PostProcessing extension was leaking a smallamounts of memory when scenes were unloaded
- Bugfixes: (fogbugz 1193311, 1193307, 1192423, 1192414): disallow presets for vcams
- Bugfix: In some heading modes, FreeLook was improperly modifying the axes when activated
- Bugfix: Orbital transposer was improperly filtering the heading in TargetForward heading mode
- Bugfix: added EmbeddedAssetHelper null check
- Bugfix: composer screen guides drawn in correct place for physical camera
- Bugfix: FreeLook was not respecting wait time for X axis recentering
- Bugfix: FreeLook X axis was not always perfectly synched between rigs
- Bugfix (fogbugz 1176866): Collider: clean up static RigidBody on exit
- Bugfix (fogbugz 1174180): framing transposer wrong ortho size calculation
- Bugfix (fogbugz 1158509): Split brain.UpdateMethod into VcamUpdateMethod and BrainUpdateMethod, to make blending work correctly
- Bugfix (fogbugz 1162074): Framing transposer and group transposer only reached half maximum ortho size 
- Bugfix (fogbugz 1165599): Transposer: fix gimbal lock issue in LockToTargetWithWorldUp
- Bugfix: VolumeSettings: handle layermask in HDAdditionalCameraData
- Bugfix: use vcam's up when drawing gizmos (orbital transposer and free look)


## [2.3.4] - 2019-05-22
### PostProcessing V3 and bugfixes
- Added support for PostProcessing V3 - now called CinemachineVolumeSttings
- Added CinemachineCore.GetBlendOverride delegate to allow applications to override any vcam blend when it happens
- When a blend is cancelled by the opposite blend, reduce the blend time
- Orthographic cameras allow a Near Clip of 0
- Timeline won't auto-create CM brains when something dragged onto it
- Confiner: Improvement in automatic path invalidation when number of path points path changes
- Added CinemachineInpuitAxisDriver utility for overriding the default AxisState behaviour
- CinemachineCameraOffset: added customizable stage for when to apply the offset
- Added Loop option to BlendList Camera
- Improved Lookahead: does not automatically recenter
- Brain no longer applies time scaling to fixed delta
- Added dependency on Unity.ugui (2019.2 and up)
- Bugfix: potential endless loop when using Ignore tag in Collider
- Bugfix: Allow externally-driven FeeLook XAxis to work properly with SimpleFollow
- Bugfix: vcams with noise would sometimes show one noiseless frame when they were activated and standby update was not Always
- Bugfix: Generate a cut event if cutting to a blend-in-progess (fogbugz 1150847)
- Bugfix: reset lens shift if not physical camera
- Bugfix: Collider must consider actual target position, not lookahead position
- Bugfix: FreeLook heading RecenterNow was not working
- Bugfix: lookahead now takes the overridden Up into account
- Bugfix: screen composer guides drawn in wrong place for picture-in-picture
- Bugfix: FreeLook now draws only 1 active composer guide at a time (fogbugz 1138263)
- Bugfix: cameras sometimes snapped when interrupting blends
- Bugfix: Path handles no longer scale with the path object
- Bugfix: Framing Transposer Center on Activate was not working properly (fogbugz 1129824)
- Bugfix: FreeLook inherit position
- Bugfix: collider was pushing camera too far if there were multiple overlapping obstacles
- Bugfix: use IsAssignableFrom instead of IsSubclass in several places
- Bugfix: when interrupting a blend in progress, Cut was not respected
- Bugfix: collider minimum occlusion time and smoothing time interaction
- Bugfix: TargetGroup.RemoveMember error (fogbugz 1119028)
- Bugfix: TargetGroup member lerping jerk when member weight near 0
- Bugfix: Transposer angular damping should be 0 only if binding mode not LockToTarget

## [2.3.3] - 2019-01-08
### Temporary patch to get around a Unity bug in conditional dependencies
- Removed Cinemachine.Timeline namespace, as a workaround for fogbugz 1115321

## [2.3.1] - 2019-01-07
### Bugfixes
- Added timeline dependency
- OnTargetObjectWarped no longer generates garbage

## [2.3.0] - 2018-12-20
### Support for Unity 2019.1
- Added dependency on new unity.timeline
- Added conditional dependence on PostProcessingV2
- No copying CM gizmo into assets folder
- FreeLook: if inherit position from similar FreeLooks, bypass damping 
- Timeline: improve handling when vcam values are tweaked inside shot inspector (fogbugz 1109024)

## [2.2.8] - 2018-12-10
### Bugfixes, optimizations, and some experimental stuff
- Transposer: added Angular Damping Mode, to support quaternion calculations in gimbal-lock situations
- Framing Transposer and Group Transposer: group composing bugfixes, respect min/max limits
- Added ConemachineCameraOffset extension, to offset the camera a fixed distance at the end of the pipeline
- Dolly Cart: added support for LateUpdate
- State-driven-camera: added [NoSaveDuringPlay] to Animated Target and Layer Index
- Added AxisState.Recentering.RecenterNow() API call to skip wait time and start recentering now (if enabled)
- Added NoLens blend hint, to leave camera Lens settings alone
- Updated documentation (corrections, and relocation to prevent importing)
- Upgrade: added support for nested prefabs in Unity 2018.3 (fogbugz 1077395)
- Optimization: position predictor is more efficient
- Optimization: Composer caches some calculations 
- Optimization: Fix editor slowdown when Lens Presets asset is missing
- Experimental: Optional new damping algorithm: attempt to reduce sensitivity to variable framerate
- Experimental: Optional new extra-efficient versions of vcam and FreeLook (not back-compatible)
- Timeline: play/pause doesn't kick out the timeline vcam
- Path editor: make sure game view gets updated when a path waypoint is dragged in the scene view
- Composer guides are shown even if Camera is attached to a renderTexture
- Bugfix: allow impulse definition to be a non-public field (property drawer was complaining)
- Bugfix: added null check for when there is no active virtual camera
- Bugfix: CollisionImpulseSource typo in detection of 2D collider
- Bugfix: PasteComponentValues to prefab vcams and FreeLooks were corrupting scene and prefabs
- Bugfix: Timeline mixer was glitching for single frames at the end of blends
- Bugfix: Added OnTransitionFromCamera() to POV and OrbitalTransposer, to transition axes intelligently
- Regression fix: if no active vcam, don't set the Camera's transform

## [2.2.7] - 2018-07-24
### Mostly bugfixes
- Bugfix: fogbugz case 1053595: Cinemachine Collider leaves hidden collider at origin that interferes with scene objects
- Bugfix: fogbugz case 1063754: empty target group produces console messages
- Bugfix: FreeLook Paste Component Values now pastes the CM subcomponents as well
- Bugfix: added extra null checks to support cases where current vcam is dynamically deleted
- Bugfix: reset BlendList when enabled
- Regression fix: FreeLook axis values get transferred when similar vcams transition
- Bugfix: cutting to BlendList vcam sometimes produced a few bad frames
- Bugfix: smart update tracks the targets more efficiently and correctly, and supports RigidBody interpolation (2018.2 and up)
- Enhancement: POV component interprets POV as relative to parent transform if there is one
- API change: OnCameraLive and CameraActivated events take outgoing vcam also as parameter (may be null)

## [2.2.0] - 2018-06-18
### Impulse Module and More
- New Cinemachine Impulse module for event-driven camera shakes
- New Event Helper script CinemachineTriggerAction takes action on Collider and Collider2D enter/exit events, and exposes them as UnityEvents
- New performance-tuning feature: Standby Update.  Controls how often to update the vcam when it's in Standby.  
- New NoiseSettings editor with signal preview
- Added Focal Length or Named FOV presets for Camera Lens
- Added support for Physical Camera: focal length and Lens Offset
- New improved Group framing algorithm: tighter group framing in GroupComposer and FramingTransposer
- Collider: now returns TargetIsObscured if the target is offscreen (great for cameras with fixed aim)
- Collider: added Minimum Occlusion Time setting, to ignore fleeting obstructions
- Collider: added Transparent Layers mask, to specify solid objects that don't obstruct view
- Collider: damping will no longer take the camera through obstacles
- Collider: Added separate damping setting for when target is being occluded vs when camera is being returned to its normal position
- Collider: added Smoothing setting, to reduce camera jumpiness in environements with lots of obstacles
- NoiseSettings: added checkbox for pure sine-wave instead of Perlin wave
- If no LookAt target, PostProcessing FocusTracksTarget offset is relative to camera
- TrackedDolly: Default up mode sets Up to World Up
- Virtual Camera: New Transitions section in inspector that gives more control over blending:
  - Blend Hint provides some control over how the position and rotation are interpolated
  - Inherit Position checkbox to ensure smooth positional handoff from outgoing camera
  - OnCameraLive event gets fired when the camera activates.  Useful for custom handlers.
- Added ScreenSpaceAimWhenTargetsDiffer as a vcam blend hint.  This influences what happens when blending between vcams with different LookAt targets
- Increased stability of vcams with very small FOVs
- Framing Transposer no longer requires LookAt to be null
- LensSettings Aspect, Orthographic, IsPhysicalCamera, SensorSize properties no longer internal
- Noise Profiles: don't magically create assets.  Prompt user for filename and location of new or cloned profiles
- Refactored interaction between timeline and CM brain, to improve handling of edge cases (fogbugz case 1048497)
- Bugfix: StateDrivenCamera Editor was not finding states if target was OverrideController
- Bugfix when dragging orbital transposer transform: take bias into account
- Bugfix: SaveDuringPlay was not handling asset fields correctly - was sometimes crushing assets
- Bugfix: SimpleFollow transposers were not initilizing their position correctly at game start
- Bugfix: Timeline with CM shot was causing jitter in some FixedUpdate situations
- Bugfix: Multiple brains with heterogeneous update methods were not behaving correctly.  CM will now support this, but you must make sure that the brains have different layer masks.
- Example scenes now include use of CinemachineTriggerAction script.  

## [2.1.13] - 2018-05-09
### Removed dependency on nonexistant Timeline package, minor bugfixes
- Bugfix: Custom Blends "Any to Any" was not working (regression)
- Bugfix: Composer was sometimes getting wrong aspect if multiple brains with different aspect ratios
- Bugfix: could not drag vcam transforms if multiple inspectors and one is hidden
- Bugfix: Framing Transposer initializes in the wrong place - noticeable if dead zone

## [2.1.12] - 2018-02-26
### Storyboard, Bugfixes and other enhancements.  Also some restructuring for Package Manager
- Project restructure: Removed Base, Timeline, and PostFX folders from project root.  PostProcessing code must now be manually imported from Cinemachine menu.  No more dependencies on scripting defines.
- New Storyboard extension, to display images over the vcams.  Comes with a Waveform monitor window for color grading
- New option to specify vcam position blend style: linear, spherical, or cylindrical, based on LookAt target
- Added API to support seamless position warping of target objects: OnTargetObjectWarped().
- Added support for custom blend curves
- Lookahead: added Ignore Y Axis Movement option
- Added support for cascading blends (i.e. blending from mid-blend looks better)
- POV/Orbital/FreeLook axis: exposed Min, Max, and Wrap in the UI, for customized axis range
- FreeLook: added Y Axis recentering
- POV: Added recentering feature to both axes
- Path: Added Normalized Path units option: 0 is start of path, 1 is end.
- Path: added length display in inspector
- Timeline Clip Editor: vcam sections are now collapsible
- API enhancement: added Finalize to Pipeline stages, called even for manager-style vcams
- Bugfix: PostProcessing V2 DoF blending works better
- Bugfix: OrbitalTransposer works better with WorldUp overrides
- Bugfix: Remove StateDrivenCamera "not playing a controller" warning
- Bugfix: Handle exceptions thrown by assemblies that don't want to be introspected
- Bugfix: vcams following physics objects incorrectly snapped to origin after exiting play mode
- Bugfix: predictor now supports time pause
- Bugfix: Moved StartCoroutine in Brain to OnEnable()
- Bugfix: Collider was causing problems in Physics on Android platforms
- Bugfix: dragging a vcam's position updtaes prefabs properly
- Bugfix: All extension now respect the "enabled" checkbox
- Bugfix: Undo for Extasion add will no longer generate null references

## [2.1.10] - 2017-11-28
### This is the first UPM release of *Unity Package Cinemachine*.
- New Aim component: Same As Follow Target simply uses the same orientation as the Follow target
- Perlin Noise component: added inspector UI to clone or locate existing Noise profiles, and to create new ones
- Noise Presets were moved outside of the Examples folder
- Example Assets are now included as embedded package, not imported by default
- Bugfix: FreeLook with PositionDelta was not properly updating the heading
- Bugfix: Transitioning between FreeLooks simetimes caused a short camera freeze
- Bugfix: Added some null checks to FreeLook, to prevent error messages at build time

## [2.1.9] - 2017-11-17
### Initial version.
*Version 2.1.9 cloned from private development repository, corresponding to package released on the asset store*<|MERGE_RESOLUTION|>--- conflicted
+++ resolved
@@ -11,12 +11,9 @@
 - CinemachineDeoccluder is a new class, not just a rename of CinemachineCollider.
 - CinemachineAutoFocus extension is now available for built-in and URP pipelines, with reduced functionality compared to HDRP.
 - Camera.focusDistance is driven by CM when the camera is in physical mode.
-<<<<<<< HEAD
 - Path gizmo drawing was optimized.
-=======
 - Confiner2D provides API to adjust the confiner to the current window size.
 - Confiner2D does less gc alloc.
->>>>>>> 4e9365ed
 
 
 ## [3.0.0-pre.3] - 2022-10-28
