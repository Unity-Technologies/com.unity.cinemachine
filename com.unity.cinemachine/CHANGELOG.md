# Changelog
All notable changes to this package will be documented in this file.

The format is based on [Keep a Changelog](http://keepachangelog.com/en/1.0.0/)
and this project adheres to [Semantic Versioning](http://semver.org/spec/v2.0.0.html).

## [Unreleased]

### Fixed
- Bugfix: index out of range exception when adding a Cm Shot to a timeline track whose CMBrain is inactive.
- Bugfix: OrbitalFollow with 3-ring setup would inappropriately damp in respose to vertical input if LookAt and Follow were at different vertical positions.
- Bugfix: StateDrivenCamera min activation time was broken.
- Bugfix: Solo not updating when brain is in FixedUpdate.

### Added
<<<<<<< HEAD
- Added CinemachineDecollider to resolve camera intersection with colliders and terrains, without necessarily preserving line-of-sight to target.
- Added CinemachineShotQualityEvaluator which is a standalone version of the evaluation code in Deoccluder.
- StateDrivenCamera.CancelWait() method to cancel the current wait on a pending state change.
- CinemachineDeoccluder has the option to resolve towards the Follow target instead of the LookAt target.
=======
- FlyAround sample scene showing a simple fly-around camera.
- StateDrivenCamera.CancelWait() method to cancel the current wait on a pending state change.
- Added CinemachineShotQualityEvaluator which is a standalone version of the evaluation code in Deoccluder.
>>>>>>> e2c9e6f7

### Changed
- SplineDolly and SplineCart: position on spline is preserved when units change.
- SimplePlayerAimController sample upgraded to work on arbitrary surfaces (no longer depends on world up).
- SimplePlayerController sample has logic to avoid input gimbal lock when player is upside-down relative to the camera.
- PlayerOnSphere sample is now PlayerOnSurface - can walk on arbitrary surfaces.
- Axis recentering happens independently on axes, so that input on one axis does not impact the recentering state of the others.
- FreeLookOnSphericalSurface sample is improved, adding a moving surface and second camera.
- Deoccluder evaluates shots in the Finalize stage instead of Aim.


## [3.0.1] - 2023-11-27

### Fixed
- Bugfix: Divide-by-zero error in InputAxis.CancelDeltaTime if deltaTime is zero.
- Regression fix: CinemachineCamera inspector Solo functionality was not updating correctly.
- Regression fix: Legacy Lens settings had lost their ability to be animated.
- Bugfix: Upgrader was not correctly upgrading animation bindings in some cases.

### Added
- Added CinemachineVirtualCameraBase.CancelDamping() convenience method to snap camera to its target position.
- Added CinemachineOrbitalFollow.TargetOffset to reposition orbit center.
- Added CinemachineGroupFraming.CenterOffset to reposition group center on the screen.
- Added LookAtOffset to CinemachineHardLookAt behaviour.
- Added support for the new Camera Overlay.

### Changed
- RuntimeUtility.GetScratchCollider and RuntimeUtility.DestroyScratchCollider are now public, to allow custom extensions to use them.
- SaveDuringPlay supports multi-scene editing.


## [3.0.0] - 2023-10-25

### Fixed
- Regression fix: Extensions and components were unable to modify the blend hint.
- Bugfix: HardLockToTarget component was ignoring PreviousStateIsValid flag.
 
### Added
- Cancellation of active blend is now possible in ManagerCameras, same as in CM Brains.

### Changed
- CinemachineBrain.TopCameraFromPriorityQueue() is now protected virtual.
 

## [3.0.0-pre.9] - 2023-10-01

### Fixed
- Regresion fix: Sequencer inspector child camera popups were not being populated.
- Regresion fix: Manager Camera's child camera warning icons were not being updated correctly.
- Regresion fix: ManagerCameras were crushing PreviousStateIsValid in their children.
- Bugfix: CinemachineInputAxisController editor was missing foldout arrows on the Driven Axis items.


## [3.0.0-pre.8] - 2023-09-22

### Fixed
- Bugfix: Occasional precision issue when camera rotation is exactly 180 degress, causing rotational flickering.
- Bugfix: Deceleration at the end of axis range was too aggressive.
- Bugfix: Orbital recentering should not be forced when transitioning to a camera.
- Bugfix: InheritPosition takes the actual camera position, so it works consistently if transitioning mid-blend.
- Bugfix: CinemachineDeoccluder was causing a pop when OnTargetObjectWarped was called.
- Bugfix: Spurious camera cut events were being issued, especially in HDRP.
- Bugfix: Null reference exceptions when inspector is hidden behind another tab.
- Bugfix: GroupFraming inspector was displaying incorrect warning when LookAt target is a group.
- Bugfix: GroupFraming displays more accurate group size indicator in the game view.
- Bugfix: nullrefs in log when target group was deleted but was still being referenced by vcams.
- Regression fix: CinemachineCollider generated NaN positions if no target was set.

### Added
- New sample: ThirdPersonWithAimMode showing how to implement a FreeLook camera with Aim mode.
- Added Recentering Target to OrbitalFollow.  Recentering is now possible with Lazy Follow.
- Added API in Deoccluder and ThirdPersonFollow to access which collision objects are impacting the camera position.
- Added ICinemachineTargetGroup.IsValid property to detect deleted groups.
- Added option to disable deltaTime scaling in CinemachineInputAxisProvider.

### Changed
- Improved OrbitalFollow's ForceCameraPosition algorithm.
- Deoccluder accommodates camera radius in all modes.
- Renamed CinemachineSplineDolly.CameraUp to CameraRotation, which more accurately reflects what it does.
- Renamed InputAxis.DoRecentering() to InputAxis.UpdateRecentering()
- StateDrivenCamera: child camera enabled status and priority are now taken into account when choosing the current active camera.

### Deprecated
- Removed CinemachineToolSettings overlay.


## [3.0.0-pre.7] - 2023-05-04

### Added
- Added CinemachineCore.GetCustomBlender and BlendCreatedEvent to allow custom blend behaviour.
- New Custom Blends sample scene illustrating how to customize the blend algorithm.
- CinemachineChannels can now be named via the CinemachineChannelNames asset.  OutputChannel struct has been removed.
- Added CinemachineCameraManagerEvents behaviour.
- Added the option of defining CINEMACHINE_NO_CM2_SUPPORT, to lighten the package by removing legacy CM2 support.
- ThirdPerson Shooter sample scene now has an option to swap shoulders.

### Changed
- Improved handling of nested blends.
- CinemachineCameraEvents and CinemachineBrainEvents and CnemachineCameraManagerEvents can be added to any GameObject, not only to the target objects.


## [3.0.0-pre.5] - 2023-04-25

### Fixed
- Bugfix: MixingCamera calls OnTransitionFromCamera correctly for all its children.

### Added
- New BlendHint: IgnoreTarget will blend rotations without considering the tracking target.
- New BlendHint: FreezeWhenBlendingOut will blend out from a snapshot of the camera state.
- InputAxisController has the option to suppress input while the attached camera is blending.
- Added CinemachineCameraEvents and CinemachineBrainEvents behaviours for event processing.
- Added BlendFinished and CameraDeactivated events.
- Add split screen sample for the input system.
- Samples UI works with both legacy input and Input package.
- Timeline: Added Track Priority field in CinemachineTrack to control track precedence when tracks are contained in nested timelines.
- New 2D platformer sample showing custom camera manager.

### Changed
- Minimum Unity version is now 2022.2.15, for best inspector experience.
- All namespaces changed from "Cinemachine" to "Unity.Cinemachine".
- "Cinemachine.Utility" namespace folded into to "Unity.Cinemachine".
- CinemachineBlendListCamera has been renamed to CinemachineSequencerCamera.
- Renamed .asmdef files to follow the convention: Unity.[PackageName].
- TrackedObjectOffset renamed to TargetOffset.
- Improved layout of PositionComposer and RotationComposer inspectors.
- LensSettings was refactored to improve handling of SensorSize and other physical properties.
- Full physical camera support for builtin pipeline.
- LensPresets and PhysicalLensPresets are now separate assets.
- CinemachineInputAxisController refactored to be more easily customized.
- Samples are compatible with Built-in, Universal, and High Definition Render Pipelines.
- CinemachineUpgradeManager re-opens original scene after upgrade is complete.
- Events system refactored.
- Refactored CinemachineCameraManagerBase to be more useful for customizing.
- CinemchineCore refactored to remove singleton.


## [3.0.0-pre.4] - 2023-02-09

### Added

- Progress bar added to Cinemachine Upgrader.
- CinemachineDeoccluder is a new class, not just a rename of CinemachineCollider.
- CinemachineAutoFocus extension is now available for built-in and URP pipelines, with reduced functionality compared to HDRP.
- Camera.focusDistance is driven by CM when the camera is in physical mode.
- Confiner2D provides API to adjust the confiner to the current window size when the lens or aspect changes.
- TargetGroup now ignores members whose gameObjects are inactive.
- Cinemachine Samples can import their package dependencies.
- CinemachinePathBase search radius fixed for not looped paths.
- Add SplineAutoDolly.ISplineAutoDolly.Reset() method and SplineAutoDolly.Enabled flag.
- Confiner2D and Confiner3D support smooth stop at bounds edge.
- URP: add temporal effects reset on camera cut.
- Add Weight setting to CinemachinePostProcessing and CinemachineVolumeSettings.
- GroupFraming also works on LookAt target.
- Several new Sample scenes were added.

### Changed

- Improved performance of CINEMACHINE_EXPERIMENTAL_DAMPING algorithm.
- Path gizmo drawing was optimized.
- Confiner2D does less gc alloc.
- CinemachineSmoothPath is upgraded to Splines correctly now.
- InputAxis refactor for recentering and momentary axis support.
- CinemachineIndependentImpulseListener renamed to CinemachineExternalImpulseListener.
- CmCamera is now CinemachineCamera.
- The SimpleFollowWithWorldUp binding mode has been renamed to LazyFollow.
- CinemachineExtension API changes to VirtualCamera, GetAllExtraStates, OnTargetObjectWarped, and ForceCameraPosition.
- Third person shooter sample use object pooling for the projectiles.

### Deprecated

- CinemachineConfiner is deprecated.  New behaviour CinemachineConfiner3D to handle 3D confining.  Use CinemachineConfiner2D for 2D confining.
- 3rdPersonFollow and 3rdPersonAim are deprecated and replaced by ThirdPersonFollow and ThirdPersonAim respectively.

### Fixed

- Regression fix: POV and PanTilt handle ReferenceUp correctly.
- Bugfix: Lens blending was wrong.
- Bugfix: CinemachineDeoccluder Pull Forward strategy only pulls forward even with Camera Radius bigger than 0.
- Bugfix: Extensions were not respecting execution order on domain reload.
- Bugfix: AxisState was not respecting timescale == 0.
- Bugfix: priority ordering was wrong when the difference between any priority values were smaller than integer min or bigger than integer max values.
- Bugfix: Very occasional axis drift in SimpleFollow when viewing angle is +-90 degrees.
- Bugfix: Physical lens settings were not being properly applied.


## [3.0.0-pre.3] - 2022-10-28
- Bugfix: rotation composer lookahead sometimes popped


## [3.0.0-pre.2] - 2022-10-20
- Add Show Hierarchy Icon preference option.
- New icons for cinemachine (cameras, components, extensions, tracks).
- Freelook ForcePosition is more precise now.
- Confiner2D supports BoxCollider2D now.
- Added "Place Objects At World Origin" preference option support.
- Added Channel setting, to use for multiple CM Brains, instead of piggybacking on the layer system.
- CinemachineCollider renamed to CinemachineDeoccluder.
- New inspector and API for composition guides.
- Game View Guides now indicate when they are hot and can be dragged.
- CinemachineTrack assigns the default CinemachineBrain on creation.
- Add support for HDRP 14 (Unity 2022.2).
- Bugfix: StateDrivenCamera/Clearshot: Transition glitch when backing out of a transition in progress.
- Bugfix: Occasional 1-frame glitch when transitioning between some freelooks.
- Bugfix: Transposer with LockToTarget binding sometimes had gimbal lock.
- Bugfix: InputValueGain mode of axis input was not framerate-independent.
- Bugfix: POV starts up in its centered position, if recentering is enabled.


## [3.0.0-pre.1] - 2022-06-01
- Upgrade mechanism for upgrading Cinemachine 2 to Cinemachine 3.
- VirtualCamera refactor: CinemachineVirtualCamera is now CmCamera.
- FreeLook refactor: CinemachineFreeLook is now CmCamera with FreeLook Modifier.
- Combine Follow and LookAt Targets to single Tracking Target with optional LookAt Target.
- Add flag for custom priority setting.
- HDRP only: Added FocusDistance setting to lens
- HDRP only: New AutoFocus extension.  Use instead of VolumeSettings for Focus Tracking.  Includes Automatic mode that queries depth buffer instead of tracking a specific target.
- Added Lens Mode Override property to CM Brain.  When enabled, it allows CM cameras to override the lens mode (Perspective vs Ortho vs Physical).
- Added Unity Spline support.  Old Cinemachine Paths are deprecated in favour of Unity Splines.
- Added customizable Auto Dolly to cameras and Spline Cart.
- Added IShotQualityEvaluator to enable customization of shot quality evaluation for ClearShot
- Bugfix: No redundant RepaintAllViews calls.
- Bugfix: Collider damping is more robust with extreme FreeLook configurations


## [2.9.0] - 2022-08-15
- Bugfix: CinemachineConfiner was not confining correctly when Confine Screen Edges was enabled and the camera was rotated.
- Bugfix: Confiner2D confines to midpoint when camera window is bigger than the axis aligned bounding box of the input confiner.
- Bugfix: 3rdPersonFollow shows a warning message when no follow target is assigned like the rest of the body components.
- Bugfix: FadeOut sample scene shader was culling some objects incorrectly.
- Bugfix: Freelook had wrong heading at first frame, which could cause a slight jitter.
- Bugfix: FramingTransposer and Composer had a slight rounding error in their Bias fields when the Screen X and Y fields were modified. 
- Bugfix: Fixed spurious Z rotations during speherical blend.
- Bugfix: Blending speed was not set correctly, when blending back and forth between the same cameras.
- Regression fix: POV is relative to its parent transform.
- Bugfix: SensorSize is not saved when not using physical camera.
- Clipper library dependency is no longer conflicting with users.
- AimingRig sample is only optionally dependent on UnityEngine.UI.
- Bugfix: Transposer with LockToTarget binding sometimes had gibmal lock
- Bugfix: StateDrivenCamera/Clearshot: Transition glitch when backing out of a transition in progress


## [2.9.0-pre.7] - 2022-03-29
- Bugfix: memory leak with PostProcessing if no PP layer is present on the camera
- Bugfix: Standalone profiler no longer crashed with CM.
- Bugfix: Cinemachine does not produce compiler error in unity editor versions older than 2020, when Input System package is installed.
- Bugfix: EmbeddedAssetProperties were not displayed correctly in the editor.
- Timeline guards added to scripts that rely on it.
- Bugfix: SaveDuringPlay works with ILists now.
- Bugfix: Paste VirtualCamera and FreeLook components onto prefab works for subcomponents
- Bugfix: CinemachineInputProvider now correctly tracks enabled state of input action
- Bugfix: POV orientation was incorrect with World Up override
- Added AutoEnable option to CinemachineInputHandler


## [2.9.0-pre.6] - 2022-01-12
- Bugfix: Negative Near Clip Plane value is kept when camera is orthographic.
- Regression fix: could not change the projection of the main camera if a CM virtual camera is active.
- Regression fix: Axis input was ignoring CM's IgnoreTimeScale setting.
- Removed legacy .unitypackages
- New feature: CinemachineBrain may control other GameObject instead of the one it is attached to.
- Bugfix: Cinemachine assigns a default input controller delegate that returns 0 when the legacy input system is disabled.
- Cinemachine example scenes show informative text when used with Input System instead of throwing error messages.
- Regression fix: compilation errors when physics module is not present.
- GameObjects created with Gameobject menu items now follow Unity naming conventions.
- Regression fix: virtual cameras no longer forget that they are targeting groups on domain reload.
- Moved Cinemachine tools into the main Tools overlay (2022.1+), moved Freelook rig selection to a separate overlay, updated icons to support light and dark themes.
- Bugfix: 3rdPersonFollow logged console messages when looking straight up or down.
- BugFix: InputProvider no longer causes a tiny gc alloc every frame.
- Regression fix: CinemachineCollider smoothing time did not reset correctly, so it was working once only.
- Cinemachine supports Splines package. Added new Body component: CinemachineSplineDolly. 
- Bugfix: Overlay tooltip names were incorrect.
- Bugfix: Confiner2D now displays the calculated confining area when its vcam is selected.
- Samples no longer throw errors with HDRP and URP. 3rdPersonWithAimMode and Timeline samples no longer have invalid references.


## [2.9.0-pre.1] - 2021-10-26
- Added ability to directly set the active blend in CinemachineBrain.
- Bugfix: OnTargetObjectWarped() did not work properly for 3rdPersonFollow.
- Bugfix: POV did not properly handle overridden up.
- Regression fix: removed GC allocs in UpdateTargetCache.
- Bugfix: async scene load/unload could cause jitter.
- Bugfix: Input system should be read only once per render frame.
- Bugfix: Blends were sometimes incorrect when src or dst camera is looking along world up axis.
- Bugfix: Improve accuracy of Group Framing.
- New feature: Added scene view overlay tools for Cinemachine components.
- Regression fix: Lookahead works again.
- Cinemachine3rdPersonAim exposes AimTarget, which is the position of where the player would hit.


## [2.8.0] - 2021-07-13
- Bugfix: Freelook prefabs won't get corrupted after editing the Prefab via its instances.
- Bugfix: 3rdPersonFollow works with Aim components now. 
- Bugfix: Blends between vcams, that are rotated so that their up vector is different from World up, are correct now.
- Bugfix: POV recentering did not always recenter correctly, when an axis range was limited.
- Bugfix: Collider sometimes bounced a little when the camera radius was large.
- Bugfix: CinemachineVolumeSettings inspector was making the game view flicker.
- Bugfix: CinemachineVolumeSettings inspector displayed a misleading warning message with URP when focus tracking was enabled.
- Bugfix: Rapidly toggling active cameras before the blends were finished did not use the correct blend time.
- AimingRig sample scene updated with a better reactive crosshair design.
- Added API accessor for Active Blend in Clearshot and StateDrivenCamera. 
- Bugfix: Virtual Cameras were not updating in Edit mode when Brain's BlendUpdateMode was FixedUpdate.
- Bugfix: Lens mode override was not working correctly in all cases.
- Collider2D inspector: added warning when collider is of the wrong type.


## [2.8.0-pre.1] - 2021-04-21
- Switching targets (Follow, LookAt) is smooth by default. For the old behaviour, set PreviousStateIsValid to false after changing the targets.
- Bugfix: Reversing a blend in progress respects asymmetric blend times.
- Regression fix: CmPostProcessing and CmVolumeSettings components setting Depth of Field now works correctly with Framing Transposer. 
- Regression fix: 3rdPersonFollow kept player in view when Z damping was high.
- Regression fix: Physical camera properties were overwritten by vcams when "override mode: physical" was not selected.
- New sample scene: Boss cam demonstrates how to setup a camera that follows the player and looks at the player and the boss. Boss cam also shows examples of custom extensions.
- Added simplified modes to Impulse Source.
- Added secondary reaction settings to Impulse Listener.
- Added Storyboard support for ScreenSpaceOverlay and ScreenSpaceCamera camera render modes.
- Added DampingIntoCollision and DampingFromCollision properties to Cinemachine3rdPersonFollow to control how gradually the camera moves to correct for occlusions.
- Added CinemachineCore.OnTargetObjectWarped() to warp all vcams targeting an object.
- Added ability for vcam to have a negative near clip plane.
- Added Draggable Game Window Guides toggle in Cinemachine preferences. When disabled, Game Window guides are only for visualization.
- Added button to virtual camera inspectors to auto-generate the CinemachineInputProvider component if it is missing.
- Default PostProcessing profile priority is now configurable and defaults to 1000.
- Cinemachine3rdPersonFollow now operates without the physics module and without collision resolution.
- Bugfix: 3rdPersonFollow collision resolution failed when the camera radius was large.
- Bugfix: 3rdPersonFollow damping occured in world space instead of camera space.
- Bugfix: 3rdPersonFollow stuttered when Z damping was high.
- Regression fix: CinemachineInputProvider stopped providing input.
- Bugfix: Lens aspect and sensorSize were updated when lens OverrideMode != None.
- Bugfix: Changing targets on a live vcam misbehaved.
- Bugfix: Framing transposer did not handle empty groups.
- Bugfix: Interrupting a transition with InheritPosition enabled did not work.
- Bugfix: Cinemachine3rdPersonFollow handled collisions by default, now it is disabled by default.
- Bugfix: SaveDuringPlay saved some components that did not have the SaveDuringPlay attribute.
- Regression fix: Entries in the custom blends editor in CM Brain inspector were not selectable.
- GameView guides are drawn only if appropriate inspector subsection is expanded.
- FreeLook rigs are now organized in tabs in the inspector.
- New sample scene: **Boss cam** sample scene demonstrates a camera setup to follow the player and to look at the player and the boss. The scene provides  examples of custom extensions.
- New Sample scene: **2D zoom**, showing how to zoom an orthographic camera with mouse scroll.
- New Sample scene: **2D fighters**, showing how to add/remove targets gradually to/from a TargetGroup based on some conditions (here, it is the y coord of the players).
- Bugfix: CinemachineCollider's displacement damping was being calculated in world space instead of camera space.
- Bugfix: TrackedDolly sometimes introduced spurious rotations if Default Up and no Aim behaviour.
- Bugfix: 3rdPersonFollow's shoulder now changes smoothly with respect to world-up vector changes.


## [2.7.2] - 2021-02-15
- CinemachineConfiner2D now handles cases where camera window is oversized
- New sample scene (FadeOutNearbyObjects) demonstrating fade out effect for objects between camera and target using shaders. The example includes a cinemachine extension giving convenient control over the shader parameters
- Bugfix (1293429) - Brain could choose vcam with not the highest priority in some cases
- Bugfix: SaveDuringPlay also works on prefab instances
- Bugfix (1272146) - Adding vcam to a prefab asset no longer causes errors in console
- Bugfix (1290171) - Impulse manager was not cleared at playmode start
- Nested Scrub Bubble sample removed (filenames too long), available now as embedded package
- Compilation guards for physics, animation, and imgui. Cinemachine does not hard depend on anything now
- Bugfix: CM StoryBoard had a 1 pixel border
- Bugfix: CM StoryBoard lost viewport reference after hot reload
- Bugfix: FramingTransposer's TargetMovementOnly damping caused a flick.
- Bugfix: FreeLook small drift when no user input if SimpleFollowWithWorldUp
- Bugfix: InheritPosition did not work with SimpleFollow binding mode
- Bugfix: cleanup straggling post processing profiles when no active vcams
- Bugfix: Checking whether the Input Action passed to CinemachineInputHandler is enabled before using it.
- Bugfix: 3rdPersonFollow FOV was blended incorrectly when ReferenceLookAt was set to a faraway target
- Bugfix: Position predictor not properly reset
- Bugfix: Create via menu doesn't create as child of selected object
- Bugfix: Post-processing profiles not cleaned up when no active vcams
- Bugfix: Install CinemachineExamples Asset Package menu item was failing on 2018.4 / macOS
- New sample scene (2DConfinerComplex) demonstrating new CinemachineConfiner2D extension.
- Updated CharacterMovement2D script in 2D sample scenes (2DConfinedTargetGroup, 2DConfiner, 2DConfinerUndersized, 2DTargetGroup) to make jumping responsive. 
- Updated 2DConfinedTargetGroup and 2DConfiner scenes to use new CinemachineConfiner2D extension. 


## [2.7.1] - 2020-11-14
- New feature: CinemachineConfiner2D - Improved 2D confiner.
- Added ApplyAfter option to ImpulseListener, to add control over the ordering of extensions
- UI update - Moved Cinemachine menu to GameObject Create menu and Right Click context menu for Hierarchy.
- Virtual Camera Lens inspector supports display of Horizontal FOV
- Virtual Camera Lens can override orthographic and physical camera settings
- Bugfix (1060230) - lens inspector sometimes displayed ortho vs perspective incorrectly for a brief time
- Bugfix (1283984) - Error message when loading new scene with DontDestroyOnLoad
- bugfix (1284701) - Edge-case exception when vcam is deleted
- Storyboard Global Mute moved from Cinemachine menu to Cinemachine preferences.
- Bugfix - long-idle vcams when reawakened sometimes had a single frame with a huge deltaTime
- Bugfix - PostProcessing temporarily stopped being applied after exiting play mode


## [2.6.3] - 2020-09-16
- Regression fix (1274989) - OnTargetObjectWarped broken for OrbitalTransposer
- Bugfix (1276391) - CM Brain Reset did not reset Custom Blends asset in inspector
- Bugfix (1276343) - CM Brain inspector custom blends misaligned dropdown arrow
- Bugfix (1256530) - disallow multiple components where appropriate
- Bugfix: BlendList camera was incorrectly holding 0-length camera cuts
- Bugfix (1174993) - CM Brain logo was not added to Hierarchy next to Main Camera after adding vcam for the first time after importing CM.
- Bugfix (1100131) - Confiner is aware of 2D collider's offset attribute.



## [2.6.2] - 2020-09-02
### Bugfixes
- Regression fix: OnCameraCut Memory leak when using Cinemachine with PostProcessing package
- Bugfix (1272146): Checking for null pipeline, before drawing gizmos.
- Add support for disabling Physics module


## [2.6.1] - 2020-08-13
### Bugfixes
- Regression Fix: PostProcessing/VolumeSettings FocusTracksTarget was not accounting for lookAt target offset
- Regression fix: Confiner no longer confines noise and impulse
- Bugfix: StateDrivenCamera was choosing parent state if only 1 clip in blendstate, even though there was a vcam assigned to that clip
- Bugfix: vertical group composition was not composing properly
- Bugfix: CinemachineNewVirtualCamera.AddComponent() now works properly
- Bugfix: removed compile errors when Physics2D module is disabled
- Bugfix: brain updates on scene loaded or unloaded
- Bugfix (1252431): Fixed unnecessary GC Memory allocation every frame when using timeline  
- Bugfix (1260385): check for prefab instances correctly
- Bugfix (1266191) Clicking on foldout labels in preferences panel toggles their expanded state
- Bugfix (1266196) Composer target Size label in preferences panel was too big
- Bugfix: Scrubbing Cache was locking virtual camera transforms beyond the cache range
- Improved performance of path gizmo drawing
- Timeline Scrubbing Cache supports nested timelines, with some known limitations to be addressed with a future Timeline package release
- Added support for deterministic noise in the context of controlled rendering (via CinemachineCore.CurrentTimeOverride)
- Added Target Offset field to Framing Transposer
- Added Multi-object edit capabilities to virtual cameras and extensions 
- Added inspector button to clear the Scrubbing Cache


## [2.6.0] - 2020-06-04
### New Features and Bugfixes
- Added AxisState.IInputProvider API to better support custom input systems
- Added CinemachineInpiutProvider behaviour to support Unity's new input system
- Added Timeline Scrubbing cache: when enabled, simulates damping and noise when scrubbing in timeline
- Added ManualUpdate mode to the Brain, to allow for custom game loop logic
- VolumeSettings/PostProcessing: added ability to choose custom target for focus tracking
- Added CinemachineRecomposer for timeline-tweaking of procedural or recorded vcam Aim output
- Added GroupWeightManipulator for animating group member weights
- Impulse: Added PropagationSpeed, to allow the impulse to travel outward in a wave
- Impulse: added support for continuous impulses
- Added CinemachineIndependentImpulseListener, to give ImpulseListener ability to any game object
- Added 3rdPersonFollow and 3rdPersonAim for dead-accurate 3rd-person aiming camera
- Added ForceCameraPosition API of virtual cameras, to manually initialize a camera's position and rotation
- Added example scenes: Aiming Rig and Dual Target to show different 3rd person cmera styles
- FramingTransposer does its work after Aim, so it plays better with Aim components.
- Framing Transposer: add Damped Rotations option.  If unchecked, changes to the vcam's rotation will bypass Damping, and only target motion will be damped.
- Refactored Lookahead - better stability.  New behaviour may require some parameter adjustment in existing content
- Composer and Framing Transposer: improved handling at edge of hard zone (no juddering)
- Orbital Transposer / FreeLook: improved damping when target is moving
- CustomBlends editor UX improvements: allow direct editing of vcam names, as well as dropdown
- Add Convert to TargetGroup option on LookAt and Follow target fields
- Confiner: improved stability when ConfineScreenEdges is selected and confing shape is too small
- Extensions now have PrePipelineMutateState callback
- CinemachineCore.UniformDeltaTimeOverride works in Edit mode
- Added TargetAttachment property to vcams.  Normally 1, this can be used to relax attention to targets - effectively a damping override
- Bugfix: Blend Update Method handling was incorrect and caused judder in some circumstances
- Bugfix: VolumeSettings blending was popping when weight was epsilon if volume altered a non-lerpable value
- Bugfix (1234813) - Check for deleted freelooks
- Bugfix (1219867) - vcam popping on disable if blending
- Bugfix (1214301, 1213836) - disallow structural change when editing vcam prefabs
- Bugfix (1213471, 1213434): add null check in editor
- Bugfix (1213488): no solo for prefab vcams
- Bugfix (1213819): repaintGameView on editor change
- Bugfix (1217306): target group position drifting when empty or when members are descendants of the group
- Bugfix (1218695): Fully qualify UnityEditor.Menu to avoid compile errors in some circumstances
- Bugfix (1222740): Binding Modes, that don't have control over axis value range, are not affected by it. 
- Bugfix (1227606): Timeline preview and playmode not the same for composer with hand-animated rotations
- Bugfix: Confiner's cache is reset, when bounding shape/volume is changed.
- Bugfix (1232146): Vcam no longer jerks at edge of confiner bound box.
- Bugfix (1234966): CompositeCollider scale was applied twice.


## [2.5.0] - 2020-01-15
### Support HDRP 7 and URP simultaneously
- Accommodate simultaneous precesnce of HDRP and URP
- Regression fix: Axis was always recentered in Edit mode, even if recentering is off


## [2.4.0] - 2020-01-10
### HDRP 7 support and bugfixes
- Storyboard: added global mute function
- New vcams are by default created matching the scene view camera
- Added ApplyBeforeBody option to POV component, to support working with FramingTransposer
- Added RectenterTarget to POV component
- Added OnTransitionFromCamera callback to extensions
- Added Damping to SameAsFollowTarget and HardLockToTarget components
- URP 7.1.3: added CinemachinePixelPerfect extension
- Added Speed Mode to AxisState, to support direct axis control without max speed
- New example scene: OverTheShoulderAim illustrating how to do over-the-shoulder TPS cam, with Normal and Aim modes
- Impulse Manager: added option to ignore timescale
- Framing Transposer: added OnTransition handling for camera rotation if InheritPosition
- Upgrade to support HDRP and Universal RP 7.0.0 API
- Upgrade to support HDRP and Universal RP 7.1.0 API
- Removed Resources diretories
- Sample scenes now available via package manager
- Added optional "Display Name" field to Cinemachine Shot in Timeline
- Added "Adopt Current Camera Settings" item to vcam inspector context menu
- Composer and FramingTransposer: allow the dead zone to extend to 2, and the Screen x,Y can range from -0.5 to 1.5
- HDRP: lens presets include physical settings if physical camera
- Regression Fix: Framing Transposer: ignore LookAt target.  Use Follow exclusively
- Bugfix: Framing Transposer was not handling dynamic changes to FOV properly
- Bugfix: PostProcessing extension was not handling standby update correctly when on Manager Vcams
- Bugfix: PostProcessing extension was leaking a smallamounts of memory when scenes were unloaded
- Bugfixes: (fogbugz 1193311, 1193307, 1192423, 1192414): disallow presets for vcams
- Bugfix: In some heading modes, FreeLook was improperly modifying the axes when activated
- Bugfix: Orbital transposer was improperly filtering the heading in TargetForward heading mode
- Bugfix: added EmbeddedAssetHelper null check
- Bugfix: composer screen guides drawn in correct place for physical camera
- Bugfix: FreeLook was not respecting wait time for X axis recentering
- Bugfix: FreeLook X axis was not always perfectly synched between rigs
- Bugfix (fogbugz 1176866): Collider: clean up static RigidBody on exit
- Bugfix (fogbugz 1174180): framing transposer wrong ortho size calculation
- Bugfix (fogbugz 1158509): Split brain.UpdateMethod into VcamUpdateMethod and BrainUpdateMethod, to make blending work correctly
- Bugfix (fogbugz 1162074): Framing transposer and group transposer only reached half maximum ortho size 
- Bugfix (fogbugz 1165599): Transposer: fix gimbal lock issue in LockToTargetWithWorldUp
- Bugfix: VolumeSettings: handle layermask in HDAdditionalCameraData
- Bugfix: use vcam's up when drawing gizmos (orbital transposer and free look)


## [2.3.4] - 2019-05-22
### PostProcessing V3 and bugfixes
- Added support for PostProcessing V3 - now called CinemachineVolumeSttings
- Added CinemachineCore.GetBlendOverride delegate to allow applications to override any vcam blend when it happens
- When a blend is cancelled by the opposite blend, reduce the blend time
- Orthographic cameras allow a Near Clip of 0
- Timeline won't auto-create CM brains when something dragged onto it
- Confiner: Improvement in automatic path invalidation when number of path points path changes
- Added CinemachineInpuitAxisDriver utility for overriding the default AxisState behaviour
- CinemachineCameraOffset: added customizable stage for when to apply the offset
- Added Loop option to BlendList Camera
- Improved Lookahead: does not automatically recenter
- Brain no longer applies time scaling to fixed delta
- Added dependency on Unity.ugui (2019.2 and up)
- Bugfix: potential endless loop when using Ignore tag in Collider
- Bugfix: Allow externally-driven FeeLook XAxis to work properly with SimpleFollow
- Bugfix: vcams with noise would sometimes show one noiseless frame when they were activated and standby update was not Always
- Bugfix: Generate a cut event if cutting to a blend-in-progess (fogbugz 1150847)
- Bugfix: reset lens shift if not physical camera
- Bugfix: Collider must consider actual target position, not lookahead position
- Bugfix: FreeLook heading RecenterNow was not working
- Bugfix: lookahead now takes the overridden Up into account
- Bugfix: screen composer guides drawn in wrong place for picture-in-picture
- Bugfix: FreeLook now draws only 1 active composer guide at a time (fogbugz 1138263)
- Bugfix: cameras sometimes snapped when interrupting blends
- Bugfix: Path handles no longer scale with the path object
- Bugfix: Framing Transposer Center on Activate was not working properly (fogbugz 1129824)
- Bugfix: FreeLook inherit position
- Bugfix: collider was pushing camera too far if there were multiple overlapping obstacles
- Bugfix: use IsAssignableFrom instead of IsSubclass in several places
- Bugfix: when interrupting a blend in progress, Cut was not respected
- Bugfix: collider minimum occlusion time and smoothing time interaction
- Bugfix: TargetGroup.RemoveMember error (fogbugz 1119028)
- Bugfix: TargetGroup member lerping jerk when member weight near 0
- Bugfix: Transposer angular damping should be 0 only if binding mode not LockToTarget

## [2.3.3] - 2019-01-08
### Temporary patch to get around a Unity bug in conditional dependencies
- Removed Cinemachine.Timeline namespace, as a workaround for fogbugz 1115321

## [2.3.1] - 2019-01-07
### Bugfixes
- Added timeline dependency
- OnTargetObjectWarped no longer generates garbage

## [2.3.0] - 2018-12-20
### Support for Unity 2019.1
- Added dependency on new unity.timeline
- Added conditional dependence on PostProcessingV2
- No copying CM gizmo into assets folder
- FreeLook: if inherit position from similar FreeLooks, bypass damping 
- Timeline: improve handling when vcam values are tweaked inside shot inspector (fogbugz 1109024)

## [2.2.8] - 2018-12-10
### Bugfixes, optimizations, and some experimental stuff
- Transposer: added Angular Damping Mode, to support quaternion calculations in gimbal-lock situations
- Framing Transposer and Group Transposer: group composing bugfixes, respect min/max limits
- Added ConemachineCameraOffset extension, to offset the camera a fixed distance at the end of the pipeline
- Dolly Cart: added support for LateUpdate
- State-driven-camera: added [NoSaveDuringPlay] to Animated Target and Layer Index
- Added AxisState.Recentering.RecenterNow() API call to skip wait time and start recentering now (if enabled)
- Added NoLens blend hint, to leave camera Lens settings alone
- Updated documentation (corrections, and relocation to prevent importing)
- Upgrade: added support for nested prefabs in Unity 2018.3 (fogbugz 1077395)
- Optimization: position predictor is more efficient
- Optimization: Composer caches some calculations 
- Optimization: Fix editor slowdown when Lens Presets asset is missing
- Experimental: Optional new damping algorithm: attempt to reduce sensitivity to variable framerate
- Experimental: Optional new extra-efficient versions of vcam and FreeLook (not back-compatible)
- Timeline: play/pause doesn't kick out the timeline vcam
- Path editor: make sure game view gets updated when a path waypoint is dragged in the scene view
- Composer guides are shown even if Camera is attached to a renderTexture
- Bugfix: allow impulse definition to be a non-public field (property drawer was complaining)
- Bugfix: added null check for when there is no active virtual camera
- Bugfix: CollisionImpulseSource typo in detection of 2D collider
- Bugfix: PasteComponentValues to prefab vcams and FreeLooks were corrupting scene and prefabs
- Bugfix: Timeline mixer was glitching for single frames at the end of blends
- Bugfix: Added OnTransitionFromCamera() to POV and OrbitalTransposer, to transition axes intelligently
- Regression fix: if no active vcam, don't set the Camera's transform

## [2.2.7] - 2018-07-24
### Mostly bugfixes
- Bugfix: fogbugz case 1053595: Cinemachine Collider leaves hidden collider at origin that interferes with scene objects
- Bugfix: fogbugz case 1063754: empty target group produces console messages
- Bugfix: FreeLook Paste Component Values now pastes the CM subcomponents as well
- Bugfix: added extra null checks to support cases where current vcam is dynamically deleted
- Bugfix: reset BlendList when enabled
- Regression fix: FreeLook axis values get transferred when similar vcams transition
- Bugfix: cutting to BlendList vcam sometimes produced a few bad frames
- Bugfix: smart update tracks the targets more efficiently and correctly, and supports RigidBody interpolation (2018.2 and up)
- Enhancement: POV component interprets POV as relative to parent transform if there is one
- API change: OnCameraLive and CameraActivated events take outgoing vcam also as parameter (may be null)

## [2.2.0] - 2018-06-18
### Impulse Module and More
- New Cinemachine Impulse module for event-driven camera shakes
- New Event Helper script CinemachineTriggerAction takes action on Collider and Collider2D enter/exit events, and exposes them as UnityEvents
- New performance-tuning feature: Standby Update.  Controls how often to update the vcam when it's in Standby.  
- New NoiseSettings editor with signal preview
- Added Focal Length or Named FOV presets for Camera Lens
- Added support for Physical Camera: focal length and Lens Offset
- New improved Group framing algorithm: tighter group framing in GroupComposer and FramingTransposer
- Collider: now returns TargetIsObscured if the target is offscreen (great for cameras with fixed aim)
- Collider: added Minimum Occlusion Time setting, to ignore fleeting obstructions
- Collider: added Transparent Layers mask, to specify solid objects that don't obstruct view
- Collider: damping will no longer take the camera through obstacles
- Collider: Added separate damping setting for when target is being occluded vs when camera is being returned to its normal position
- Collider: added Smoothing setting, to reduce camera jumpiness in environements with lots of obstacles
- NoiseSettings: added checkbox for pure sine-wave instead of Perlin wave
- If no LookAt target, PostProcessing FocusTracksTarget offset is relative to camera
- TrackedDolly: Default up mode sets Up to World Up
- Virtual Camera: New Transitions section in inspector that gives more control over blending:
  - Blend Hint provides some control over how the position and rotation are interpolated
  - Inherit Position checkbox to ensure smooth positional handoff from outgoing camera
  - OnCameraLive event gets fired when the camera activates.  Useful for custom handlers.
- Added ScreenSpaceAimWhenTargetsDiffer as a vcam blend hint.  This influences what happens when blending between vcams with different LookAt targets
- Increased stability of vcams with very small FOVs
- Framing Transposer no longer requires LookAt to be null
- LensSettings Aspect, Orthographic, IsPhysicalCamera, SensorSize properties no longer internal
- Noise Profiles: don't magically create assets.  Prompt user for filename and location of new or cloned profiles
- Refactored interaction between timeline and CM brain, to improve handling of edge cases (fogbugz case 1048497)
- Bugfix: StateDrivenCamera Editor was not finding states if target was OverrideController
- Bugfix when dragging orbital transposer transform: take bias into account
- Bugfix: SaveDuringPlay was not handling asset fields correctly - was sometimes crushing assets
- Bugfix: SimpleFollow transposers were not initilizing their position correctly at game start
- Bugfix: Timeline with CM shot was causing jitter in some FixedUpdate situations
- Bugfix: Multiple brains with heterogeneous update methods were not behaving correctly.  CM will now support this, but you must make sure that the brains have different layer masks.
- Example scenes now include use of CinemachineTriggerAction script.  

## [2.1.13] - 2018-05-09
### Removed dependency on nonexistant Timeline package, minor bugfixes
- Bugfix: Custom Blends "Any to Any" was not working (regression)
- Bugfix: Composer was sometimes getting wrong aspect if multiple brains with different aspect ratios
- Bugfix: could not drag vcam transforms if multiple inspectors and one is hidden
- Bugfix: Framing Transposer initializes in the wrong place - noticeable if dead zone

## [2.1.12] - 2018-02-26
### Storyboard, Bugfixes and other enhancements.  Also some restructuring for Package Manager
- Project restructure: Removed Base, Timeline, and PostFX folders from project root.  PostProcessing code must now be manually imported from Cinemachine menu.  No more dependencies on scripting defines.
- New Storyboard extension, to display images over the vcams.  Comes with a Waveform monitor window for color grading
- New option to specify vcam position blend style: linear, spherical, or cylindrical, based on LookAt target
- Added API to support seamless position warping of target objects: OnTargetObjectWarped().
- Added support for custom blend curves
- Lookahead: added Ignore Y Axis Movement option
- Added support for cascading blends (i.e. blending from mid-blend looks better)
- POV/Orbital/FreeLook axis: exposed Min, Max, and Wrap in the UI, for customized axis range
- FreeLook: added Y Axis recentering
- POV: Added recentering feature to both axes
- Path: Added Normalized Path units option: 0 is start of path, 1 is end.
- Path: added length display in inspector
- Timeline Clip Editor: vcam sections are now collapsible
- API enhancement: added Finalize to Pipeline stages, called even for manager-style vcams
- Bugfix: PostProcessing V2 DoF blending works better
- Bugfix: OrbitalTransposer works better with WorldUp overrides
- Bugfix: Remove StateDrivenCamera "not playing a controller" warning
- Bugfix: Handle exceptions thrown by assemblies that don't want to be introspected
- Bugfix: vcams following physics objects incorrectly snapped to origin after exiting play mode
- Bugfix: predictor now supports time pause
- Bugfix: Moved StartCoroutine in Brain to OnEnable()
- Bugfix: Collider was causing problems in Physics on Android platforms
- Bugfix: dragging a vcam's position updtaes prefabs properly
- Bugfix: All extension now respect the "enabled" checkbox
- Bugfix: Undo for Extasion add will no longer generate null references

## [2.1.10] - 2017-11-28
### This is the first UPM release of *Unity Package Cinemachine*.
- New Aim component: Same As Follow Target simply uses the same orientation as the Follow target
- Perlin Noise component: added inspector UI to clone or locate existing Noise profiles, and to create new ones
- Noise Presets were moved outside of the Examples folder
- Example Assets are now included as embedded package, not imported by default
- Bugfix: FreeLook with PositionDelta was not properly updating the heading
- Bugfix: Transitioning between FreeLooks simetimes caused a short camera freeze
- Bugfix: Added some null checks to FreeLook, to prevent error messages at build time

## [2.1.9] - 2017-11-17
### Initial version.
*Version 2.1.9 cloned from private development repository, corresponding to package released on the asset store*<|MERGE_RESOLUTION|>--- conflicted
+++ resolved
@@ -13,16 +13,13 @@
 - Bugfix: Solo not updating when brain is in FixedUpdate.
 
 ### Added
-<<<<<<< HEAD
 - Added CinemachineDecollider to resolve camera intersection with colliders and terrains, without necessarily preserving line-of-sight to target.
 - Added CinemachineShotQualityEvaluator which is a standalone version of the evaluation code in Deoccluder.
 - StateDrivenCamera.CancelWait() method to cancel the current wait on a pending state change.
 - CinemachineDeoccluder has the option to resolve towards the Follow target instead of the LookAt target.
-=======
 - FlyAround sample scene showing a simple fly-around camera.
 - StateDrivenCamera.CancelWait() method to cancel the current wait on a pending state change.
 - Added CinemachineShotQualityEvaluator which is a standalone version of the evaluation code in Deoccluder.
->>>>>>> e2c9e6f7
 
 ### Changed
 - SplineDolly and SplineCart: position on spline is preserved when units change.
