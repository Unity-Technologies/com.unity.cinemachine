--- conflicted
+++ resolved
@@ -5,13 +5,10 @@
 and this project adheres to [Semantic Versioning](http://semver.org/spec/v2.0.0.html).
 
 ## [Unreleased]
-<<<<<<< HEAD
-=======
 
 ### Changed 
 
 - Renamed .asmdef files to follow the convention Unity.[PackageName]
->>>>>>> e3f399dc
 
 ### Added
 
