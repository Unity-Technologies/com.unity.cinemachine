# Changelog
All notable changes to this package will be documented in this file.

The format is based on [Keep a Changelog](http://keepachangelog.com/en/1.0.0/)
and this project adheres to [Semantic Versioning](http://semver.org/spec/v2.0.0.html).

## [Unreleased]

### Fixed
- Bugfix: MixingCamera calls OnTransitionFromCamera correctly for all its children.

### Added
- New BlendHint: IgnoreTarget will blend rotations without considering the tracking target.
- New BlendHint: FreezeWhenBlendingOut will blend out from a snapshot of the camera state.
- InputAxisController has the option to suppress input while the attached camera is blending.
- Added CinemachineCameraEvents and CinemachineBrainEvents behaviours for event processing.
- Added BlendFinished and CameraDeactivated events.
- Add split screen sample for the input system.
- Samples UI works with both built-in Input System.
<<<<<<< HEAD
- Timeline: Added Track Priority field in CinemachineTrack to control track precedence when tracks are contained in nested timelines.
=======
- New 2D platformer sample showing custom camera manager.
>>>>>>> bb38a968

### Changed
- Minimum Unity version is now 2022.2.15f1.
- All namespaces changed from "Cinemachine" to "Unity.Cinemachine".
- "Cinemachine.Utility" namespace folded into to "Unity.Cinemachine".
- CinemachineBlendListCamera has been renamed to CinemachineSequencerCamera.
- Renamed .asmdef files to follow the convention: Unity.[PackageName].
- Several settings moved to Transition Settings section of inspector.
- TrackedObjectOffset renamed to TargetOffset.
- Improved layout of PositionComposer and RotationComposer inspectors.
- LensSettings was refactored to improve handling of SensorSize and other physical properties.
- Full physical camera support for builtin pipeline.
- LensPresets and PhysicalLensPresets are now separate assets.
- CinemachineInputAxisController refactored to be more easily customized.
- Samples are compatible with Built-in, Universal, and High Definition Render Pipelines.
- CinemachineUpgradeManager re-opens original scene after upgrade is complete.
- Events system refactored.
- Refactored CinemachineCameraManagerBase to be more useful for customizing.


## [3.0.0-pre.4] - 2023-02-09

### Added

- Progress bar added to Cinemachine Upgrader.
- CinemachineDeoccluder is a new class, not just a rename of CinemachineCollider.
- CinemachineAutoFocus extension is now available for built-in and URP pipelines, with reduced functionality compared to HDRP.
- Camera.focusDistance is driven by CM when the camera is in physical mode.
- Confiner2D provides API to adjust the confiner to the current window size when the lens or aspect changes.
- TargetGroup now ignores members whose gameObjects are inactive.
- Cinemachine Samples can import their package dependencies.
- CinemachinePathBase search radius fixed for not looped paths.
- Add SplineAutoDolly.ISplineAutoDolly.Reset() method and SplineAutoDolly.Enabled flag.
- Confiner2D and Confiner3D support smooth stop at bounds edge.
- URP: add temporal effects reset on camera cut.
- Add Weight setting to CinemachinePostProcessing and CinemachineVolumeSettings.
- GroupFraming also works on LookAt target.
- Several new Sample scenes were added.

### Changed

- Improved performance of CINEMACHINE_EXPERIMENTAL_DAMPING algorithm.
- Path gizmo drawing was optimized.
- Confiner2D does less gc alloc.
- CinemachineSmoothPath is upgraded to Splines correctly now.
- InputAxis refactor for recentering and momentary axis support.
- CinemachineIndependentImpulseListener renamed to CinemachineExternalImpulseListener.
- CmCamera is now CinemachineCamera.
- The SimpleFollowWithWorldUp binding mode has been renamed to LazyFollow.
- CinemachineExtension API changes to VirtualCamera, GetAllExtraStates, OnTargetObjectWarped, and ForceCameraPosition.
- Third person shooter sample use object pooling for the projectiles.

### Deprecated

- CinemachineConfiner is deprecated.  New behaviour CinemachineConfiner3D to handle 3D confining.  Use CinemachineConfiner2D for 2D confining.
- 3rdPersonFollow and 3rdPersonAim are deprecated and replaced by ThirdPersonFollow and ThirdPersonAim respectively.

### Fixed

- Regression fix: POV and PanTilt handle ReferenceUp correctly.
- Bugfix: Lens blending was wrong.
- Bugfix: CinemachineDeoccluder Pull Forward strategy only pulls forward even with Camera Radius bigger than 0.
- Bugfix: Extensions were not respecting execution order on domain reload.
- Bugfix: AxisState was not respecting timescale == 0.
- Bugfix: priority ordering was wrong when the difference between any priority values were smaller than integer min or bigger than integer max values.
- Bugfix: Very occasional axis drift in SimpleFollow when viewing angle is +-90 degrees.
- Bugfix: Physical lens settings were not being properly applied.


## [3.0.0-pre.3] - 2022-10-28
- Bugfix: rotation composer lookahead sometimes popped


## [3.0.0-pre.2] - 2022-10-20
- Add Show Hierarchy Icon preference option.
- New icons for cinemachine (cameras, components, extensions, tracks).
- Freelook ForcePosition is more precise now.
- Confiner2D supports BoxCollider2D now.
- Added "Place Objects At World Origin" preference option support.
- Added Channel setting, to use for multiple CM Brains, instead of piggybacking on the layer system.
- CinemachineCollider renamed to CinemachineDeoccluder.
- New inspector and API for composition guides.
- Game View Guides now indicate when they are hot and can be dragged.
- CinemachineTrack assigns the default CinemachineBrain on creation.
- Add support for HDRP 14 (Unity 2022.2).
- Bugfix: StateDrivenCamera/Clearshot: Transition glitch when backing out of a transition in progress.
- Bugfix: Occasional 1-frame glitch when transitioning between some freelooks.
- Bugfix: Transposer with LockToTarget binding sometimes had gimbal lock.
- Bugfix: InputValueGain mode of axis input was not framerate-independent.
- Bugfix: POV starts up in its centered position, if recentering is enabled.


## [3.0.0-pre.1] - 2022-06-01
- Upgrade mechanism for upgrading Cinemachine 2 to Cinemachine 3.
- VirtualCamera refactor: CinemachineVirtualCamera is now CmCamera.
- FreeLook refactor: CinemachineFreeLook is now CmCamera with FreeLook Modifier.
- Combine Follow and LookAt Targets to single Tracking Target with optional LookAt Target.
- Add flag for custom priority setting.
- HDRP only: Added FocusDistance setting to lens
- HDRP only: New AutoFocus extension.  Use instead of VolumeSettings for Focus Tracking.  Includes Automatic mode that queries depth buffer instead of tracking a specific target.
- Added Lens Mode Override property to CM Brain.  When enabled, it allows CM cameras to override the lens mode (Perspective vs Ortho vs Physical).
- Added Unity Spline support.  Old Cinemachine Paths are deprecated in favour of Unity Splines.
- Added customizable Auto Dolly to cameras and Spline Cart.
- Added IShotQualityEvaluator to enable customization of shot quality evaluation for ClearShot
- Bugfix: No redundant RepaintAllViews calls.
- Bugfix: Collider damping is more robust with extreme FreeLook configurations


## [2.9.0] - 2022-08-15
- Bugfix: CinemachineConfiner was not confining correctly when Confine Screen Edges was enabled and the camera was rotated.
- Bugfix: Confiner2D confines to midpoint when camera window is bigger than the axis aligned bounding box of the input confiner.
- Bugfix: 3rdPersonFollow shows a warning message when no follow target is assigned like the rest of the body components.
- Bugfix: FadeOut sample scene shader was culling some objects incorrectly.
- Bugfix: Freelook had wrong heading at first frame, which could cause a slight jitter.
- Bugfix: FramingTransposer and Composer had a slight rounding error in their Bias fields when the Screen X and Y fields were modified. 
- Bugfix: Fixed spurious Z rotations during speherical blend.
- Bugfix: Blending speed was not set correctly, when blending back and forth between the same cameras.
- Regression fix: POV is relative to its parent transform.
- Bugfix: SensorSize is not saved when not using physical camera.
- Clipper library dependency is no longer conflicting with users.
- AimingRig sample is only optionally dependent on UnityEngine.UI.
- Bugfix: Transposer with LockToTarget binding sometimes had gibmal lock
- Bugfix: StateDrivenCamera/Clearshot: Transition glitch when backing out of a transition in progress


## [2.9.0-pre.7] - 2022-03-29
- Bugfix: memory leak with PostProcessing if no PP layer is present on the camera
- Bugfix: Standalone profiler no longer crashed with CM.
- Bugfix: Cinemachine does not produce compiler error in unity editor versions older than 2020, when Input System package is installed.
- Bugfix: EmbeddedAssetProperties were not displayed correctly in the editor.
- Timeline guards added to scripts that rely on it.
- Bugfix: SaveDuringPlay works with ILists now.
- Bugfix: Paste VirtualCamera and FreeLook components onto prefab works for subcomponents
- Bugfix: CinemachineInputProvider now correctly tracks enabled state of input action
- Bugfix: POV orientation was incorrect with World Up override
- Added AutoEnable option to CinemachineInputHandler


## [2.9.0-pre.6] - 2022-01-12
- Bugfix: Negative Near Clip Plane value is kept when camera is orthographic.
- Regression fix: could not change the projection of the main camera if a CM virtual camera is active.
- Regression fix: Axis input was ignoring CM's IgnoreTimeScale setting.
- Removed legacy .unitypackages
- New feature: CinemachineBrain may control other GameObject instead of the one it is attached to.
- Bugfix: Cinemachine assigns a default input controller delegate that returns 0 when the legacy input system is disabled.
- Cinemachine example scenes show informative text when used with Input System instead of throwing error messages.
- Regression fix: compilation errors when physics module is not present.
- GameObjects created with Gameobject menu items now follow Unity naming conventions.
- Regression fix: virtual cameras no longer forget that they are targeting groups on domain reload.
- Moved Cinemachine tools into the main Tools overlay (2022.1+), moved Freelook rig selection to a separate overlay, updated icons to support light and dark themes.
- Bugfix: 3rdPersonFollow logged console messages when looking straight up or down.
- BugFix: InputProvider no longer causes a tiny gc alloc every frame.
- Regression fix: CinemachineCollider smoothing time did not reset correctly, so it was working once only.
- Cinemachine supports Splines package. Added new Body component: CinemachineSplineDolly. 
- Bugfix: Overlay tooltip names were incorrect.
- Bugfix: Confiner2D now displays the calculated confining area when its vcam is selected.
- Samples no longer throw errors with HDRP and URP. 3rdPersonWithAimMode and Timeline samples no longer have invalid references.


## [2.9.0-pre.1] - 2021-10-26
- Added ability to directly set the active blend in CinemachineBrain.
- Bugfix: OnTargetObjectWarped() did not work properly for 3rdPersonFollow.
- Bugfix: POV did not properly handle overridden up.
- Regression fix: removed GC allocs in UpdateTargetCache.
- Bugfix: async scene load/unload could cause jitter.
- Bugfix: Input system should be read only once per render frame.
- Bugfix: Blends were sometimes incorrect when src or dst camera is looking along world up axis.
- Bugfix: Improve accuracy of Group Framing.
- New feature: Added scene view overlay tools for Cinemachine components.
- Regression fix: Lookahead works again.
- Cinemachine3rdPersonAim exposes AimTarget, which is the position of where the player would hit.


## [2.8.0] - 2021-07-13
- Bugfix: Freelook prefabs won't get corrupted after editing the Prefab via its instances.
- Bugfix: 3rdPersonFollow works with Aim components now. 
- Bugfix: Blends between vcams, that are rotated so that their up vector is different from World up, are correct now.
- Bugfix: POV recentering did not always recenter correctly, when an axis range was limited.
- Bugfix: Collider sometimes bounced a little when the camera radius was large.
- Bugfix: CinemachineVolumeSettings inspector was making the game view flicker.
- Bugfix: CinemachineVolumeSettings inspector displayed a misleading warning message with URP when focus tracking was enabled.
- Bugfix: Rapidly toggling active cameras before the blends were finished did not use the correct blend time.
- AimingRig sample scene updated with a better reactive crosshair design.
- Added API accessor for Active Blend in Clearshot and StateDrivenCamera. 
- Bugfix: Virtual Cameras were not updating in Edit mode when Brain's BlendUpdateMode was FixedUpdate.
- Bugfix: Lens mode override was not working correctly in all cases.
- Collider2D inspector: added warning when collider is of the wrong type.


## [2.8.0-pre.1] - 2021-04-21
- Switching targets (Follow, LookAt) is smooth by default. For the old behaviour, set PreviousStateIsValid to false after changing the targets.
- Bugfix: Reversing a blend in progress respects asymmetric blend times.
- Regression fix: CmPostProcessing and CmVolumeSettings components setting Depth of Field now works correctly with Framing Transposer. 
- Regression fix: 3rdPersonFollow kept player in view when Z damping was high.
- Regression fix: Physical camera properties were overwritten by vcams when "override mode: physical" was not selected.
- New sample scene: Boss cam demonstrates how to setup a camera that follows the player and looks at the player and the boss. Boss cam also shows examples of custom extensions.
- Added simplified modes to Impulse Source.
- Added secondary reaction settings to Impulse Listener.
- Added Storyboard support for ScreenSpaceOverlay and ScreenSpaceCamera camera render modes.
- Added DampingIntoCollision and DampingFromCollision properties to Cinemachine3rdPersonFollow to control how gradually the camera moves to correct for occlusions.
- Added CinemachineCore.OnTargetObjectWarped() to warp all vcams targeting an object.
- Added ability for vcam to have a negative near clip plane.
- Added Draggable Game Window Guides toggle in Cinemachine preferences. When disabled, Game Window guides are only for visualization.
- Added button to virtual camera inspectors to auto-generate the CinemachineInputProvider component if it is missing.
- Default PostProcessing profile priority is now configurable and defaults to 1000.
- Cinemachine3rdPersonFollow now operates without the physics module and without collision resolution.
- Bugfix: 3rdPersonFollow collision resolution failed when the camera radius was large.
- Bugfix: 3rdPersonFollow damping occured in world space instead of camera space.
- Bugfix: 3rdPersonFollow stuttered when Z damping was high.
- Regression fix: CinemachineInputProvider stopped providing input.
- Bugfix: Lens aspect and sensorSize were updated when lens OverrideMode != None.
- Bugfix: Changing targets on a live vcam misbehaved.
- Bugfix: Framing transposer did not handle empty groups.
- Bugfix: Interrupting a transition with InheritPosition enabled did not work.
- Bugfix: Cinemachine3rdPersonFollow handled collisions by default, now it is disabled by default.
- Bugfix: SaveDuringPlay saved some components that did not have the SaveDuringPlay attribute.
- Regression fix: Entries in the custom blends editor in CM Brain inspector were not selectable.
- GameView guides are drawn only if appropriate inspector subsection is expanded.
- FreeLook rigs are now organized in tabs in the inspector.
- New sample scene: **Boss cam** sample scene demonstrates a camera setup to follow the player and to look at the player and the boss. The scene provides  examples of custom extensions.
- New Sample scene: **2D zoom**, showing how to zoom an orthographic camera with mouse scroll.
- New Sample scene: **2D fighters**, showing how to add/remove targets gradually to/from a TargetGroup based on some conditions (here, it is the y coord of the players).
- Bugfix: CinemachineCollider's displacement damping was being calculated in world space instead of camera space.
- Bugfix: TrackedDolly sometimes introduced spurious rotations if Default Up and no Aim behaviour.
- Bugfix: 3rdPersonFollow's shoulder now changes smoothly with respect to world-up vector changes.


## [2.7.2] - 2021-02-15
- CinemachineConfiner2D now handles cases where camera window is oversized
- New sample scene (FadeOutNearbyObjects) demonstrating fade out effect for objects between camera and target using shaders. The example includes a cinemachine extension giving convenient control over the shader parameters
- Bugfix (1293429) - Brain could choose vcam with not the highest priority in some cases
- Bugfix: SaveDuringPlay also works on prefab instances
- Bugfix (1272146) - Adding vcam to a prefab asset no longer causes errors in console
- Bugfix (1290171) - Impulse manager was not cleared at playmode start
- Nested Scrub Bubble sample removed (filenames too long), available now as embedded package
- Compilation guards for physics, animation, and imgui. Cinemachine does not hard depend on anything now
- Bugfix: CM StoryBoard had a 1 pixel border
- Bugfix: CM StoryBoard lost viewport reference after hot reload
- Bugfix: FramingTransposer's TargetMovementOnly damping caused a flick.
- Bugfix: FreeLook small drift when no user input if SimpleFollowWithWorldUp
- Bugfix: InheritPosition did not work with SimpleFollow binding mode
- Bugfix: cleanup straggling post processing profiles when no active vcams
- Bugfix: Checking whether the Input Action passed to CinemachineInputHandler is enabled before using it.
- Bugfix: 3rdPersonFollow FOV was blended incorrectly when ReferenceLookAt was set to a faraway target
- Bugfix: Position predictor not properly reset
- Bugfix: Create via menu doesn't create as child of selected object
- Bugfix: Post-processing profiles not cleaned up when no active vcams
- Bugfix: Install CinemachineExamples Asset Package menu item was failing on 2018.4 / macOS
- New sample scene (2DConfinerComplex) demonstrating new CinemachineConfiner2D extension.
- Updated CharacterMovement2D script in 2D sample scenes (2DConfinedTargetGroup, 2DConfiner, 2DConfinerUndersized, 2DTargetGroup) to make jumping responsive. 
- Updated 2DConfinedTargetGroup and 2DConfiner scenes to use new CinemachineConfiner2D extension. 


## [2.7.1] - 2020-11-14
- New feature: CinemachineConfiner2D - Improved 2D confiner.
- Added ApplyAfter option to ImpulseListener, to add control over the ordering of extensions
- UI update - Moved Cinemachine menu to GameObject Create menu and Right Click context menu for Hierarchy.
- Virtual Camera Lens inspector supports display of Horizontal FOV
- Virtual Camera Lens can override orthographic and physical camera settings
- Bugfix (1060230) - lens inspector sometimes displayed ortho vs perspective incorrectly for a brief time
- Bugfix (1283984) - Error message when loading new scene with DontDestroyOnLoad
- bugfix (1284701) - Edge-case exception when vcam is deleted
- Storyboard Global Mute moved from Cinemachine menu to Cinemachine preferences.
- Bugfix - long-idle vcams when reawakened sometimes had a single frame with a huge deltaTime
- Bugfix - PostProcessing temporarily stopped being applied after exiting play mode


## [2.6.3] - 2020-09-16
- Regression fix (1274989) - OnTargetObjectWarped broken for OrbitalTransposer
- Bugfix (1276391) - CM Brain Reset did not reset Custom Blends asset in inspector
- Bugfix (1276343) - CM Brain inspector custom blends misaligned dropdown arrow
- Bugfix (1256530) - disallow multiple components where appropriate
- Bugfix: BlendList camera was incorrectly holding 0-length camera cuts
- Bugfix (1174993) - CM Brain logo was not added to Hierarchy next to Main Camera after adding vcam for the first time after importing CM.
- Bugfix (1100131) - Confiner is aware of 2D collider's offset attribute.



## [2.6.2] - 2020-09-02
### Bugfixes
- Regression fix: OnCameraCut Memory leak when using Cinemachine with PostProcessing package
- Bugfix (1272146): Checking for null pipeline, before drawing gizmos.
- Add support for disabling Physics module


## [2.6.1] - 2020-08-13
### Bugfixes
- Regression Fix: PostProcessing/VolumeSettings FocusTracksTarget was not accounting for lookAt target offset
- Regression fix: Confiner no longer confines noise and impulse
- Bugfix: StateDrivenCamera was choosing parent state if only 1 clip in blendstate, even though there was a vcam assigned to that clip
- Bugfix: vertical group composition was not composing properly
- Bugfix: CinemachineNewVirtualCamera.AddComponent() now works properly
- Bugfix: removed compile errors when Physics2D module is disabled
- Bugfix: brain updates on scene loaded or unloaded
- Bugfix (1252431): Fixed unnecessary GC Memory allocation every frame when using timeline  
- Bugfix (1260385): check for prefab instances correctly
- Bugfix (1266191) Clicking on foldout labels in preferences panel toggles their expanded state
- Bugfix (1266196) Composer target Size label in preferences panel was too big
- Bugfix: Scrubbing Cache was locking virtual camera transforms beyond the cache range
- Improved performance of path gizmo drawing
- Timeline Scrubbing Cache supports nested timelines, with some known limitations to be addressed with a future Timeline package release
- Added support for deterministic noise in the context of controlled rendering (via CinemachineCore.CurrentTimeOverride)
- Added Target Offset field to Framing Transposer
- Added Multi-object edit capabilities to virtual cameras and extensions 
- Added inspector button to clear the Scrubbing Cache


## [2.6.0] - 2020-06-04
### New Features and Bugfixes
- Added AxisState.IInputProvider API to better support custom input systems
- Added CinemachineInpiutProvider behaviour to support Unity's new input system
- Added Timeline Scrubbing cache: when enabled, simulates damping and noise when scrubbing in timeline
- Added ManualUpdate mode to the Brain, to allow for custom game loop logic
- VolumeSettings/PostProcessing: added ability to choose custom target for focus tracking
- Added CinemachineRecomposer for timeline-tweaking of procedural or recorded vcam Aim output
- Added GroupWeightManipulator for animating group member weights
- Impulse: Added PropagationSpeed, to allow the impulse to travel outward in a wave
- Impulse: added support for continuous impulses
- Added CinemachineIndependentImpulseListener, to give ImpulseListener ability to any game object
- Added 3rdPersonFollow and 3rdPersonAim for dead-accurate 3rd-person aiming camera
- Added ForceCameraPosition API of virtual cameras, to manually initialize a camera's position and rotation
- Added example scenes: Aiming Rig and Dual Target to show different 3rd person cmera styles
- FramingTransposer does its work after Aim, so it plays better with Aim components.
- Framing Transposer: add Damped Rotations option.  If unchecked, changes to the vcam's rotation will bypass Damping, and only target motion will be damped.
- Refactored Lookahead - better stability.  New behaviour may require some parameter adjustment in existing content
- Composer and Framing Transposer: improved handling at edge of hard zone (no juddering)
- Orbital Transposer / FreeLook: improved damping when target is moving
- CustomBlends editor UX improvements: allow direct editing of vcam names, as well as dropdown
- Add Convert to TargetGroup option on LookAt and Follow target fields
- Confiner: improved stability when ConfineScreenEdges is selected and confing shape is too small
- Extensions now have PrePipelineMutateState callback
- CinemachineCore.UniformDeltaTimeOverride works in Edit mode
- Added TargetAttachment property to vcams.  Normally 1, this can be used to relax attention to targets - effectively a damping override
- Bugfix: Blend Update Method handling was incorrect and caused judder in some circumstances
- Bugfix: VolumeSettings blending was popping when weight was epsilon if volume altered a non-lerpable value
- Bugfix (1234813) - Check for deleted freelooks
- Bugfix (1219867) - vcam popping on disable if blending
- Bugfix (1214301, 1213836) - disallow structural change when editing vcam prefabs
- Bugfix (1213471, 1213434): add null check in editor
- Bugfix (1213488): no solo for prefab vcams
- Bugfix (1213819): repaintGameView on editor change
- Bugfix (1217306): target group position drifting when empty or when members are descendants of the group
- Bugfix (1218695): Fully qualify UnityEditor.Menu to avoid compile errors in some circumstances
- Bugfix (1222740): Binding Modes, that don't have control over axis value range, are not affected by it. 
- Bugfix (1227606): Timeline preview and playmode not the same for composer with hand-animated rotations
- Bugfix: Confiner's cache is reset, when bounding shape/volume is changed.
- Bugfix (1232146): Vcam no longer jerks at edge of confiner bound box.
- Bugfix (1234966): CompositeCollider scale was applied twice.


## [2.5.0] - 2020-01-15
### Support HDRP 7 and URP simultaneously
- Accommodate simultaneous precesnce of HDRP and URP
- Regression fix: Axis was always recentered in Edit mode, even if recentering is off


## [2.4.0] - 2020-01-10
### HDRP 7 support and bugfixes
- Storyboard: added global mute function
- New vcams are by default created matching the scene view camera
- Added ApplyBeforeBody option to POV component, to support working with FramingTransposer
- Added RectenterTarget to POV component
- Added OnTransitionFromCamera callback to extensions
- Added Damping to SameAsFollowTarget and HardLockToTarget components
- URP 7.1.3: added CinemachinePixelPerfect extension
- Added Speed Mode to AxisState, to support direct axis control without max speed
- New example scene: OverTheShoulderAim illustrating how to do over-the-shoulder TPS cam, with Normal and Aim modes
- Impulse Manager: added option to ignore timescale
- Framing Transposer: added OnTransition handling for camera rotation if InheritPosition
- Upgrade to support HDRP and Universal RP 7.0.0 API
- Upgrade to support HDRP and Universal RP 7.1.0 API
- Removed Resources diretories
- Sample scenes now available via package manager
- Added optional "Display Name" field to Cinemachine Shot in Timeline
- Added "Adopt Current Camera Settings" item to vcam inspector context menu
- Composer and FramingTransposer: allow the dead zone to extend to 2, and the Screen x,Y can range from -0.5 to 1.5
- HDRP: lens presets include physical settings if physical camera
- Regression Fix: Framing Transposer: ignore LookAt target.  Use Follow exclusively
- Bugfix: Framing Transposer was not handling dynamic changes to FOV properly
- Bugfix: PostProcessing extension was not handling standby update correctly when on Manager Vcams
- Bugfix: PostProcessing extension was leaking a smallamounts of memory when scenes were unloaded
- Bugfixes: (fogbugz 1193311, 1193307, 1192423, 1192414): disallow presets for vcams
- Bugfix: In some heading modes, FreeLook was improperly modifying the axes when activated
- Bugfix: Orbital transposer was improperly filtering the heading in TargetForward heading mode
- Bugfix: added EmbeddedAssetHelper null check
- Bugfix: composer screen guides drawn in correct place for physical camera
- Bugfix: FreeLook was not respecting wait time for X axis recentering
- Bugfix: FreeLook X axis was not always perfectly synched between rigs
- Bugfix (fogbugz 1176866): Collider: clean up static RigidBody on exit
- Bugfix (fogbugz 1174180): framing transposer wrong ortho size calculation
- Bugfix (fogbugz 1158509): Split brain.UpdateMethod into VcamUpdateMethod and BrainUpdateMethod, to make blending work correctly
- Bugfix (fogbugz 1162074): Framing transposer and group transposer only reached half maximum ortho size 
- Bugfix (fogbugz 1165599): Transposer: fix gimbal lock issue in LockToTargetWithWorldUp
- Bugfix: VolumeSettings: handle layermask in HDAdditionalCameraData
- Bugfix: use vcam's up when drawing gizmos (orbital transposer and free look)


## [2.3.4] - 2019-05-22
### PostProcessing V3 and bugfixes
- Added support for PostProcessing V3 - now called CinemachineVolumeSttings
- Added CinemachineCore.GetBlendOverride delegate to allow applications to override any vcam blend when it happens
- When a blend is cancelled by the opposite blend, reduce the blend time
- Orthographic cameras allow a Near Clip of 0
- Timeline won't auto-create CM brains when something dragged onto it
- Confiner: Improvement in automatic path invalidation when number of path points path changes
- Added CinemachineInpuitAxisDriver utility for overriding the default AxisState behaviour
- CinemachineCameraOffset: added customizable stage for when to apply the offset
- Added Loop option to BlendList Camera
- Improved Lookahead: does not automatically recenter
- Brain no longer applies time scaling to fixed delta
- Added dependency on Unity.ugui (2019.2 and up)
- Bugfix: potential endless loop when using Ignore tag in Collider
- Bugfix: Allow externally-driven FeeLook XAxis to work properly with SimpleFollow
- Bugfix: vcams with noise would sometimes show one noiseless frame when they were activated and standby update was not Always
- Bugfix: Generate a cut event if cutting to a blend-in-progess (fogbugz 1150847)
- Bugfix: reset lens shift if not physical camera
- Bugfix: Collider must consider actual target position, not lookahead position
- Bugfix: FreeLook heading RecenterNow was not working
- Bugfix: lookahead now takes the overridden Up into account
- Bugfix: screen composer guides drawn in wrong place for picture-in-picture
- Bugfix: FreeLook now draws only 1 active composer guide at a time (fogbugz 1138263)
- Bugfix: cameras sometimes snapped when interrupting blends
- Bugfix: Path handles no longer scale with the path object
- Bugfix: Framing Transposer Center on Activate was not working properly (fogbugz 1129824)
- Bugfix: FreeLook inherit position
- Bugfix: collider was pushing camera too far if there were multiple overlapping obstacles
- Bugfix: use IsAssignableFrom instead of IsSubclass in several places
- Bugfix: when interrupting a blend in progress, Cut was not respected
- Bugfix: collider minimum occlusion time and smoothing time interaction
- Bugfix: TargetGroup.RemoveMember error (fogbugz 1119028)
- Bugfix: TargetGroup member lerping jerk when member weight near 0
- Bugfix: Transposer angular damping should be 0 only if binding mode not LockToTarget

## [2.3.3] - 2019-01-08
### Temporary patch to get around a Unity bug in conditional dependencies
- Removed Cinemachine.Timeline namespace, as a workaround for fogbugz 1115321

## [2.3.1] - 2019-01-07
### Bugfixes
- Added timeline dependency
- OnTargetObjectWarped no longer generates garbage

## [2.3.0] - 2018-12-20
### Support for Unity 2019.1
- Added dependency on new unity.timeline
- Added conditional dependence on PostProcessingV2
- No copying CM gizmo into assets folder
- FreeLook: if inherit position from similar FreeLooks, bypass damping 
- Timeline: improve handling when vcam values are tweaked inside shot inspector (fogbugz 1109024)

## [2.2.8] - 2018-12-10
### Bugfixes, optimizations, and some experimental stuff
- Transposer: added Angular Damping Mode, to support quaternion calculations in gimbal-lock situations
- Framing Transposer and Group Transposer: group composing bugfixes, respect min/max limits
- Added ConemachineCameraOffset extension, to offset the camera a fixed distance at the end of the pipeline
- Dolly Cart: added support for LateUpdate
- State-driven-camera: added [NoSaveDuringPlay] to Animated Target and Layer Index
- Added AxisState.Recentering.RecenterNow() API call to skip wait time and start recentering now (if enabled)
- Added NoLens blend hint, to leave camera Lens settings alone
- Updated documentation (corrections, and relocation to prevent importing)
- Upgrade: added support for nested prefabs in Unity 2018.3 (fogbugz 1077395)
- Optimization: position predictor is more efficient
- Optimization: Composer caches some calculations 
- Optimization: Fix editor slowdown when Lens Presets asset is missing
- Experimental: Optional new damping algorithm: attempt to reduce sensitivity to variable framerate
- Experimental: Optional new extra-efficient versions of vcam and FreeLook (not back-compatible)
- Timeline: play/pause doesn't kick out the timeline vcam
- Path editor: make sure game view gets updated when a path waypoint is dragged in the scene view
- Composer guides are shown even if Camera is attached to a renderTexture
- Bugfix: allow impulse definition to be a non-public field (property drawer was complaining)
- Bugfix: added null check for when there is no active virtual camera
- Bugfix: CollisionImpulseSource typo in detection of 2D collider
- Bugfix: PasteComponentValues to prefab vcams and FreeLooks were corrupting scene and prefabs
- Bugfix: Timeline mixer was glitching for single frames at the end of blends
- Bugfix: Added OnTransitionFromCamera() to POV and OrbitalTransposer, to transition axes intelligently
- Regression fix: if no active vcam, don't set the Camera's transform

## [2.2.7] - 2018-07-24
### Mostly bugfixes
- Bugfix: fogbugz case 1053595: Cinemachine Collider leaves hidden collider at origin that interferes with scene objects
- Bugfix: fogbugz case 1063754: empty target group produces console messages
- Bugfix: FreeLook Paste Component Values now pastes the CM subcomponents as well
- Bugfix: added extra null checks to support cases where current vcam is dynamically deleted
- Bugfix: reset BlendList when enabled
- Regression fix: FreeLook axis values get transferred when similar vcams transition
- Bugfix: cutting to BlendList vcam sometimes produced a few bad frames
- Bugfix: smart update tracks the targets more efficiently and correctly, and supports RigidBody interpolation (2018.2 and up)
- Enhancement: POV component interprets POV as relative to parent transform if there is one
- API change: OnCameraLive and CameraActivated events take outgoing vcam also as parameter (may be null)

## [2.2.0] - 2018-06-18
### Impulse Module and More
- New Cinemachine Impulse module for event-driven camera shakes
- New Event Helper script CinemachineTriggerAction takes action on Collider and Collider2D enter/exit events, and exposes them as UnityEvents
- New performance-tuning feature: Standby Update.  Controls how often to update the vcam when it's in Standby.  
- New NoiseSettings editor with signal preview
- Added Focal Length or Named FOV presets for Camera Lens
- Added support for Physical Camera: focal length and Lens Offset
- New improved Group framing algorithm: tighter group framing in GroupComposer and FramingTransposer
- Collider: now returns TargetIsObscured if the target is offscreen (great for cameras with fixed aim)
- Collider: added Minimum Occlusion Time setting, to ignore fleeting obstructions
- Collider: added Transparent Layers mask, to specify solid objects that don't obstruct view
- Collider: damping will no longer take the camera through obstacles
- Collider: Added separate damping setting for when target is being occluded vs when camera is being returned to its normal position
- Collider: added Smoothing setting, to reduce camera jumpiness in environements with lots of obstacles
- NoiseSettings: added checkbox for pure sine-wave instead of Perlin wave
- If no LookAt target, PostProcessing FocusTracksTarget offset is relative to camera
- TrackedDolly: Default up mode sets Up to World Up
- Virtual Camera: New Transitions section in inspector that gives more control over blending:
  - Blend Hint provides some control over how the position and rotation are interpolated
  - Inherit Position checkbox to ensure smooth positional handoff from outgoing camera
  - OnCameraLive event gets fired when the camera activates.  Useful for custom handlers.
- Added ScreenSpaceAimWhenTargetsDiffer as a vcam blend hint.  This influences what happens when blending between vcams with different LookAt targets
- Increased stability of vcams with very small FOVs
- Framing Transposer no longer requires LookAt to be null
- LensSettings Aspect, Orthographic, IsPhysicalCamera, SensorSize properties no longer internal
- Noise Profiles: don't magically create assets.  Prompt user for filename and location of new or cloned profiles
- Refactored interaction between timeline and CM brain, to improve handling of edge cases (fogbugz case 1048497)
- Bugfix: StateDrivenCamera Editor was not finding states if target was OverrideController
- Bugfix when dragging orbital transposer transform: take bias into account
- Bugfix: SaveDuringPlay was not handling asset fields correctly - was sometimes crushing assets
- Bugfix: SimpleFollow transposers were not initilizing their position correctly at game start
- Bugfix: Timeline with CM shot was causing jitter in some FixedUpdate situations
- Bugfix: Multiple brains with heterogeneous update methods were not behaving correctly.  CM will now support this, but you must make sure that the brains have different layer masks.
- Example scenes now include use of CinemachineTriggerAction script.  

## [2.1.13] - 2018-05-09
### Removed dependency on nonexistant Timeline package, minor bugfixes
- Bugfix: Custom Blends "Any to Any" was not working (regression)
- Bugfix: Composer was sometimes getting wrong aspect if multiple brains with different aspect ratios
- Bugfix: could not drag vcam transforms if multiple inspectors and one is hidden
- Bugfix: Framing Transposer initializes in the wrong place - noticeable if dead zone

## [2.1.12] - 2018-02-26
### Storyboard, Bugfixes and other enhancements.  Also some restructuring for Package Manager
- Project restructure: Removed Base, Timeline, and PostFX folders from project root.  PostProcessing code must now be manually imported from Cinemachine menu.  No more dependencies on scripting defines.
- New Storyboard extension, to display images over the vcams.  Comes with a Waveform monitor window for color grading
- New option to specify vcam position blend style: linear, spherical, or cylindrical, based on LookAt target
- Added API to support seamless position warping of target objects: OnTargetObjectWarped().
- Added support for custom blend curves
- Lookahead: added Ignore Y Axis Movement option
- Added support for cascading blends (i.e. blending from mid-blend looks better)
- POV/Orbital/FreeLook axis: exposed Min, Max, and Wrap in the UI, for customized axis range
- FreeLook: added Y Axis recentering
- POV: Added recentering feature to both axes
- Path: Added Normalized Path units option: 0 is start of path, 1 is end.
- Path: added length display in inspector
- Timeline Clip Editor: vcam sections are now collapsible
- API enhancement: added Finalize to Pipeline stages, called even for manager-style vcams
- Bugfix: PostProcessing V2 DoF blending works better
- Bugfix: OrbitalTransposer works better with WorldUp overrides
- Bugfix: Remove StateDrivenCamera "not playing a controller" warning
- Bugfix: Handle exceptions thrown by assemblies that don't want to be introspected
- Bugfix: vcams following physics objects incorrectly snapped to origin after exiting play mode
- Bugfix: predictor now supports time pause
- Bugfix: Moved StartCoroutine in Brain to OnEnable()
- Bugfix: Collider was causing problems in Physics on Android platforms
- Bugfix: dragging a vcam's position updtaes prefabs properly
- Bugfix: All extension now respect the "enabled" checkbox
- Bugfix: Undo for Extasion add will no longer generate null references

## [2.1.10] - 2017-11-28
### This is the first UPM release of *Unity Package Cinemachine*.
- New Aim component: Same As Follow Target simply uses the same orientation as the Follow target
- Perlin Noise component: added inspector UI to clone or locate existing Noise profiles, and to create new ones
- Noise Presets were moved outside of the Examples folder
- Example Assets are now included as embedded package, not imported by default
- Bugfix: FreeLook with PositionDelta was not properly updating the heading
- Bugfix: Transitioning between FreeLooks simetimes caused a short camera freeze
- Bugfix: Added some null checks to FreeLook, to prevent error messages at build time

## [2.1.9] - 2017-11-17
### Initial version.
*Version 2.1.9 cloned from private development repository, corresponding to package released on the asset store*<|MERGE_RESOLUTION|>--- conflicted
+++ resolved
@@ -17,11 +17,8 @@
 - Added BlendFinished and CameraDeactivated events.
 - Add split screen sample for the input system.
 - Samples UI works with both built-in Input System.
-<<<<<<< HEAD
 - Timeline: Added Track Priority field in CinemachineTrack to control track precedence when tracks are contained in nested timelines.
-=======
 - New 2D platformer sample showing custom camera manager.
->>>>>>> bb38a968
 
 ### Changed
 - Minimum Unity version is now 2022.2.15f1.
