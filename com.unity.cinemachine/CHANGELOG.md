--- conflicted
+++ resolved
@@ -20,11 +20,8 @@
 - Added CinemachineShotQualityEvaluator which is a standalone version of the evaluation code in Deoccluder.
 - Added StateDrivenCamera.CancelWait() method to cancel the current wait on a pending state change.
 - Added FlyAround sample scene showing a simple fly-around camera.
-<<<<<<< HEAD
+- Added IgnoreTimeScale option to InputAxisControllerBase.
 - Added confirmation dialog when exiting play mode, if Save During Play is enabled and changes have been made to saveable properties.
-=======
-- Added IgnoreTimeScale option to InputAxisControllerBase.
->>>>>>> 79031061
 
 ### Changed
 - SplineDolly and SplineCart: position on spline is preserved when units change.
