--- conflicted
+++ resolved
@@ -19,14 +19,11 @@
 - Added `CinemachineConfiner2D.CameraWasDisplaced()` and `CinemachineConfiner2D.GetCameraDisplacementDistance()` methods.
 - Added `InputAxisControllerBase.GetController()` method, to conveniently fetch an Input Controller having a specific name.
 - Added `InputAxisControllerBase.TriggerRecentering()` to trigger recentering of an axis having a specific name.
-<<<<<<< HEAD
 - Added PerspectiveToOrthoCustomBlend sample scene.
-=======
 - Added "Recenter" button to input axis inspector, to immediately center the axis.
 
 ### Changed
 - Input Axis recentering only operates when the game is playing.
->>>>>>> 32769d43
 
 
 ## [3.1.4] - 2025-06-10
