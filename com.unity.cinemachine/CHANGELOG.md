--- conflicted
+++ resolved
@@ -11,16 +11,11 @@
 ### Added
 
 - ThirdPerson Shooter sample scene now has an option to swap shoulders.
+- Added CinemachineCore.GetCustomBlender and BlendCreatedEvent to allow custom blend behaviour.
+- New Custom Blends sample scene illustrating how to customize the blend algorithm
 
 ### Changed
-<<<<<<< HEAD
-- Improve handling of nested blends.
-
-- ### Added
-- Added CinemachineCore.GetCustomBlender and BlendCreatedEvent to allow custom blend behaviour.
-=======
-- Improve handling of nested blends
->>>>>>> 3cb5b493
+- Improved handling of nested blends.
 
 
 ## [3.0.0-pre.5] - 2023-04-25
