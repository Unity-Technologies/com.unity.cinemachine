# Changelog
All notable changes to this package will be documented in this file.

The format is based on [Keep a Changelog](http://keepachangelog.com/en/1.0.0/)
and this project adheres to [Semantic Versioning](http://semver.org/spec/v2.0.0.html).

## [Unreleased]

### Fixed
- Bugfix: index out of range exception when adding a Cm Shot to a timeline track whose CMBrain is inactive.
<<<<<<< HEAD
- Bugfix: OrbitalFollow with 3-ring setup would inappropriately damp in respose to vertical input if LookAt and Follow were at different vertical positions.
=======
>>>>>>> bda5111c
- Bugfix: StateDriveCamera min activation time was broken.

### Added
- Added CinemachineShotQualityEvaluator which is a standalone version of the evaluation code in Deoccluder.
- StateDrivenCamera.CancelWait() method to cancel the current wait on a pending state change.

### Changed
- SimplePlayerAimController sample upgraded to work on arbitrary surfaces (no longer depends on world up).
- SimplePlayerController sample has logic to avoid input gimbal lock when player is upside-down relative to the camera.
- PlayerOnSphere sample script is now PlayerOnSurface - can walk on arbitrary surfaces.
- FreeLookOnSphericalSurface sample is improved, adding a moving surface and second camera.

## [3.0.1] - 2023-11-27

### Fixed
- Bugfix: Divide-by-zero error in InputAxis.CancelDeltaTime if deltaTime is zero.
- Regression fix: CinemachineCamera inspector Solo functionality was not updating correctly.
- Regression fix: Legacy Lens settings had lost their ability to be animated.
- Bugfix: Upgrader was not correctly upgrading animation bindings in some cases.

### Added
- Added CinemachineVirtualCameraBase.CancelDamping() convenience method to snap camera to its target position.
- Added CinemachineOrbitalFollow.TargetOffset to reposition orbit center.
- Added CinemachineGroupFraming.CenterOffset to reposition group center on the screen.
- Added LookAtOffset to CinemachineHardLookAt behaviour.
- Added support for the new Camera Overlay.

### Changed
- RuntimeUtility.GetScratchCollider and RuntimeUtility.DestroyScratchCollider are now public, to allow custom extensions to use them.
- SaveDuringPlay supports multi-scene editing.


## [3.0.0] - 2023-10-25

### Fixed
- Regression fix: Extensions and components were unable to modify the blend hint.
- Bugfix: HardLockToTarget component was ignoring PreviousStateIsValid flag.
 
### Added
- Cancellation of active blend is now possible in ManagerCameras, same as in CM Brains.

### Changed
- CinemachineBrain.TopCameraFromPriorityQueue() is now protected virtual.
 

## [3.0.0-pre.9] - 2023-10-01

### Fixed
- Regresion fix: Sequencer inspector child camera popups were not being populated.
- Regresion fix: Manager Camera's child camera warning icons were not being updated correctly.
- Regresion fix: ManagerCameras were crushing PreviousStateIsValid in their children.
- Bugfix: CinemachineInputAxisController editor was missing foldout arrows on the Driven Axis items.


## [3.0.0-pre.8] - 2023-09-22

### Fixed
- Bugfix: Occasional precision issue when camera rotation is exactly 180 degress, causing rotational flickering.
- Bugfix: Deceleration at the end of axis range was too aggressive.
- Bugfix: Orbital recentering should not be forced when transitioning to a camera.
- Bugfix: InheritPosition takes the actual camera position, so it works consistently if transitioning mid-blend.
- Bugfix: CinemachineDeoccluder was causing a pop when OnTargetObjectWarped was called.
- Bugfix: Spurious camera cut events were being issued, especially in HDRP.
- Bugfix: Null reference exceptions when inspector is hidden behind another tab.
- Bugfix: GroupFraming inspector was displaying incorrect warning when LookAt target is a group.
- Bugfix: GroupFraming displays more accurate group size indicator in the game view.
- Bugfix: nullrefs in log when target group was deleted but was still being referenced by vcams.
- Regression fix: CinemachineCollider generated NaN positions if no target was set.

### Added
- New sample: ThirdPersonWithAimMode showing how to implement a FreeLook camera with Aim mode.
- Added Recentering Target to OrbitalFollow.  Recentering is now possible with Lazy Follow.
- Added API in Deoccluder and ThirdPersonFollow to access which collision objects are impacting the camera position.
- Added ICinemachineTargetGroup.IsValid property to detect deleted groups.
- Added option to disable deltaTime scaling in CinemachineInputAxisProvider.

### Changed
- Improved OrbitalFollow's ForceCameraPosition algorithm.
- Deoccluder accommodates camera radius in all modes.
- Renamed CinemachineSplineDolly.CameraUp to CameraRotation, which more accurately reflects what it does.
- Renamed InputAxis.DoRecentering() to InputAxis.UpdateRecentering()
- StateDrivenCamera: child camera enabled status and priority are now taken into account when choosing the current active camera.

### Deprecated
- Removed CinemachineToolSettings overlay.


## [3.0.0-pre.7] - 2023-05-04

### Added
- Added CinemachineCore.GetCustomBlender and BlendCreatedEvent to allow custom blend behaviour.
- New Custom Blends sample scene illustrating how to customize the blend algorithm.
- CinemachineChannels can now be named via the CinemachineChannelNames asset.  OutputChannel struct has been removed.
- Added CinemachineCameraManagerEvents behaviour.
- Added the option of defining CINEMACHINE_NO_CM2_SUPPORT, to lighten the package by removing legacy CM2 support.
- ThirdPerson Shooter sample scene now has an option to swap shoulders.

### Changed
- Improved handling of nested blends.
- CinemachineCameraEvents and CinemachineBrainEvents and CnemachineCameraManagerEvents can be added to any GameObject, not only to the target objects.


## [3.0.0-pre.5] - 2023-04-25

### Fixed
- Bugfix: MixingCamera calls OnTransitionFromCamera correctly for all its children.

### Added
- New BlendHint: IgnoreTarget will blend rotations without considering the tracking target.
- New BlendHint: FreezeWhenBlendingOut will blend out from a snapshot of the camera state.
- InputAxisController has the option to suppress input while the attached camera is blending.
- Added CinemachineCameraEvents and CinemachineBrainEvents behaviours for event processing.
- Added BlendFinished and CameraDeactivated events.
- Add split screen sample for the input system.
- Samples UI works with both legacy input and Input package.
- Timeline: Added Track Priority field in CinemachineTrack to control track precedence when tracks are contained in nested timelines.
- New 2D platformer sample showing custom camera manager.

### Changed
- Minimum Unity version is now 2022.2.15, for best inspector experience.
- All namespaces changed from "Cinemachine" to "Unity.Cinemachine".
- "Cinemachine.Utility" namespace folded into to "Unity.Cinemachine".
- CinemachineBlendListCamera has been renamed to CinemachineSequencerCamera.
- Renamed .asmdef files to follow the convention: Unity.[PackageName].
- TrackedObjectOffset renamed to TargetOffset.
- Improved layout of PositionComposer and RotationComposer inspectors.
- LensSettings was refactored to improve handling of SensorSize and other physical properties.
- Full physical camera support for builtin pipeline.
- LensPresets and PhysicalLensPresets are now separate assets.
- CinemachineInputAxisController refactored to be more easily customized.
- Samples are compatible with Built-in, Universal, and High Definition Render Pipelines.
- CinemachineUpgradeManager re-opens original scene after upgrade is complete.
- Events system refactored.
- Refactored CinemachineCameraManagerBase to be more useful for customizing.
- CinemchineCore refactored to remove singleton.


## [3.0.0-pre.4] - 2023-02-09

### Added

- Progress bar added to Cinemachine Upgrader.
- CinemachineDeoccluder is a new class, not just a rename of CinemachineCollider.
- CinemachineAutoFocus extension is now available for built-in and URP pipelines, with reduced functionality compared to HDRP.
- Camera.focusDistance is driven by CM when the camera is in physical mode.
- Confiner2D provides API to adjust the confiner to the current window size when the lens or aspect changes.
- TargetGroup now ignores members whose gameObjects are inactive.
- Cinemachine Samples can import their package dependencies.
- CinemachinePathBase search radius fixed for not looped paths.
- Add SplineAutoDolly.ISplineAutoDolly.Reset() method and SplineAutoDolly.Enabled flag.
- Confiner2D and Confiner3D support smooth stop at bounds edge.
- URP: add temporal effects reset on camera cut.
- Add Weight setting to CinemachinePostProcessing and CinemachineVolumeSettings.
- GroupFraming also works on LookAt target.
- Several new Sample scenes were added.

### Changed

- Improved performance of CINEMACHINE_EXPERIMENTAL_DAMPING algorithm.
- Path gizmo drawing was optimized.
- Confiner2D does less gc alloc.
- CinemachineSmoothPath is upgraded to Splines correctly now.
- InputAxis refactor for recentering and momentary axis support.
- CinemachineIndependentImpulseListener renamed to CinemachineExternalImpulseListener.
- CmCamera is now CinemachineCamera.
- The SimpleFollowWithWorldUp binding mode has been renamed to LazyFollow.
- CinemachineExtension API changes to VirtualCamera, GetAllExtraStates, OnTargetObjectWarped, and ForceCameraPosition.
- Third person shooter sample use object pooling for the projectiles.

### Deprecated

- CinemachineConfiner is deprecated.  New behaviour CinemachineConfiner3D to handle 3D confining.  Use CinemachineConfiner2D for 2D confining.
- 3rdPersonFollow and 3rdPersonAim are deprecated and replaced by ThirdPersonFollow and ThirdPersonAim respectively.

### Fixed

- Regression fix: POV and PanTilt handle ReferenceUp correctly.
- Bugfix: Lens blending was wrong.
- Bugfix: CinemachineDeoccluder Pull Forward strategy only pulls forward even with Camera Radius bigger than 0.
- Bugfix: Extensions were not respecting execution order on domain reload.
- Bugfix: AxisState was not respecting timescale == 0.
- Bugfix: priority ordering was wrong when the difference between any priority values were smaller than integer min or bigger than integer max values.
- Bugfix: Very occasional axis drift in SimpleFollow when viewing angle is +-90 degrees.
- Bugfix: Physical lens settings were not being properly applied.


## [3.0.0-pre.3] - 2022-10-28
- Bugfix: rotation composer lookahead sometimes popped


## [3.0.0-pre.2] - 2022-10-20
- Add Show Hierarchy Icon preference option.
- New icons for cinemachine (cameras, components, extensions, tracks).
- Freelook ForcePosition is more precise now.
- Confiner2D supports BoxCollider2D now.
- Added "Place Objects At World Origin" preference option support.
- Added Channel setting, to use for multiple CM Brains, instead of piggybacking on the layer system.
- CinemachineCollider renamed to CinemachineDeoccluder.
- New inspector and API for composition guides.
- Game View Guides now indicate when they are hot and can be dragged.
- CinemachineTrack assigns the default CinemachineBrain on creation.
- Add support for HDRP 14 (Unity 2022.2).
- Bugfix: StateDrivenCamera/Clearshot: Transition glitch when backing out of a transition in progress.
- Bugfix: Occasional 1-frame glitch when transitioning between some freelooks.
- Bugfix: Transposer with LockToTarget binding sometimes had gimbal lock.
- Bugfix: InputValueGain mode of axis input was not framerate-independent.
- Bugfix: POV starts up in its centered position, if recentering is enabled.


## [3.0.0-pre.1] - 2022-06-01
- Upgrade mechanism for upgrading Cinemachine 2 to Cinemachine 3.
- VirtualCamera refactor: CinemachineVirtualCamera is now CmCamera.
- FreeLook refactor: CinemachineFreeLook is now CmCamera with FreeLook Modifier.
- Combine Follow and LookAt Targets to single Tracking Target with optional LookAt Target.
- Add flag for custom priority setting.
- HDRP only: Added FocusDistance setting to lens
- HDRP only: New AutoFocus extension.  Use instead of VolumeSettings for Focus Tracking.  Includes Automatic mode that queries depth buffer instead of tracking a specific target.
- Added Lens Mode Override property to CM Brain.  When enabled, it allows CM cameras to override the lens mode (Perspective vs Ortho vs Physical).
- Added Unity Spline support.  Old Cinemachine Paths are deprecated in favour of Unity Splines.
- Added customizable Auto Dolly to cameras and Spline Cart.
- Added IShotQualityEvaluator to enable customization of shot quality evaluation for ClearShot
- Bugfix: No redundant RepaintAllViews calls.
- Bugfix: Collider damping is more robust with extreme FreeLook configurations


## [2.9.0] - 2022-08-15
- Bugfix: CinemachineConfiner was not confining correctly when Confine Screen Edges was enabled and the camera was rotated.
- Bugfix: Confiner2D confines to midpoint when camera window is bigger than the axis aligned bounding box of the input confiner.
- Bugfix: 3rdPersonFollow shows a warning message when no follow target is assigned like the rest of the body components.
- Bugfix: FadeOut sample scene shader was culling some objects incorrectly.
- Bugfix: Freelook had wrong heading at first frame, which could cause a slight jitter.
- Bugfix: FramingTransposer and Composer had a slight rounding error in their Bias fields when the Screen X and Y fields were modified. 
- Bugfix: Fixed spurious Z rotations during speherical blend.
- Bugfix: Blending speed was not set correctly, when blending back and forth between the same cameras.
- Regression fix: POV is relative to its parent transform.
- Bugfix: SensorSize is not saved when not using physical camera.
- Clipper library dependency is no longer conflicting with users.
- AimingRig sample is only optionally dependent on UnityEngine.UI.
- Bugfix: Transposer with LockToTarget binding sometimes had gibmal lock
- Bugfix: StateDrivenCamera/Clearshot: Transition glitch when backing out of a transition in progress


## [2.9.0-pre.7] - 2022-03-29
- Bugfix: memory leak with PostProcessing if no PP layer is present on the camera
- Bugfix: Standalone profiler no longer crashed with CM.
- Bugfix: Cinemachine does not produce compiler error in unity editor versions older than 2020, when Input System package is installed.
- Bugfix: EmbeddedAssetProperties were not displayed correctly in the editor.
- Timeline guards added to scripts that rely on it.
- Bugfix: SaveDuringPlay works with ILists now.
- Bugfix: Paste VirtualCamera and FreeLook components onto prefab works for subcomponents
- Bugfix: CinemachineInputProvider now correctly tracks enabled state of input action
- Bugfix: POV orientation was incorrect with World Up override
- Added AutoEnable option to CinemachineInputHandler


## [2.9.0-pre.6] - 2022-01-12
- Bugfix: Negative Near Clip Plane value is kept when camera is orthographic.
- Regression fix: could not change the projection of the main camera if a CM virtual camera is active.
- Regression fix: Axis input was ignoring CM's IgnoreTimeScale setting.
- Removed legacy .unitypackages
- New feature: CinemachineBrain may control other GameObject instead of the one it is attached to.
- Bugfix: Cinemachine assigns a default input controller delegate that returns 0 when the legacy input system is disabled.
- Cinemachine example scenes show informative text when used with Input System instead of throwing error messages.
- Regression fix: compilation errors when physics module is not present.
- GameObjects created with Gameobject menu items now follow Unity naming conventions.
- Regression fix: virtual cameras no longer forget that they are targeting groups on domain reload.
- Moved Cinemachine tools into the main Tools overlay (2022.1+), moved Freelook rig selection to a separate overlay, updated icons to support light and dark themes.
- Bugfix: 3rdPersonFollow logged console messages when looking straight up or down.
- BugFix: InputProvider no longer causes a tiny gc alloc every frame.
- Regression fix: CinemachineCollider smoothing time did not reset correctly, so it was working once only.
- Cinemachine supports Splines package. Added new Body component: CinemachineSplineDolly. 
- Bugfix: Overlay tooltip names were incorrect.
- Bugfix: Confiner2D now displays the calculated confining area when its vcam is selected.
- Samples no longer throw errors with HDRP and URP. 3rdPersonWithAimMode and Timeline samples no longer have invalid references.


## [2.9.0-pre.1] - 2021-10-26
- Added ability to directly set the active blend in CinemachineBrain.
- Bugfix: OnTargetObjectWarped() did not work properly for 3rdPersonFollow.
- Bugfix: POV did not properly handle overridden up.
- Regression fix: removed GC allocs in UpdateTargetCache.
- Bugfix: async scene load/unload could cause jitter.
- Bugfix: Input system should be read only once per render frame.
- Bugfix: Blends were sometimes incorrect when src or dst camera is looking along world up axis.
- Bugfix: Improve accuracy of Group Framing.
- New feature: Added scene view overlay tools for Cinemachine components.
- Regression fix: Lookahead works again.
- Cinemachine3rdPersonAim exposes AimTarget, which is the position of where the player would hit.


## [2.8.0] - 2021-07-13
- Bugfix: Freelook prefabs won't get corrupted after editing the Prefab via its instances.
- Bugfix: 3rdPersonFollow works with Aim components now. 
- Bugfix: Blends between vcams, that are rotated so that their up vector is different from World up, are correct now.
- Bugfix: POV recentering did not always recenter correctly, when an axis range was limited.
- Bugfix: Collider sometimes bounced a little when the camera radius was large.
- Bugfix: CinemachineVolumeSettings inspector was making the game view flicker.
- Bugfix: CinemachineVolumeSettings inspector displayed a misleading warning message with URP when focus tracking was enabled.
- Bugfix: Rapidly toggling active cameras before the blends were finished did not use the correct blend time.
- AimingRig sample scene updated with a better reactive crosshair design.
- Added API accessor for Active Blend in Clearshot and StateDrivenCamera. 
- Bugfix: Virtual Cameras were not updating in Edit mode when Brain's BlendUpdateMode was FixedUpdate.
- Bugfix: Lens mode override was not working correctly in all cases.
- Collider2D inspector: added warning when collider is of the wrong type.


## [2.8.0-pre.1] - 2021-04-21
- Switching targets (Follow, LookAt) is smooth by default. For the old behaviour, set PreviousStateIsValid to false after changing the targets.
- Bugfix: Reversing a blend in progress respects asymmetric blend times.
- Regression fix: CmPostProcessing and CmVolumeSettings components setting Depth of Field now works correctly with Framing Transposer. 
- Regression fix: 3rdPersonFollow kept player in view when Z damping was high.
- Regression fix: Physical camera properties were overwritten by vcams when "override mode: physical" was not selected.
- New sample scene: Boss cam demonstrates how to setup a camera that follows the player and looks at the player and the boss. Boss cam also shows examples of custom extensions.
- Added simplified modes to Impulse Source.
- Added secondary reaction settings to Impulse Listener.
- Added Storyboard support for ScreenSpaceOverlay and ScreenSpaceCamera camera render modes.
- Added DampingIntoCollision and DampingFromCollision properties to Cinemachine3rdPersonFollow to control how gradually the camera moves to correct for occlusions.
- Added CinemachineCore.OnTargetObjectWarped() to warp all vcams targeting an object.
- Added ability for vcam to have a negative near clip plane.
- Added Draggable Game Window Guides toggle in Cinemachine preferences. When disabled, Game Window guides are only for visualization.
- Added button to virtual camera inspectors to auto-generate the CinemachineInputProvider component if it is missing.
- Default PostProcessing profile priority is now configurable and defaults to 1000.
- Cinemachine3rdPersonFollow now operates without the physics module and without collision resolution.
- Bugfix: 3rdPersonFollow collision resolution failed when the camera radius was large.
- Bugfix: 3rdPersonFollow damping occured in world space instead of camera space.
- Bugfix: 3rdPersonFollow stuttered when Z damping was high.
- Regression fix: CinemachineInputProvider stopped providing input.
- Bugfix: Lens aspect and sensorSize were updated when lens OverrideMode != None.
- Bugfix: Changing targets on a live vcam misbehaved.
- Bugfix: Framing transposer did not handle empty groups.
- Bugfix: Interrupting a transition with InheritPosition enabled did not work.
- Bugfix: Cinemachine3rdPersonFollow handled collisions by default, now it is disabled by default.
- Bugfix: SaveDuringPlay saved some components that did not have the SaveDuringPlay attribute.
- Regression fix: Entries in the custom blends editor in CM Brain inspector were not selectable.
- GameView guides are drawn only if appropriate inspector subsection is expanded.
- FreeLook rigs are now organized in tabs in the inspector.
- New sample scene: **Boss cam** sample scene demonstrates a camera setup to follow the player and to look at the player and the boss. The scene provides  examples of custom extensions.
- New Sample scene: **2D zoom**, showing how to zoom an orthographic camera with mouse scroll.
- New Sample scene: **2D fighters**, showing how to add/remove targets gradually to/from a TargetGroup based on some conditions (here, it is the y coord of the players).
- Bugfix: CinemachineCollider's displacement damping was being calculated in world space instead of camera space.
- Bugfix: TrackedDolly sometimes introduced spurious rotations if Default Up and no Aim behaviour.
- Bugfix: 3rdPersonFollow's shoulder now changes smoothly with respect to world-up vector changes.


## [2.7.2] - 2021-02-15
- CinemachineConfiner2D now handles cases where camera window is oversized
- New sample scene (FadeOutNearbyObjects) demonstrating fade out effect for objects between camera and target using shaders. The example includes a cinemachine extension giving convenient control over the shader parameters
- Bugfix (1293429) - Brain could choose vcam with not the highest priority in some cases
- Bugfix: SaveDuringPlay also works on prefab instances
- Bugfix (1272146) - Adding vcam to a prefab asset no longer causes errors in console
- Bugfix (1290171) - Impulse manager was not cleared at playmode start
- Nested Scrub Bubble sample removed (filenames too long), available now as embedded package
- Compilation guards for physics, animation, and imgui. Cinemachine does not hard depend on anything now
- Bugfix: CM StoryBoard had a 1 pixel border
- Bugfix: CM StoryBoard lost viewport reference after hot reload
- Bugfix: FramingTransposer's TargetMovementOnly damping caused a flick.
- Bugfix: FreeLook small drift when no user input if SimpleFollowWithWorldUp
- Bugfix: InheritPosition did not work with SimpleFollow binding mode
- Bugfix: cleanup straggling post processing profiles when no active vcams
- Bugfix: Checking whether the Input Action passed to CinemachineInputHandler is enabled before using it.
- Bugfix: 3rdPersonFollow FOV was blended incorrectly when ReferenceLookAt was set to a faraway target
- Bugfix: Position predictor not properly reset
- Bugfix: Create via menu doesn't create as child of selected object
- Bugfix: Post-processing profiles not cleaned up when no active vcams
- Bugfix: Install CinemachineExamples Asset Package menu item was failing on 2018.4 / macOS
- New sample scene (2DConfinerComplex) demonstrating new CinemachineConfiner2D extension.
- Updated CharacterMovement2D script in 2D sample scenes (2DConfinedTargetGroup, 2DConfiner, 2DConfinerUndersized, 2DTargetGroup) to make jumping responsive. 
- Updated 2DConfinedTargetGroup and 2DConfiner scenes to use new CinemachineConfiner2D extension. 


## [2.7.1] - 2020-11-14
- New feature: CinemachineConfiner2D - Improved 2D confiner.
- Added ApplyAfter option to ImpulseListener, to add control over the ordering of extensions
- UI update - Moved Cinemachine menu to GameObject Create menu and Right Click context menu for Hierarchy.
- Virtual Camera Lens inspector supports display of Horizontal FOV
- Virtual Camera Lens can override orthographic and physical camera settings
- Bugfix (1060230) - lens inspector sometimes displayed ortho vs perspective incorrectly for a brief time
- Bugfix (1283984) - Error message when loading new scene with DontDestroyOnLoad
- bugfix (1284701) - Edge-case exception when vcam is deleted
- Storyboard Global Mute moved from Cinemachine menu to Cinemachine preferences.
- Bugfix - long-idle vcams when reawakened sometimes had a single frame with a huge deltaTime
- Bugfix - PostProcessing temporarily stopped being applied after exiting play mode


## [2.6.3] - 2020-09-16
- Regression fix (1274989) - OnTargetObjectWarped broken for OrbitalTransposer
- Bugfix (1276391) - CM Brain Reset did not reset Custom Blends asset in inspector
- Bugfix (1276343) - CM Brain inspector custom blends misaligned dropdown arrow
- Bugfix (1256530) - disallow multiple components where appropriate
- Bugfix: BlendList camera was incorrectly holding 0-length camera cuts
- Bugfix (1174993) - CM Brain logo was not added to Hierarchy next to Main Camera after adding vcam for the first time after importing CM.
- Bugfix (1100131) - Confiner is aware of 2D collider's offset attribute.



## [2.6.2] - 2020-09-02
### Bugfixes
- Regression fix: OnCameraCut Memory leak when using Cinemachine with PostProcessing package
- Bugfix (1272146): Checking for null pipeline, before drawing gizmos.
- Add support for disabling Physics module


## [2.6.1] - 2020-08-13
### Bugfixes
- Regression Fix: PostProcessing/VolumeSettings FocusTracksTarget was not accounting for lookAt target offset
- Regression fix: Confiner no longer confines noise and impulse
- Bugfix: StateDrivenCamera was choosing parent state if only 1 clip in blendstate, even though there was a vcam assigned to that clip
- Bugfix: vertical group composition was not composing properly
- Bugfix: CinemachineNewVirtualCamera.AddComponent() now works properly
- Bugfix: removed compile errors when Physics2D module is disabled
- Bugfix: brain updates on scene loaded or unloaded
- Bugfix (1252431): Fixed unnecessary GC Memory allocation every frame when using timeline  
- Bugfix (1260385): check for prefab instances correctly
- Bugfix (1266191) Clicking on foldout labels in preferences panel toggles their expanded state
- Bugfix (1266196) Composer target Size label in preferences panel was too big
- Bugfix: Scrubbing Cache was locking virtual camera transforms beyond the cache range
- Improved performance of path gizmo drawing
- Timeline Scrubbing Cache supports nested timelines, with some known limitations to be addressed with a future Timeline package release
- Added support for deterministic noise in the context of controlled rendering (via CinemachineCore.CurrentTimeOverride)
- Added Target Offset field to Framing Transposer
- Added Multi-object edit capabilities to virtual cameras and extensions 
- Added inspector button to clear the Scrubbing Cache


## [2.6.0] - 2020-06-04
### New Features and Bugfixes
- Added AxisState.IInputProvider API to better support custom input systems
- Added CinemachineInpiutProvider behaviour to support Unity's new input system
- Added Timeline Scrubbing cache: when enabled, simulates damping and noise when scrubbing in timeline
- Added ManualUpdate mode to the Brain, to allow for custom game loop logic
- VolumeSettings/PostProcessing: added ability to choose custom target for focus tracking
- Added CinemachineRecomposer for timeline-tweaking of procedural or recorded vcam Aim output
- Added GroupWeightManipulator for animating group member weights
- Impulse: Added PropagationSpeed, to allow the impulse to travel outward in a wave
- Impulse: added support for continuous impulses
- Added CinemachineIndependentImpulseListener, to give ImpulseListener ability to any game object
- Added 3rdPersonFollow and 3rdPersonAim for dead-accurate 3rd-person aiming camera
- Added ForceCameraPosition API of virtual cameras, to manually initialize a camera's position and rotation
- Added example scenes: Aiming Rig and Dual Target to show different 3rd person cmera styles
- FramingTransposer does its work after Aim, so it plays better with Aim components.
- Framing Transposer: add Damped Rotations option.  If unchecked, changes to the vcam's rotation will bypass Damping, and only target motion will be damped.
- Refactored Lookahead - better stability.  New behaviour may require some parameter adjustment in existing content
- Composer and Framing Transposer: improved handling at edge of hard zone (no juddering)
- Orbital Transposer / FreeLook: improved damping when target is moving
- CustomBlends editor UX improvements: allow direct editing of vcam names, as well as dropdown
- Add Convert to TargetGroup option on LookAt and Follow target fields
- Confiner: improved stability when ConfineScreenEdges is selected and confing shape is too small
- Extensions now have PrePipelineMutateState callback
- CinemachineCore.UniformDeltaTimeOverride works in Edit mode
- Added TargetAttachment property to vcams.  Normally 1, this can be used to relax attention to targets - effectively a damping override
- Bugfix: Blend Update Method handling was incorrect and caused judder in some circumstances
- Bugfix: VolumeSettings blending was popping when weight was epsilon if volume altered a non-lerpable value
- Bugfix (1234813) - Check for deleted freelooks
- Bugfix (1219867) - vcam popping on disable if blending
- Bugfix (1214301, 1213836) - disallow structural change when editing vcam prefabs
- Bugfix (1213471, 1213434): add null check in editor
- Bugfix (1213488): no solo for prefab vcams
- Bugfix (1213819): repaintGameView on editor change
- Bugfix (1217306): target group position drifting when empty or when members are descendants of the group
- Bugfix (1218695): Fully qualify UnityEditor.Menu to avoid compile errors in some circumstances
- Bugfix (1222740): Binding Modes, that don't have control over axis value range, are not affected by it. 
- Bugfix (1227606): Timeline preview and playmode not the same for composer with hand-animated rotations
- Bugfix: Confiner's cache is reset, when bounding shape/volume is changed.
- Bugfix (1232146): Vcam no longer jerks at edge of confiner bound box.
- Bugfix (1234966): CompositeCollider scale was applied twice.


## [2.5.0] - 2020-01-15
### Support HDRP 7 and URP simultaneously
- Accommodate simultaneous precesnce of HDRP and URP
- Regression fix: Axis was always recentered in Edit mode, even if recentering is off


## [2.4.0] - 2020-01-10
### HDRP 7 support and bugfixes
- Storyboard: added global mute function
- New vcams are by default created matching the scene view camera
- Added ApplyBeforeBody option to POV component, to support working with FramingTransposer
- Added RectenterTarget to POV component
- Added OnTransitionFromCamera callback to extensions
- Added Damping to SameAsFollowTarget and HardLockToTarget components
- URP 7.1.3: added CinemachinePixelPerfect extension
- Added Speed Mode to AxisState, to support direct axis control without max speed
- New example scene: OverTheShoulderAim illustrating how to do over-the-shoulder TPS cam, with Normal and Aim modes
- Impulse Manager: added option to ignore timescale
- Framing Transposer: added OnTransition handling for camera rotation if InheritPosition
- Upgrade to support HDRP and Universal RP 7.0.0 API
- Upgrade to support HDRP and Universal RP 7.1.0 API
- Removed Resources diretories
- Sample scenes now available via package manager
- Added optional "Display Name" field to Cinemachine Shot in Timeline
- Added "Adopt Current Camera Settings" item to vcam inspector context menu
- Composer and FramingTransposer: allow the dead zone to extend to 2, and the Screen x,Y can range from -0.5 to 1.5
- HDRP: lens presets include physical settings if physical camera
- Regression Fix: Framing Transposer: ignore LookAt target.  Use Follow exclusively
- Bugfix: Framing Transposer was not handling dynamic changes to FOV properly
- Bugfix: PostProcessing extension was not handling standby update correctly when on Manager Vcams
- Bugfix: PostProcessing extension was leaking a smallamounts of memory when scenes were unloaded
- Bugfixes: (fogbugz 1193311, 1193307, 1192423, 1192414): disallow presets for vcams
- Bugfix: In some heading modes, FreeLook was improperly modifying the axes when activated
- Bugfix: Orbital transposer was improperly filtering the heading in TargetForward heading mode
- Bugfix: added EmbeddedAssetHelper null check
- Bugfix: composer screen guides drawn in correct place for physical camera
- Bugfix: FreeLook was not respecting wait time for X axis recentering
- Bugfix: FreeLook X axis was not always perfectly synched between rigs
- Bugfix (fogbugz 1176866): Collider: clean up static RigidBody on exit
- Bugfix (fogbugz 1174180): framing transposer wrong ortho size calculation
- Bugfix (fogbugz 1158509): Split brain.UpdateMethod into VcamUpdateMethod and BrainUpdateMethod, to make blending work correctly
- Bugfix (fogbugz 1162074): Framing transposer and group transposer only reached half maximum ortho size 
- Bugfix (fogbugz 1165599): Transposer: fix gimbal lock issue in LockToTargetWithWorldUp
- Bugfix: VolumeSettings: handle layermask in HDAdditionalCameraData
- Bugfix: use vcam's up when drawing gizmos (orbital transposer and free look)


## [2.3.4] - 2019-05-22
### PostProcessing V3 and bugfixes
- Added support for PostProcessing V3 - now called CinemachineVolumeSttings
- Added CinemachineCore.GetBlendOverride delegate to allow applications to override any vcam blend when it happens
- When a blend is cancelled by the opposite blend, reduce the blend time
- Orthographic cameras allow a Near Clip of 0
- Timeline won't auto-create CM brains when something dragged onto it
- Confiner: Improvement in automatic path invalidation when number of path points path changes
- Added CinemachineInpuitAxisDriver utility for overriding the default AxisState behaviour
- CinemachineCameraOffset: added customizable stage for when to apply the offset
- Added Loop option to BlendList Camera
- Improved Lookahead: does not automatically recenter
- Brain no longer applies time scaling to fixed delta
- Added dependency on Unity.ugui (2019.2 and up)
- Bugfix: potential endless loop when using Ignore tag in Collider
- Bugfix: Allow externally-driven FeeLook XAxis to work properly with SimpleFollow
- Bugfix: vcams with noise would sometimes show one noiseless frame when they were activated and standby update was not Always
- Bugfix: Generate a cut event if cutting to a blend-in-progess (fogbugz 1150847)
- Bugfix: reset lens shift if not physical camera
- Bugfix: Collider must consider actual target position, not lookahead position
- Bugfix: FreeLook heading RecenterNow was not working
- Bugfix: lookahead now takes the overridden Up into account
- Bugfix: screen composer guides drawn in wrong place for picture-in-picture
- Bugfix: FreeLook now draws only 1 active composer guide at a time (fogbugz 1138263)
- Bugfix: cameras sometimes snapped when interrupting blends
- Bugfix: Path handles no longer scale with the path object
- Bugfix: Framing Transposer Center on Activate was not working properly (fogbugz 1129824)
- Bugfix: FreeLook inherit position
- Bugfix: collider was pushing camera too far if there were multiple overlapping obstacles
- Bugfix: use IsAssignableFrom instead of IsSubclass in several places
- Bugfix: when interrupting a blend in progress, Cut was not respected
- Bugfix: collider minimum occlusion time and smoothing time interaction
- Bugfix: TargetGroup.RemoveMember error (fogbugz 1119028)
- Bugfix: TargetGroup member lerping jerk when member weight near 0
- Bugfix: Transposer angular damping should be 0 only if binding mode not LockToTarget

## [2.3.3] - 2019-01-08
### Temporary patch to get around a Unity bug in conditional dependencies
- Removed Cinemachine.Timeline namespace, as a workaround for fogbugz 1115321

## [2.3.1] - 2019-01-07
### Bugfixes
- Added timeline dependency
- OnTargetObjectWarped no longer generates garbage

## [2.3.0] - 2018-12-20
### Support for Unity 2019.1
- Added dependency on new unity.timeline
- Added conditional dependence on PostProcessingV2
- No copying CM gizmo into assets folder
- FreeLook: if inherit position from similar FreeLooks, bypass damping 
- Timeline: improve handling when vcam values are tweaked inside shot inspector (fogbugz 1109024)

## [2.2.8] - 2018-12-10
### Bugfixes, optimizations, and some experimental stuff
- Transposer: added Angular Damping Mode, to support quaternion calculations in gimbal-lock situations
- Framing Transposer and Group Transposer: group composing bugfixes, respect min/max limits
- Added ConemachineCameraOffset extension, to offset the camera a fixed distance at the end of the pipeline
- Dolly Cart: added support for LateUpdate
- State-driven-camera: added [NoSaveDuringPlay] to Animated Target and Layer Index
- Added AxisState.Recentering.RecenterNow() API call to skip wait time and start recentering now (if enabled)
- Added NoLens blend hint, to leave camera Lens settings alone
- Updated documentation (corrections, and relocation to prevent importing)
- Upgrade: added support for nested prefabs in Unity 2018.3 (fogbugz 1077395)
- Optimization: position predictor is more efficient
- Optimization: Composer caches some calculations 
- Optimization: Fix editor slowdown when Lens Presets asset is missing
- Experimental: Optional new damping algorithm: attempt to reduce sensitivity to variable framerate
- Experimental: Optional new extra-efficient versions of vcam and FreeLook (not back-compatible)
- Timeline: play/pause doesn't kick out the timeline vcam
- Path editor: make sure game view gets updated when a path waypoint is dragged in the scene view
- Composer guides are shown even if Camera is attached to a renderTexture
- Bugfix: allow impulse definition to be a non-public field (property drawer was complaining)
- Bugfix: added null check for when there is no active virtual camera
- Bugfix: CollisionImpulseSource typo in detection of 2D collider
- Bugfix: PasteComponentValues to prefab vcams and FreeLooks were corrupting scene and prefabs
- Bugfix: Timeline mixer was glitching for single frames at the end of blends
- Bugfix: Added OnTransitionFromCamera() to POV and OrbitalTransposer, to transition axes intelligently
- Regression fix: if no active vcam, don't set the Camera's transform

## [2.2.7] - 2018-07-24
### Mostly bugfixes
- Bugfix: fogbugz case 1053595: Cinemachine Collider leaves hidden collider at origin that interferes with scene objects
- Bugfix: fogbugz case 1063754: empty target group produces console messages
- Bugfix: FreeLook Paste Component Values now pastes the CM subcomponents as well
- Bugfix: added extra null checks to support cases where current vcam is dynamically deleted
- Bugfix: reset BlendList when enabled
- Regression fix: FreeLook axis values get transferred when similar vcams transition
- Bugfix: cutting to BlendList vcam sometimes produced a few bad frames
- Bugfix: smart update tracks the targets more efficiently and correctly, and supports RigidBody interpolation (2018.2 and up)
- Enhancement: POV component interprets POV as relative to parent transform if there is one
- API change: OnCameraLive and CameraActivated events take outgoing vcam also as parameter (may be null)

## [2.2.0] - 2018-06-18
### Impulse Module and More
- New Cinemachine Impulse module for event-driven camera shakes
- New Event Helper script CinemachineTriggerAction takes action on Collider and Collider2D enter/exit events, and exposes them as UnityEvents
- New performance-tuning feature: Standby Update.  Controls how often to update the vcam when it's in Standby.  
- New NoiseSettings editor with signal preview
- Added Focal Length or Named FOV presets for Camera Lens
- Added support for Physical Camera: focal length and Lens Offset
- New improved Group framing algorithm: tighter group framing in GroupComposer and FramingTransposer
- Collider: now returns TargetIsObscured if the target is offscreen (great for cameras with fixed aim)
- Collider: added Minimum Occlusion Time setting, to ignore fleeting obstructions
- Collider: added Transparent Layers mask, to specify solid objects that don't obstruct view
- Collider: damping will no longer take the camera through obstacles
- Collider: Added separate damping setting for when target is being occluded vs when camera is being returned to its normal position
- Collider: added Smoothing setting, to reduce camera jumpiness in environements with lots of obstacles
- NoiseSettings: added checkbox for pure sine-wave instead of Perlin wave
- If no LookAt target, PostProcessing FocusTracksTarget offset is relative to camera
- TrackedDolly: Default up mode sets Up to World Up
- Virtual Camera: New Transitions section in inspector that gives more control over blending:
  - Blend Hint provides some control over how the position and rotation are interpolated
  - Inherit Position checkbox to ensure smooth positional handoff from outgoing camera
  - OnCameraLive event gets fired when the camera activates.  Useful for custom handlers.
- Added ScreenSpaceAimWhenTargetsDiffer as a vcam blend hint.  This influences what happens when blending between vcams with different LookAt targets
- Increased stability of vcams with very small FOVs
- Framing Transposer no longer requires LookAt to be null
- LensSettings Aspect, Orthographic, IsPhysicalCamera, SensorSize properties no longer internal
- Noise Profiles: don't magically create assets.  Prompt user for filename and location of new or cloned profiles
- Refactored interaction between timeline and CM brain, to improve handling of edge cases (fogbugz case 1048497)
- Bugfix: StateDrivenCamera Editor was not finding states if target was OverrideController
- Bugfix when dragging orbital transposer transform: take bias into account
- Bugfix: SaveDuringPlay was not handling asset fields correctly - was sometimes crushing assets
- Bugfix: SimpleFollow transposers were not initilizing their position correctly at game start
- Bugfix: Timeline with CM shot was causing jitter in some FixedUpdate situations
- Bugfix: Multiple brains with heterogeneous update methods were not behaving correctly.  CM will now support this, but you must make sure that the brains have different layer masks.
- Example scenes now include use of CinemachineTriggerAction script.  

## [2.1.13] - 2018-05-09
### Removed dependency on nonexistant Timeline package, minor bugfixes
- Bugfix: Custom Blends "Any to Any" was not working (regression)
- Bugfix: Composer was sometimes getting wrong aspect if multiple brains with different aspect ratios
- Bugfix: could not drag vcam transforms if multiple inspectors and one is hidden
- Bugfix: Framing Transposer initializes in the wrong place - noticeable if dead zone

## [2.1.12] - 2018-02-26
### Storyboard, Bugfixes and other enhancements.  Also some restructuring for Package Manager
- Project restructure: Removed Base, Timeline, and PostFX folders from project root.  PostProcessing code must now be manually imported from Cinemachine menu.  No more dependencies on scripting defines.
- New Storyboard extension, to display images over the vcams.  Comes with a Waveform monitor window for color grading
- New option to specify vcam position blend style: linear, spherical, or cylindrical, based on LookAt target
- Added API to support seamless position warping of target objects: OnTargetObjectWarped().
- Added support for custom blend curves
- Lookahead: added Ignore Y Axis Movement option
- Added support for cascading blends (i.e. blending from mid-blend looks better)
- POV/Orbital/FreeLook axis: exposed Min, Max, and Wrap in the UI, for customized axis range
- FreeLook: added Y Axis recentering
- POV: Added recentering feature to both axes
- Path: Added Normalized Path units option: 0 is start of path, 1 is end.
- Path: added length display in inspector
- Timeline Clip Editor: vcam sections are now collapsible
- API enhancement: added Finalize to Pipeline stages, called even for manager-style vcams
- Bugfix: PostProcessing V2 DoF blending works better
- Bugfix: OrbitalTransposer works better with WorldUp overrides
- Bugfix: Remove StateDrivenCamera "not playing a controller" warning
- Bugfix: Handle exceptions thrown by assemblies that don't want to be introspected
- Bugfix: vcams following physics objects incorrectly snapped to origin after exiting play mode
- Bugfix: predictor now supports time pause
- Bugfix: Moved StartCoroutine in Brain to OnEnable()
- Bugfix: Collider was causing problems in Physics on Android platforms
- Bugfix: dragging a vcam's position updtaes prefabs properly
- Bugfix: All extension now respect the "enabled" checkbox
- Bugfix: Undo for Extasion add will no longer generate null references

## [2.1.10] - 2017-11-28
### This is the first UPM release of *Unity Package Cinemachine*.
- New Aim component: Same As Follow Target simply uses the same orientation as the Follow target
- Perlin Noise component: added inspector UI to clone or locate existing Noise profiles, and to create new ones
- Noise Presets were moved outside of the Examples folder
- Example Assets are now included as embedded package, not imported by default
- Bugfix: FreeLook with PositionDelta was not properly updating the heading
- Bugfix: Transitioning between FreeLooks simetimes caused a short camera freeze
- Bugfix: Added some null checks to FreeLook, to prevent error messages at build time

## [2.1.9] - 2017-11-17
### Initial version.
*Version 2.1.9 cloned from private development repository, corresponding to package released on the asset store*<|MERGE_RESOLUTION|>--- conflicted
+++ resolved
@@ -8,10 +8,7 @@
 
 ### Fixed
 - Bugfix: index out of range exception when adding a Cm Shot to a timeline track whose CMBrain is inactive.
-<<<<<<< HEAD
 - Bugfix: OrbitalFollow with 3-ring setup would inappropriately damp in respose to vertical input if LookAt and Follow were at different vertical positions.
-=======
->>>>>>> bda5111c
 - Bugfix: StateDriveCamera min activation time was broken.
 
 ### Added
