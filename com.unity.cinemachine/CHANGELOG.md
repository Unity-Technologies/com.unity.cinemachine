--- conflicted
+++ resolved
@@ -8,17 +8,13 @@
 
 ### Fixed
 - Bugfix: InputAxis.TriggerRecentering() function caused the axis to immediately snap to its recenter value.
+- Bugfix: When multiple CM Brains were present, FixedUpdte cameras were sometimes being updated too frequently, resulting in jittery motion.
 
 ### Changed
 - CinemachineGroupFraming now has a compatibility mode so that it can work with CinemachineConfiner2D out of the box.
-<<<<<<< HEAD
-- Bugfix: InputAxis.TriggerRecentering() function caused the axis to immediately snap to its recenter value.
-- Bugfix: When multiple CM Brains were present, FixedUpdte cameras were sometimes being updated too frequently, resulting in jittery motion.
-=======
 
 ### Added
 - Added Recenter Target setting to CinemachinePanTilt
->>>>>>> d06956ee
 
 
 ## [3.1.0] - 2024-04-01
