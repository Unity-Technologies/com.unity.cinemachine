# Changelog
All notable changes to this package will be documented in this file.

The format is based on [Keep a Changelog](http://keepachangelog.com/en/1.0.0/)
and this project adheres to [Semantic Versioning](http://semver.org/spec/v2.0.0.html).

## [Unreleased] - 2022-11-01
- Bugfix: Physical lens settings were not being properly applied.
- 3rdPersonFollow and 3rdPersonAim are deprecated and replaced by ThirdPersonFollow and ThirdPersonAim respectively.
- Bugfix: Lens blending was wrong.
- CinemachineDeoccluder is a new class, not just a rename of CinemachineCollider.
- CinemachineAutoFocus extension is now available for built-in and URP pipelines, with reduced functionality compared to HDRP.
- Camera.focusDistance is driven by CM when the camera is in physical mode.
<<<<<<< HEAD
- Bugfix: CinemachineDeoccluder Pull Forward strategy only pulls forward even with Camera Radius bigger than 0.
=======
- Path gizmo drawing was optimized.
- Confiner2D provides API to adjust the confiner to the current window size.
- Confiner2D does less gc alloc.
>>>>>>> 6a972978


## [3.0.0-pre.3] - 2022-10-28
- Bugfix: rotation composer lookahead sometimes popped


## [3.0.0-pre.2] - 2022-10-20
- Add Show Hierarchy Icon preference option.
- New icons for cinemachine (cameras, components, extensions, tracks).
- Freelook ForcePosition is more precise now.
- Confiner2D supports BoxCollider2D now.
- Added "Place Objects At World Origin" preference option support.
- Added Channel setting, to use for multiple CM Brains, instead of piggybacking on the layer system.
- CinemachineCollider renamed to CinemachineDeoccluder.
- New inspector and API for composition guides.
- Game View Guides now indicate when they are hot and can be dragged.
- CinemachineTrack assigns the default CinemachineBrain on creation.
- Add support for HDRP 14 (Unity 2022.2).
- Bugfix: StateDrivenCamera/Clearshot: Transition glitch when backing out of a transition in progress.
- Bugfix: Occasional 1-frame glitch when transitioning between some freelooks.
- Bugfix: Transposer with LockToTarget binding sometimes had gimbal lock.
- Bugfix: InputValueGain mode of axis input was not framerate-independent.
- Bugfix: POV starts up in its centered position, if recentering is enabled.


## [3.0.0-pre.1] - 2022-06-01
- Upgrade mechanism for upgrading Cinemachine 2 to Cinemachine 3.
- VirtualCamera refactor: CinemachineVirtualCamera is now CmCamera.
- FreeLook refactor: CinemachineFreeLook is now CmCamera with FreeLook Modifier.
- Combine Follow and LookAt Targets to single Tracking Target with optional LookAt Target.
- Add flag for custom priority setting.
- HDRP only: Added FocusDistance setting to lens
- HDRP only: New AutoFocus extension.  Use instead of VolumeSettings for Focus Tracking.  Includes Automatic mode that queries depth buffer instead of tracking a specific target.
- Added Lens Mode Override property to CM Brain.  When enabled, it allows CM cameras to override the lens mode (Perspective vs Ortho vs Physical).
- Added Unity Spline support.  Old Cinemachine Paths are deprecated in favour of Unity Splines.
- Added customizable Auto Dolly to cameras and Spline Cart.
- Added IShotQualityEvaluator to enable customization of shot quality evaluation for ClearShot
- Bugfix: No redundant RepaintAllViews calls.
- Bugfix: Collider damping is more robust with extreme FreeLook configurations


## [2.9.0] - 2022-08-15
- Bugfix: CinemachineConfiner was not confining correctly when Confine Screen Edges was enabled and the camera was rotated.
- Bugfix: Confiner2D confines to midpoint when camera window is bigger than the axis aligned bounding box of the input confiner.
- Bugfix: 3rdPersonFollow shows a warning message when no follow target is assigned like the rest of the body components.
- Bugfix: FadeOut sample scene shader was culling some objects incorrectly.
- Bugfix: Freelook had wrong heading at first frame, which could cause a slight jitter.
- Bugfix: FramingTransposer and Composer had a slight rounding error in their Bias fields when the Screen X and Y fields were modified. 
- Bugfix: Fixed spurious Z rotations during speherical blend.
- Bugfix: Blending speed was not set correctly, when blending back and forth between the same cameras.
- Regression fix: POV is relative to its parent transform.
- Bugfix: SensorSize is not saved when not using physical camera.
- Clipper library dependency is no longer conflicting with users.
- AimingRig sample is only optionally dependent on UnityEngine.UI.
- Bugfix: Transposer with LockToTarget binding sometimes had gibmal lock
- Bugfix: StateDrivenCamera/Clearshot: Transition glitch when backing out of a transition in progress


## [2.9.0-pre.7] - 2022-03-29
- Bugfix: memory leak with PostProcessing if no PP layer is present on the camera
- Bugfix: Standalone profiler no longer crashed with CM.
- Bugfix: Cinemachine does not produce compiler error in unity editor versions older than 2020, when Input System package is installed.
- Bugfix: EmbeddedAssetProperties were not displayed correctly in the editor.
- Timeline guards added to scripts that rely on it.
- Bugfix: SaveDuringPlay works with ILists now.
- Bugfix: Paste VirtualCamera and FreeLook components onto prefab works for subcomponents
- Bugfix: CinemachineInputProvider now correctly tracks enabled state of input action
- Bugfix: POV orientation was incorrect with World Up override
- Added AutoEnable option to CinemachineInputHandler


## [2.9.0-pre.6] - 2022-01-12
- Bugfix: Negative Near Clip Plane value is kept when camera is orthographic.
- Regression fix: could not change the projection of the main camera if a CM virtual camera is active.
- Regression fix: Axis input was ignoring CM's IgnoreTimeScale setting.
- Removed legacy .unitypackages
- New feature: CinemachineBrain may control other GameObject instead of the one it is attached to.
- Bugfix: Cinemachine assigns a default input controller delegate that returns 0 when the legacy input system is disabled.
- Cinemachine example scenes show informative text when used with Input System instead of throwing error messages.
- Regression fix: compilation errors when physics module is not present.
- GameObjects created with Gameobject menu items now follow Unity naming conventions.
- Regression fix: virtual cameras no longer forget that they are targeting groups on domain reload.
- Moved Cinemachine tools into the main Tools overlay (2022.1+), moved Freelook rig selection to a separate overlay, updated icons to support light and dark themes.
- Bugfix: 3rdPersonFollow logged console messages when looking straight up or down.
- BugFix: InputProvider no longer causes a tiny gc alloc every frame.
- Regression fix: CinemachineCollider smoothing time did not reset correctly, so it was working once only.
- Cinemachine supports Splines package. Added new Body component: CinemachineSplineDolly. 
- Bugfix: Overlay tooltip names were incorrect.
- Bugfix: Confiner2D now displays the calculated confining area when its vcam is selected.
- Samples no longer throw errors with HDRP and URP. 3rdPersonWithAimMode and Timeline samples no longer have invalid references.


## [2.9.0-pre.1] - 2021-10-26
- Added ability to directly set the active blend in CinemachineBrain.
- Bugfix: OnTargetObjectWarped() did not work properly for 3rdPersonFollow.
- Bugfix: POV did not properly handle overridden up.
- Regression fix: removed GC allocs in UpdateTargetCache.
- Bugfix: async scene load/unload could cause jitter.
- Bugfix: Input system should be read only once per render frame.
- Bugfix: Blends were sometimes incorrect when src or dst camera is looking along world up axis.
- Bugfix: Improve accuracy of Group Framing.
- New feature: Added scene view overlay tools for Cinemachine components.
- Regression fix: Lookahead works again.
- Cinemachine3rdPersonAim exposes AimTarget, which is the position of where the player would hit.


## [2.8.0] - 2021-07-13
- Bugfix: Freelook prefabs won't get corrupted after editing the Prefab via its instances.
- Bugfix: 3rdPersonFollow works with Aim components now. 
- Bugfix: Blends between vcams, that are rotated so that their up vector is different from World up, are correct now.
- Bugfix: POV recentering did not always recenter correctly, when an axis range was limited.
- Bugfix: Collider sometimes bounced a little when the camera radius was large.
- Bugfix: CinemachineVolumeSettings inspector was making the game view flicker.
- Bugfix: CinemachineVolumeSettings inspector displayed a misleading warning message with URP when focus tracking was enabled.
- Bugfix: Rapidly toggling active cameras before the blends were finished did not use the correct blend time.
- AimingRig sample scene updated with a better reactive crosshair design.
- Added API accessor for Active Blend in Clearshot and StateDrivenCamera. 
- Bugfix: Virtual Cameras were not updating in Edit mode when Brain's BlendUpdateMode was FixedUpdate.
- Bugfix: Lens mode override was not working correctly in all cases.
- Collider2D inspector: added warning when collider is of the wrong type.


## [2.8.0-pre.1] - 2021-04-21
- Switching targets (Follow, LookAt) is smooth by default. For the old behaviour, set PreviousStateIsValid to false after changing the targets.
- Bugfix: Reversing a blend in progress respects asymmetric blend times.
- Regression fix: CmPostProcessing and CmVolumeSettings components setting Depth of Field now works correctly with Framing Transposer. 
- Regression fix: 3rdPersonFollow kept player in view when Z damping was high.
- Regression fix: Physical camera properties were overwritten by vcams when "override mode: physical" was not selected.
- New sample scene: Boss cam demonstrates how to setup a camera that follows the player and looks at the player and the boss. Boss cam also shows examples of custom extensions.
- Added simplified modes to Impulse Source.
- Added secondary reaction settings to Impulse Listener.
- Added Storyboard support for ScreenSpaceOverlay and ScreenSpaceCamera camera render modes.
- Added DampingIntoCollision and DampingFromCollision properties to Cinemachine3rdPersonFollow to control how gradually the camera moves to correct for occlusions.
- Added CinemachineCore.OnTargetObjectWarped() to warp all vcams targeting an object.
- Added ability for vcam to have a negative near clip plane.
- Added Draggable Game Window Guides toggle in Cinemachine preferences. When disabled, Game Window guides are only for visualization.
- Added button to virtual camera inspectors to auto-generate the CinemachineInputProvider component if it is missing.
- Default PostProcessing profile priority is now configurable and defaults to 1000.
- Cinemachine3rdPersonFollow now operates without the physics module and without collision resolution.
- Bugfix: 3rdPersonFollow collision resolution failed when the camera radius was large.
- Bugfix: 3rdPersonFollow damping occured in world space instead of camera space.
- Bugfix: 3rdPersonFollow stuttered when Z damping was high.
- Regression fix: CinemachineInputProvider stopped providing input.
- Bugfix: Lens aspect and sensorSize were updated when lens OverrideMode != None.
- Bugfix: Changing targets on a live vcam misbehaved.
- Bugfix: Framing transposer did not handle empty groups.
- Bugfix: Interrupting a transition with InheritPosition enabled did not work.
- Bugfix: Cinemachine3rdPersonFollow handled collisions by default, now it is disabled by default.
- Bugfix: SaveDuringPlay saved some components that did not have the SaveDuringPlay attribute.
- Regression fix: Entries in the custom blends editor in CM Brain inspector were not selectable.
- GameView guides are drawn only if appropriate inspector subsection is expanded.
- FreeLook rigs are now organized in tabs in the inspector.
- New sample scene: **Boss cam** sample scene demonstrates a camera setup to follow the player and to look at the player and the boss. The scene provides  examples of custom extensions.
- New Sample scene: **2D zoom**, showing how to zoom an orthographic camera with mouse scroll.
- New Sample scene: **2D fighters**, showing how to add/remove targets gradually to/from a TargetGroup based on some conditions (here, it is the y coord of the players).
- Bugfix: CinemachineCollider's displacement damping was being calculated in world space instead of camera space.
- Bugfix: TrackedDolly sometimes introduced spurious rotations if Default Up and no Aim behaviour.
- Bugfix: 3rdPersonFollow's shoulder now changes smoothly with respect to world-up vector changes.


## [2.7.2] - 2021-02-15
- CinemachineConfiner2D now handles cases where camera window is oversized
- New sample scene (FadeOutNearbyObjects) demonstrating fade out effect for objects between camera and target using shaders. The example includes a cinemachine extension giving convenient control over the shader parameters
- Bugfix (1293429) - Brain could choose vcam with not the highest priority in some cases
- Bugfix: SaveDuringPlay also works on prefab instances
- Bugfix (1272146) - Adding vcam to a prefab asset no longer causes errors in console
- Bugfix (1290171) - Impulse manager was not cleared at playmode start
- Nested Scrub Bubble sample removed (filenames too long), available now as embedded package
- Compilation guards for physics, animation, and imgui. Cinemachine does not hard depend on anything now
- Bugfix: CM StoryBoard had a 1 pixel border
- Bugfix: CM StoryBoard lost viewport reference after hot reload
- Bugfix: FramingTransposer's TargetMovementOnly damping caused a flick.
- Bugfix: FreeLook small drift when no user input if SimpleFollowWithWorldUp
- Bugfix: InheritPosition did not work with SimpleFollow binding mode
- Bugfix: cleanup straggling post processing profiles when no active vcams
- Bugfix: Checking whether the Input Action passed to CinemachineInputHandler is enabled before using it.
- Bugfix: 3rdPersonFollow FOV was blended incorrectly when ReferenceLookAt was set to a faraway target
- Bugfix: Position predictor not properly reset
- Bugfix: Create via menu doesn't create as child of selected object
- Bugfix: Post-processing profiles not cleaned up when no active vcams
- Bugfix: Install CinemachineExamples Asset Package menu item was failing on 2018.4 / macOS
- New sample scene (2DConfinerComplex) demonstrating new CinemachineConfiner2D extension.
- Updated CharacterMovement2D script in 2D sample scenes (2DConfinedTargetGroup, 2DConfiner, 2DConfinerUndersized, 2DTargetGroup) to make jumping responsive. 
- Updated 2DConfinedTargetGroup and 2DConfiner scenes to use new CinemachineConfiner2D extension. 


## [2.7.1] - 2020-11-14
- New feature: CinemachineConfiner2D - Improved 2D confiner.
- Added ApplyAfter option to ImpulseListener, to add control over the ordering of extensions
- UI update - Moved Cinemachine menu to GameObject Create menu and Right Click context menu for Hierarchy.
- Virtual Camera Lens inspector supports display of Horizontal FOV
- Virtual Camera Lens can override orthographic and physical camera settings
- Bugfix (1060230) - lens inspector sometimes displayed ortho vs perspective incorrectly for a brief time
- Bugfix (1283984) - Error message when loading new scene with DontDestroyOnLoad
- bugfix (1284701) - Edge-case exception when vcam is deleted
- Storyboard Global Mute moved from Cinemachine menu to Cinemachine preferences.
- Bugfix - long-idle vcams when reawakened sometimes had a single frame with a huge deltaTime
- Bugfix - PostProcessing temporarily stopped being applied after exiting play mode


## [2.6.3] - 2020-09-16
- Regression fix (1274989) - OnTargetObjectWarped broken for OrbitalTransposer
- Bugfix (1276391) - CM Brain Reset did not reset Custom Blends asset in inspector
- Bugfix (1276343) - CM Brain inspector custom blends misaligned dropdown arrow
- Bugfix (1256530) - disallow multiple components where appropriate
- Bugfix: BlendList camera was incorrectly holding 0-length camera cuts
- Bugfix (1174993) - CM Brain logo was not added to Hierarchy next to Main Camera after adding vcam for the first time after importing CM.
- Bugfix (1100131) - Confiner is aware of 2D collider's offset attribute.



## [2.6.2] - 2020-09-02
### Bugfixes
- Regression fix: OnCameraCut Memory leak when using Cinemachine with PostProcessing package
- Bugfix (1272146): Checking for null pipeline, before drawing gizmos.
- Add support for disabling Physics module


## [2.6.1] - 2020-08-13
### Bugfixes
- Regression Fix: PostProcessing/VolumeSettings FocusTracksTarget was not accounting for lookAt target offset
- Regression fix: Confiner no longer confines noise and impulse
- Bugfix: StateDrivenCamera was choosing parent state if only 1 clip in blendstate, even though there was a vcam assigned to that clip
- Bugfix: vertical group composition was not composing properly
- Bugfix: CinemachineNewVirtualCamera.AddComponent() now works properly
- Bugfix: removed compile errors when Physics2D module is disabled
- Bugfix: brain updates on scene loaded or unloaded
- Bugfix (1252431): Fixed unnecessary GC Memory allocation every frame when using timeline  
- Bugfix (1260385): check for prefab instances correctly
- Bugfix (1266191) Clicking on foldout labels in preferences panel toggles their expanded state
- Bugfix (1266196) Composer target Size label in preferences panel was too big
- Bugfix: Scrubbing Cache was locking virtual camera transforms beyond the cache range
- Improved performance of path gizmo drawing
- Timeline Scrubbing Cache supports nested timelines, with some known limitations to be addressed with a future Timeline package release
- Added support for deterministic noise in the context of controlled rendering (via CinemachineCore.CurrentTimeOverride)
- Added Target Offset field to Framing Transposer
- Added Multi-object edit capabilities to virtual cameras and extensions 
- Added inspector button to clear the Scrubbing Cache


## [2.6.0] - 2020-06-04
### New Features and Bugfixes
- Added AxisState.IInputProvider API to better support custom input systems
- Added CinemachineInpiutProvider behaviour to support Unity's new input system
- Added Timeline Scrubbing cache: when enabled, simulates damping and noise when scrubbing in timeline
- Added ManualUpdate mode to the Brain, to allow for custom game loop logic
- VolumeSettings/PostProcessing: added ability to choose custom target for focus tracking
- Added CinemachineRecomposer for timeline-tweaking of procedural or recorded vcam Aim output
- Added GroupWeightManipulator for animating group member weights
- Impulse: Added PropagationSpeed, to allow the impulse to travel outward in a wave
- Impulse: added support for continuous impulses
- Added CinemachineIndependentImpulseListener, to give ImpulseListener ability to any game object
- Added 3rdPersonFollow and 3rdPersonAim for dead-accurate 3rd-person aiming camera
- Added ForceCameraPosition API of virtual cameras, to manually initialize a camera's position and rotation
- Added example scenes: Aiming Rig and Dual Target to show different 3rd person cmera styles
- FramingTransposer does its work after Aim, so it plays better with Aim components.
- Framing Transposer: add Damped Rotations option.  If unchecked, changes to the vcam's rotation will bypass Damping, and only target motion will be damped.
- Refactored Lookahead - better stability.  New behaviour may require some parameter adjustment in existing content
- Composer and Framing Transposer: improved handling at edge of hard zone (no juddering)
- Orbital Transposer / FreeLook: improved damping when target is moving
- CustomBlends editor UX improvements: allow direct editing of vcam names, as well as dropdown
- Add Convert to TargetGroup option on LookAt and Follow target fields
- Confiner: improved stability when ConfineScreenEdges is selected and confing shape is too small
- Extensions now have PrePipelineMutateState callback
- CinemachineCore.UniformDeltaTimeOverride works in Edit mode
- Added TargetAttachment property to vcams.  Normally 1, this can be used to relax attention to targets - effectively a damping override
- Bugfix: Blend Update Method handling was incorrect and caused judder in some circumstances
- Bugfix: VolumeSettings blending was popping when weight was epsilon if volume altered a non-lerpable value
- Bugfix (1234813) - Check for deleted freelooks
- Bugfix (1219867) - vcam popping on disable if blending
- Bugfix (1214301, 1213836) - disallow structural change when editing vcam prefabs
- Bugfix (1213471, 1213434): add null check in editor
- Bugfix (1213488): no solo for prefab vcams
- Bugfix (1213819): repaintGameView on editor change
- Bugfix (1217306): target group position drifting when empty or when members are descendants of the group
- Bugfix (1218695): Fully qualify UnityEditor.Menu to avoid compile errors in some circumstances
- Bugfix (1222740): Binding Modes, that don't have control over axis value range, are not affected by it. 
- Bugfix (1227606): Timeline preview and playmode not the same for composer with hand-animated rotations
- Bugfix: Confiner's cache is reset, when bounding shape/volume is changed.
- Bugfix (1232146): Vcam no longer jerks at edge of confiner bound box.
- Bugfix (1234966): CompositeCollider scale was applied twice.


## [2.5.0] - 2020-01-15
### Support HDRP 7 and URP simultaneously
- Accommodate simultaneous precesnce of HDRP and URP
- Regression fix: Axis was always recentered in Edit mode, even if recentering is off


## [2.4.0] - 2020-01-10
### HDRP 7 support and bugfixes
- Storyboard: added global mute function
- New vcams are by default created matching the scene view camera
- Added ApplyBeforeBody option to POV component, to support working with FramingTransposer
- Added RectenterTarget to POV component
- Added OnTransitionFromCamera callback to extensions
- Added Damping to SameAsFollowTarget and HardLockToTarget components
- URP 7.1.3: added CinemachinePixelPerfect extension
- Added Speed Mode to AxisState, to support direct axis control without max speed
- New example scene: OverTheShoulderAim illustrating how to do over-the-shoulder TPS cam, with Normal and Aim modes
- Impulse Manager: added option to ignore timescale
- Framing Transposer: added OnTransition handling for camera rotation if InheritPosition
- Upgrade to support HDRP and Universal RP 7.0.0 API
- Upgrade to support HDRP and Universal RP 7.1.0 API
- Removed Resources diretories
- Sample scenes now available via package manager
- Added optional "Display Name" field to Cinemachine Shot in Timeline
- Added "Adopt Current Camera Settings" item to vcam inspector context menu
- Composer and FramingTransposer: allow the dead zone to extend to 2, and the Screen x,Y can range from -0.5 to 1.5
- HDRP: lens presets include physical settings if physical camera
- Regression Fix: Framing Transposer: ignore LookAt target.  Use Follow exclusively
- Bugfix: Framing Transposer was not handling dynamic changes to FOV properly
- Bugfix: PostProcessing extension was not handling standby update correctly when on Manager Vcams
- Bugfix: PostProcessing extension was leaking a smallamounts of memory when scenes were unloaded
- Bugfixes: (fogbugz 1193311, 1193307, 1192423, 1192414): disallow presets for vcams
- Bugfix: In some heading modes, FreeLook was improperly modifying the axes when activated
- Bugfix: Orbital transposer was improperly filtering the heading in TargetForward heading mode
- Bugfix: added EmbeddedAssetHelper null check
- Bugfix: composer screen guides drawn in correct place for physical camera
- Bugfix: FreeLook was not respecting wait time for X axis recentering
- Bugfix: FreeLook X axis was not always perfectly synched between rigs
- Bugfix (fogbugz 1176866): Collider: clean up static RigidBody on exit
- Bugfix (fogbugz 1174180): framing transposer wrong ortho size calculation
- Bugfix (fogbugz 1158509): Split brain.UpdateMethod into VcamUpdateMethod and BrainUpdateMethod, to make blending work correctly
- Bugfix (fogbugz 1162074): Framing transposer and group transposer only reached half maximum ortho size 
- Bugfix (fogbugz 1165599): Transposer: fix gimbal lock issue in LockToTargetWithWorldUp
- Bugfix: VolumeSettings: handle layermask in HDAdditionalCameraData
- Bugfix: use vcam's up when drawing gizmos (orbital transposer and free look)


## [2.3.4] - 2019-05-22
### PostProcessing V3 and bugfixes
- Added support for PostProcessing V3 - now called CinemachineVolumeSttings
- Added CinemachineCore.GetBlendOverride delegate to allow applications to override any vcam blend when it happens
- When a blend is cancelled by the opposite blend, reduce the blend time
- Orthographic cameras allow a Near Clip of 0
- Timeline won't auto-create CM brains when something dragged onto it
- Confiner: Improvement in automatic path invalidation when number of path points path changes
- Added CinemachineInpuitAxisDriver utility for overriding the default AxisState behaviour
- CinemachineCameraOffset: added customizable stage for when to apply the offset
- Added Loop option to BlendList Camera
- Improved Lookahead: does not automatically recenter
- Brain no longer applies time scaling to fixed delta
- Added dependency on Unity.ugui (2019.2 and up)
- Bugfix: potential endless loop when using Ignore tag in Collider
- Bugfix: Allow externally-driven FeeLook XAxis to work properly with SimpleFollow
- Bugfix: vcams with noise would sometimes show one noiseless frame when they were activated and standby update was not Always
- Bugfix: Generate a cut event if cutting to a blend-in-progess (fogbugz 1150847)
- Bugfix: reset lens shift if not physical camera
- Bugfix: Collider must consider actual target position, not lookahead position
- Bugfix: FreeLook heading RecenterNow was not working
- Bugfix: lookahead now takes the overridden Up into account
- Bugfix: screen composer guides drawn in wrong place for picture-in-picture
- Bugfix: FreeLook now draws only 1 active composer guide at a time (fogbugz 1138263)
- Bugfix: cameras sometimes snapped when interrupting blends
- Bugfix: Path handles no longer scale with the path object
- Bugfix: Framing Transposer Center on Activate was not working properly (fogbugz 1129824)
- Bugfix: FreeLook inherit position
- Bugfix: collider was pushing camera too far if there were multiple overlapping obstacles
- Bugfix: use IsAssignableFrom instead of IsSubclass in several places
- Bugfix: when interrupting a blend in progress, Cut was not respected
- Bugfix: collider minimum occlusion time and smoothing time interaction
- Bugfix: TargetGroup.RemoveMember error (fogbugz 1119028)
- Bugfix: TargetGroup member lerping jerk when member weight near 0
- Bugfix: Transposer angular damping should be 0 only if binding mode not LockToTarget

## [2.3.3] - 2019-01-08
### Temporary patch to get around a Unity bug in conditional dependencies
- Removed Cinemachine.Timeline namespace, as a workaround for fogbugz 1115321

## [2.3.1] - 2019-01-07
### Bugfixes
- Added timeline dependency
- OnTargetObjectWarped no longer generates garbage

## [2.3.0] - 2018-12-20
### Support for Unity 2019.1
- Added dependency on new unity.timeline
- Added conditional dependence on PostProcessingV2
- No copying CM gizmo into assets folder
- FreeLook: if inherit position from similar FreeLooks, bypass damping 
- Timeline: improve handling when vcam values are tweaked inside shot inspector (fogbugz 1109024)

## [2.2.8] - 2018-12-10
### Bugfixes, optimizations, and some experimental stuff
- Transposer: added Angular Damping Mode, to support quaternion calculations in gimbal-lock situations
- Framing Transposer and Group Transposer: group composing bugfixes, respect min/max limits
- Added ConemachineCameraOffset extension, to offset the camera a fixed distance at the end of the pipeline
- Dolly Cart: added support for LateUpdate
- State-driven-camera: added [NoSaveDuringPlay] to Animated Target and Layer Index
- Added AxisState.Recentering.RecenterNow() API call to skip wait time and start recentering now (if enabled)
- Added NoLens blend hint, to leave camera Lens settings alone
- Updated documentation (corrections, and relocation to prevent importing)
- Upgrade: added support for nested prefabs in Unity 2018.3 (fogbugz 1077395)
- Optimization: position predictor is more efficient
- Optimization: Composer caches some calculations 
- Optimization: Fix editor slowdown when Lens Presets asset is missing
- Experimental: Optional new damping algorithm: attempt to reduce sensitivity to variable framerate
- Experimental: Optional new extra-efficient versions of vcam and FreeLook (not back-compatible)
- Timeline: play/pause doesn't kick out the timeline vcam
- Path editor: make sure game view gets updated when a path waypoint is dragged in the scene view
- Composer guides are shown even if Camera is attached to a renderTexture
- Bugfix: allow impulse definition to be a non-public field (property drawer was complaining)
- Bugfix: added null check for when there is no active virtual camera
- Bugfix: CollisionImpulseSource typo in detection of 2D collider
- Bugfix: PasteComponentValues to prefab vcams and FreeLooks were corrupting scene and prefabs
- Bugfix: Timeline mixer was glitching for single frames at the end of blends
- Bugfix: Added OnTransitionFromCamera() to POV and OrbitalTransposer, to transition axes intelligently
- Regression fix: if no active vcam, don't set the Camera's transform

## [2.2.7] - 2018-07-24
### Mostly bugfixes
- Bugfix: fogbugz case 1053595: Cinemachine Collider leaves hidden collider at origin that interferes with scene objects
- Bugfix: fogbugz case 1063754: empty target group produces console messages
- Bugfix: FreeLook Paste Component Values now pastes the CM subcomponents as well
- Bugfix: added extra null checks to support cases where current vcam is dynamically deleted
- Bugfix: reset BlendList when enabled
- Regression fix: FreeLook axis values get transferred when similar vcams transition
- Bugfix: cutting to BlendList vcam sometimes produced a few bad frames
- Bugfix: smart update tracks the targets more efficiently and correctly, and supports RigidBody interpolation (2018.2 and up)
- Enhancement: POV component interprets POV as relative to parent transform if there is one
- API change: OnCameraLive and CameraActivated events take outgoing vcam also as parameter (may be null)

## [2.2.0] - 2018-06-18
### Impulse Module and More
- New Cinemachine Impulse module for event-driven camera shakes
- New Event Helper script CinemachineTriggerAction takes action on Collider and Collider2D enter/exit events, and exposes them as UnityEvents
- New performance-tuning feature: Standby Update.  Controls how often to update the vcam when it's in Standby.  
- New NoiseSettings editor with signal preview
- Added Focal Length or Named FOV presets for Camera Lens
- Added support for Physical Camera: focal length and Lens Offset
- New improved Group framing algorithm: tighter group framing in GroupComposer and FramingTransposer
- Collider: now returns TargetIsObscured if the target is offscreen (great for cameras with fixed aim)
- Collider: added Minimum Occlusion Time setting, to ignore fleeting obstructions
- Collider: added Transparent Layers mask, to specify solid objects that don't obstruct view
- Collider: damping will no longer take the camera through obstacles
- Collider: Added separate damping setting for when target is being occluded vs when camera is being returned to its normal position
- Collider: added Smoothing setting, to reduce camera jumpiness in environements with lots of obstacles
- NoiseSettings: added checkbox for pure sine-wave instead of Perlin wave
- If no LookAt target, PostProcessing FocusTracksTarget offset is relative to camera
- TrackedDolly: Default up mode sets Up to World Up
- Virtual Camera: New Transitions section in inspector that gives more control over blending:
  - Blend Hint provides some control over how the position and rotation are interpolated
  - Inherit Position checkbox to ensure smooth positional handoff from outgoing camera
  - OnCameraLive event gets fired when the camera activates.  Useful for custom handlers.
- Added ScreenSpaceAimWhenTargetsDiffer as a vcam blend hint.  This influences what happens when blending between vcams with different LookAt targets
- Increased stability of vcams with very small FOVs
- Framing Transposer no longer requires LookAt to be null
- LensSettings Aspect, Orthographic, IsPhysicalCamera, SensorSize properties no longer internal
- Noise Profiles: don't magically create assets.  Prompt user for filename and location of new or cloned profiles
- Refactored interaction between timeline and CM brain, to improve handling of edge cases (fogbugz case 1048497)
- Bugfix: StateDrivenCamera Editor was not finding states if target was OverrideController
- Bugfix when dragging orbital transposer transform: take bias into account
- Bugfix: SaveDuringPlay was not handling asset fields correctly - was sometimes crushing assets
- Bugfix: SimpleFollow transposers were not initilizing their position correctly at game start
- Bugfix: Timeline with CM shot was causing jitter in some FixedUpdate situations
- Bugfix: Multiple brains with heterogeneous update methods were not behaving correctly.  CM will now support this, but you must make sure that the brains have different layer masks.
- Example scenes now include use of CinemachineTriggerAction script.  

## [2.1.13] - 2018-05-09
### Removed dependency on nonexistant Timeline package, minor bugfixes
- Bugfix: Custom Blends "Any to Any" was not working (regression)
- Bugfix: Composer was sometimes getting wrong aspect if multiple brains with different aspect ratios
- Bugfix: could not drag vcam transforms if multiple inspectors and one is hidden
- Bugfix: Framing Transposer initializes in the wrong place - noticeable if dead zone

## [2.1.12] - 2018-02-26
### Storyboard, Bugfixes and other enhancements.  Also some restructuring for Package Manager
- Project restructure: Removed Base, Timeline, and PostFX folders from project root.  PostProcessing code must now be manually imported from Cinemachine menu.  No more dependencies on scripting defines.
- New Storyboard extension, to display images over the vcams.  Comes with a Waveform monitor window for color grading
- New option to specify vcam position blend style: linear, spherical, or cylindrical, based on LookAt target
- Added API to support seamless position warping of target objects: OnTargetObjectWarped().
- Added support for custom blend curves
- Lookahead: added Ignore Y Axis Movement option
- Added support for cascading blends (i.e. blending from mid-blend looks better)
- POV/Orbital/FreeLook axis: exposed Min, Max, and Wrap in the UI, for customized axis range
- FreeLook: added Y Axis recentering
- POV: Added recentering feature to both axes
- Path: Added Normalized Path units option: 0 is start of path, 1 is end.
- Path: added length display in inspector
- Timeline Clip Editor: vcam sections are now collapsible
- API enhancement: added Finalize to Pipeline stages, called even for manager-style vcams
- Bugfix: PostProcessing V2 DoF blending works better
- Bugfix: OrbitalTransposer works better with WorldUp overrides
- Bugfix: Remove StateDrivenCamera "not playing a controller" warning
- Bugfix: Handle exceptions thrown by assemblies that don't want to be introspected
- Bugfix: vcams following physics objects incorrectly snapped to origin after exiting play mode
- Bugfix: predictor now supports time pause
- Bugfix: Moved StartCoroutine in Brain to OnEnable()
- Bugfix: Collider was causing problems in Physics on Android platforms
- Bugfix: dragging a vcam's position updtaes prefabs properly
- Bugfix: All extension now respect the "enabled" checkbox
- Bugfix: Undo for Extasion add will no longer generate null references

## [2.1.10] - 2017-11-28
### This is the first UPM release of *Unity Package Cinemachine*.
- New Aim component: Same As Follow Target simply uses the same orientation as the Follow target
- Perlin Noise component: added inspector UI to clone or locate existing Noise profiles, and to create new ones
- Noise Presets were moved outside of the Examples folder
- Example Assets are now included as embedded package, not imported by default
- Bugfix: FreeLook with PositionDelta was not properly updating the heading
- Bugfix: Transitioning between FreeLooks simetimes caused a short camera freeze
- Bugfix: Added some null checks to FreeLook, to prevent error messages at build time

## [2.1.9] - 2017-11-17
### Initial version.
*Version 2.1.9 cloned from private development repository, corresponding to package released on the asset store*<|MERGE_RESOLUTION|>--- conflicted
+++ resolved
@@ -11,13 +11,10 @@
 - CinemachineDeoccluder is a new class, not just a rename of CinemachineCollider.
 - CinemachineAutoFocus extension is now available for built-in and URP pipelines, with reduced functionality compared to HDRP.
 - Camera.focusDistance is driven by CM when the camera is in physical mode.
-<<<<<<< HEAD
 - Bugfix: CinemachineDeoccluder Pull Forward strategy only pulls forward even with Camera Radius bigger than 0.
-=======
 - Path gizmo drawing was optimized.
 - Confiner2D provides API to adjust the confiner to the current window size.
 - Confiner2D does less gc alloc.
->>>>>>> 6a972978
 
 
 ## [3.0.0-pre.3] - 2022-10-28
