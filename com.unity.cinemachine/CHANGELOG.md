# Changelog
All notable changes to this package will be documented in this file.

The format is based on [Keep a Changelog](http://keepachangelog.com/en/1.0.0/)
and this project adheres to [Semantic Versioning](http://semver.org/spec/v2.0.0.html).

## [3.0.0-pre.4] - 2022-11-01
- Bugfix: Physical lens settings were not being properly applied.
- 3rdPersonFollow and 3rdPersonAim are deprecated and replaced by ThirdPersonFollow and ThirdPersonAim respectively.
- Bugfix: Lens blending was wrong.
- CinemachineDeoccluder is a new class, not just a rename of CinemachineCollider.
- CinemachineAutoFocus extension is now available for built-in and URP pipelines, with reduced functionality compared to HDRP.
- Camera.focusDistance is driven by CM when the camera is in physical mode.
- Bugfix: CinemachineDeoccluder Pull Forward strategy only pulls forward even with Camera Radius bigger than 0.
- Path gizmo drawing was optimized.
- Confiner2D provides API to adjust the confiner to the current window size when the lens or aspect changes.
- Confiner2D does less gc alloc.
- TargetGroup now ignores members whose gameObjects are inactive.
- CinemachineConfiner is deprecated.  New behaviour CinemachineConfiner3D to handle 3D confining.  Use CinemachineConfiner2D for 2D confining.
- Cinemachine Samples can import their package dependencies.
- CinemachineSmoothPath is upgraded to Splines correctly now. 
- CinemachinePathBase search radius fixed for not looped paths.
- Bugfix: priority ordering was wrong when the difference between any priority values were smaller than integer min or bigger than integer max values.
- Regression fix: POV and PanTilt handle ReferenceUp correctly.
- Improved performance of CINEMACHINE_EXPERIMENTAL_DAMPING algorithm.
- Bugfix: Extensions were not respecting execution order on domain reload.
- Add SplineAutoDolly.ISplineAutoDolly.Reset() method and SplineAutoDolly.Enabled flag.
- Bugfix: AxisState was not respecting timescale == 0
- CmCamera is now CinemachineCamera.
- ImputAxis refactor for recentering and momentary axis support.
- Confiner2D and Confiner3D support smooth stop at bounds edge.
<<<<<<< HEAD
- CinemachineIndependentImpulseListener renamed to CinemachineExternalImpulseListener.
- Bugfix: Very occasional axis drift in SimpleFollow when viewing angle is +-90 degrees.
=======
- CinemachineExtension API changes to VirtualCamera, GetAllExtraStates, OnTargetObjectWarped, and ForceCameraPosition.
>>>>>>> 79df3b97


## [3.0.0-pre.3] - 2022-10-28
- Bugfix: rotation composer lookahead sometimes popped


## [3.0.0-pre.2] - 2022-10-20
- Add Show Hierarchy Icon preference option.
- New icons for cinemachine (cameras, components, extensions, tracks).
- Freelook ForcePosition is more precise now.
- Confiner2D supports BoxCollider2D now.
- Added "Place Objects At World Origin" preference option support.
- Added Channel setting, to use for multiple CM Brains, instead of piggybacking on the layer system.
- CinemachineCollider renamed to CinemachineDeoccluder.
- New inspector and API for composition guides.
- Game View Guides now indicate when they are hot and can be dragged.
- CinemachineTrack assigns the default CinemachineBrain on creation.
- Add support for HDRP 14 (Unity 2022.2).
- Bugfix: StateDrivenCamera/Clearshot: Transition glitch when backing out of a transition in progress.
- Bugfix: Occasional 1-frame glitch when transitioning between some freelooks.
- Bugfix: Transposer with LockToTarget binding sometimes had gimbal lock.
- Bugfix: InputValueGain mode of axis input was not framerate-independent.
- Bugfix: POV starts up in its centered position, if recentering is enabled.


## [3.0.0-pre.1] - 2022-06-01
- Upgrade mechanism for upgrading Cinemachine 2 to Cinemachine 3.
- VirtualCamera refactor: CinemachineVirtualCamera is now CmCamera.
- FreeLook refactor: CinemachineFreeLook is now CmCamera with FreeLook Modifier.
- Combine Follow and LookAt Targets to single Tracking Target with optional LookAt Target.
- Add flag for custom priority setting.
- HDRP only: Added FocusDistance setting to lens
- HDRP only: New AutoFocus extension.  Use instead of VolumeSettings for Focus Tracking.  Includes Automatic mode that queries depth buffer instead of tracking a specific target.
- Added Lens Mode Override property to CM Brain.  When enabled, it allows CM cameras to override the lens mode (Perspective vs Ortho vs Physical).
- Added Unity Spline support.  Old Cinemachine Paths are deprecated in favour of Unity Splines.
- Added customizable Auto Dolly to cameras and Spline Cart.
- Added IShotQualityEvaluator to enable customization of shot quality evaluation for ClearShot
- Bugfix: No redundant RepaintAllViews calls.
- Bugfix: Collider damping is more robust with extreme FreeLook configurations


## [2.9.0] - 2022-08-15
- Bugfix: CinemachineConfiner was not confining correctly when Confine Screen Edges was enabled and the camera was rotated.
- Bugfix: Confiner2D confines to midpoint when camera window is bigger than the axis aligned bounding box of the input confiner.
- Bugfix: 3rdPersonFollow shows a warning message when no follow target is assigned like the rest of the body components.
- Bugfix: FadeOut sample scene shader was culling some objects incorrectly.
- Bugfix: Freelook had wrong heading at first frame, which could cause a slight jitter.
- Bugfix: FramingTransposer and Composer had a slight rounding error in their Bias fields when the Screen X and Y fields were modified. 
- Bugfix: Fixed spurious Z rotations during speherical blend.
- Bugfix: Blending speed was not set correctly, when blending back and forth between the same cameras.
- Regression fix: POV is relative to its parent transform.
- Bugfix: SensorSize is not saved when not using physical camera.
- Clipper library dependency is no longer conflicting with users.
- AimingRig sample is only optionally dependent on UnityEngine.UI.
- Bugfix: Transposer with LockToTarget binding sometimes had gibmal lock
- Bugfix: StateDrivenCamera/Clearshot: Transition glitch when backing out of a transition in progress


## [2.9.0-pre.7] - 2022-03-29
- Bugfix: memory leak with PostProcessing if no PP layer is present on the camera
- Bugfix: Standalone profiler no longer crashed with CM.
- Bugfix: Cinemachine does not produce compiler error in unity editor versions older than 2020, when Input System package is installed.
- Bugfix: EmbeddedAssetProperties were not displayed correctly in the editor.
- Timeline guards added to scripts that rely on it.
- Bugfix: SaveDuringPlay works with ILists now.
- Bugfix: Paste VirtualCamera and FreeLook components onto prefab works for subcomponents
- Bugfix: CinemachineInputProvider now correctly tracks enabled state of input action
- Bugfix: POV orientation was incorrect with World Up override
- Added AutoEnable option to CinemachineInputHandler


## [2.9.0-pre.6] - 2022-01-12
- Bugfix: Negative Near Clip Plane value is kept when camera is orthographic.
- Regression fix: could not change the projection of the main camera if a CM virtual camera is active.
- Regression fix: Axis input was ignoring CM's IgnoreTimeScale setting.
- Removed legacy .unitypackages
- New feature: CinemachineBrain may control other GameObject instead of the one it is attached to.
- Bugfix: Cinemachine assigns a default input controller delegate that returns 0 when the legacy input system is disabled.
- Cinemachine example scenes show informative text when used with Input System instead of throwing error messages.
- Regression fix: compilation errors when physics module is not present.
- GameObjects created with Gameobject menu items now follow Unity naming conventions.
- Regression fix: virtual cameras no longer forget that they are targeting groups on domain reload.
- Moved Cinemachine tools into the main Tools overlay (2022.1+), moved Freelook rig selection to a separate overlay, updated icons to support light and dark themes.
- Bugfix: 3rdPersonFollow logged console messages when looking straight up or down.
- BugFix: InputProvider no longer causes a tiny gc alloc every frame.
- Regression fix: CinemachineCollider smoothing time did not reset correctly, so it was working once only.
- Cinemachine supports Splines package. Added new Body component: CinemachineSplineDolly. 
- Bugfix: Overlay tooltip names were incorrect.
- Bugfix: Confiner2D now displays the calculated confining area when its vcam is selected.
- Samples no longer throw errors with HDRP and URP. 3rdPersonWithAimMode and Timeline samples no longer have invalid references.


## [2.9.0-pre.1] - 2021-10-26
- Added ability to directly set the active blend in CinemachineBrain.
- Bugfix: OnTargetObjectWarped() did not work properly for 3rdPersonFollow.
- Bugfix: POV did not properly handle overridden up.
- Regression fix: removed GC allocs in UpdateTargetCache.
- Bugfix: async scene load/unload could cause jitter.
- Bugfix: Input system should be read only once per render frame.
- Bugfix: Blends were sometimes incorrect when src or dst camera is looking along world up axis.
- Bugfix: Improve accuracy of Group Framing.
- New feature: Added scene view overlay tools for Cinemachine components.
- Regression fix: Lookahead works again.
- Cinemachine3rdPersonAim exposes AimTarget, which is the position of where the player would hit.


## [2.8.0] - 2021-07-13
- Bugfix: Freelook prefabs won't get corrupted after editing the Prefab via its instances.
- Bugfix: 3rdPersonFollow works with Aim components now. 
- Bugfix: Blends between vcams, that are rotated so that their up vector is different from World up, are correct now.
- Bugfix: POV recentering did not always recenter correctly, when an axis range was limited.
- Bugfix: Collider sometimes bounced a little when the camera radius was large.
- Bugfix: CinemachineVolumeSettings inspector was making the game view flicker.
- Bugfix: CinemachineVolumeSettings inspector displayed a misleading warning message with URP when focus tracking was enabled.
- Bugfix: Rapidly toggling active cameras before the blends were finished did not use the correct blend time.
- AimingRig sample scene updated with a better reactive crosshair design.
- Added API accessor for Active Blend in Clearshot and StateDrivenCamera. 
- Bugfix: Virtual Cameras were not updating in Edit mode when Brain's BlendUpdateMode was FixedUpdate.
- Bugfix: Lens mode override was not working correctly in all cases.
- Collider2D inspector: added warning when collider is of the wrong type.


## [2.8.0-pre.1] - 2021-04-21
- Switching targets (Follow, LookAt) is smooth by default. For the old behaviour, set PreviousStateIsValid to false after changing the targets.
- Bugfix: Reversing a blend in progress respects asymmetric blend times.
- Regression fix: CmPostProcessing and CmVolumeSettings components setting Depth of Field now works correctly with Framing Transposer. 
- Regression fix: 3rdPersonFollow kept player in view when Z damping was high.
- Regression fix: Physical camera properties were overwritten by vcams when "override mode: physical" was not selected.
- New sample scene: Boss cam demonstrates how to setup a camera that follows the player and looks at the player and the boss. Boss cam also shows examples of custom extensions.
- Added simplified modes to Impulse Source.
- Added secondary reaction settings to Impulse Listener.
- Added Storyboard support for ScreenSpaceOverlay and ScreenSpaceCamera camera render modes.
- Added DampingIntoCollision and DampingFromCollision properties to Cinemachine3rdPersonFollow to control how gradually the camera moves to correct for occlusions.
- Added CinemachineCore.OnTargetObjectWarped() to warp all vcams targeting an object.
- Added ability for vcam to have a negative near clip plane.
- Added Draggable Game Window Guides toggle in Cinemachine preferences. When disabled, Game Window guides are only for visualization.
- Added button to virtual camera inspectors to auto-generate the CinemachineInputProvider component if it is missing.
- Default PostProcessing profile priority is now configurable and defaults to 1000.
- Cinemachine3rdPersonFollow now operates without the physics module and without collision resolution.
- Bugfix: 3rdPersonFollow collision resolution failed when the camera radius was large.
- Bugfix: 3rdPersonFollow damping occured in world space instead of camera space.
- Bugfix: 3rdPersonFollow stuttered when Z damping was high.
- Regression fix: CinemachineInputProvider stopped providing input.
- Bugfix: Lens aspect and sensorSize were updated when lens OverrideMode != None.
- Bugfix: Changing targets on a live vcam misbehaved.
- Bugfix: Framing transposer did not handle empty groups.
- Bugfix: Interrupting a transition with InheritPosition enabled did not work.
- Bugfix: Cinemachine3rdPersonFollow handled collisions by default, now it is disabled by default.
- Bugfix: SaveDuringPlay saved some components that did not have the SaveDuringPlay attribute.
- Regression fix: Entries in the custom blends editor in CM Brain inspector were not selectable.
- GameView guides are drawn only if appropriate inspector subsection is expanded.
- FreeLook rigs are now organized in tabs in the inspector.
- New sample scene: **Boss cam** sample scene demonstrates a camera setup to follow the player and to look at the player and the boss. The scene provides  examples of custom extensions.
- New Sample scene: **2D zoom**, showing how to zoom an orthographic camera with mouse scroll.
- New Sample scene: **2D fighters**, showing how to add/remove targets gradually to/from a TargetGroup based on some conditions (here, it is the y coord of the players).
- Bugfix: CinemachineCollider's displacement damping was being calculated in world space instead of camera space.
- Bugfix: TrackedDolly sometimes introduced spurious rotations if Default Up and no Aim behaviour.
- Bugfix: 3rdPersonFollow's shoulder now changes smoothly with respect to world-up vector changes.


## [2.7.2] - 2021-02-15
- CinemachineConfiner2D now handles cases where camera window is oversized
- New sample scene (FadeOutNearbyObjects) demonstrating fade out effect for objects between camera and target using shaders. The example includes a cinemachine extension giving convenient control over the shader parameters
- Bugfix (1293429) - Brain could choose vcam with not the highest priority in some cases
- Bugfix: SaveDuringPlay also works on prefab instances
- Bugfix (1272146) - Adding vcam to a prefab asset no longer causes errors in console
- Bugfix (1290171) - Impulse manager was not cleared at playmode start
- Nested Scrub Bubble sample removed (filenames too long), available now as embedded package
- Compilation guards for physics, animation, and imgui. Cinemachine does not hard depend on anything now
- Bugfix: CM StoryBoard had a 1 pixel border
- Bugfix: CM StoryBoard lost viewport reference after hot reload
- Bugfix: FramingTransposer's TargetMovementOnly damping caused a flick.
- Bugfix: FreeLook small drift when no user input if SimpleFollowWithWorldUp
- Bugfix: InheritPosition did not work with SimpleFollow binding mode
- Bugfix: cleanup straggling post processing profiles when no active vcams
- Bugfix: Checking whether the Input Action passed to CinemachineInputHandler is enabled before using it.
- Bugfix: 3rdPersonFollow FOV was blended incorrectly when ReferenceLookAt was set to a faraway target
- Bugfix: Position predictor not properly reset
- Bugfix: Create via menu doesn't create as child of selected object
- Bugfix: Post-processing profiles not cleaned up when no active vcams
- Bugfix: Install CinemachineExamples Asset Package menu item was failing on 2018.4 / macOS
- New sample scene (2DConfinerComplex) demonstrating new CinemachineConfiner2D extension.
- Updated CharacterMovement2D script in 2D sample scenes (2DConfinedTargetGroup, 2DConfiner, 2DConfinerUndersized, 2DTargetGroup) to make jumping responsive. 
- Updated 2DConfinedTargetGroup and 2DConfiner scenes to use new CinemachineConfiner2D extension. 


## [2.7.1] - 2020-11-14
- New feature: CinemachineConfiner2D - Improved 2D confiner.
- Added ApplyAfter option to ImpulseListener, to add control over the ordering of extensions
- UI update - Moved Cinemachine menu to GameObject Create menu and Right Click context menu for Hierarchy.
- Virtual Camera Lens inspector supports display of Horizontal FOV
- Virtual Camera Lens can override orthographic and physical camera settings
- Bugfix (1060230) - lens inspector sometimes displayed ortho vs perspective incorrectly for a brief time
- Bugfix (1283984) - Error message when loading new scene with DontDestroyOnLoad
- bugfix (1284701) - Edge-case exception when vcam is deleted
- Storyboard Global Mute moved from Cinemachine menu to Cinemachine preferences.
- Bugfix - long-idle vcams when reawakened sometimes had a single frame with a huge deltaTime
- Bugfix - PostProcessing temporarily stopped being applied after exiting play mode


## [2.6.3] - 2020-09-16
- Regression fix (1274989) - OnTargetObjectWarped broken for OrbitalTransposer
- Bugfix (1276391) - CM Brain Reset did not reset Custom Blends asset in inspector
- Bugfix (1276343) - CM Brain inspector custom blends misaligned dropdown arrow
- Bugfix (1256530) - disallow multiple components where appropriate
- Bugfix: BlendList camera was incorrectly holding 0-length camera cuts
- Bugfix (1174993) - CM Brain logo was not added to Hierarchy next to Main Camera after adding vcam for the first time after importing CM.
- Bugfix (1100131) - Confiner is aware of 2D collider's offset attribute.



## [2.6.2] - 2020-09-02
### Bugfixes
- Regression fix: OnCameraCut Memory leak when using Cinemachine with PostProcessing package
- Bugfix (1272146): Checking for null pipeline, before drawing gizmos.
- Add support for disabling Physics module


## [2.6.1] - 2020-08-13
### Bugfixes
- Regression Fix: PostProcessing/VolumeSettings FocusTracksTarget was not accounting for lookAt target offset
- Regression fix: Confiner no longer confines noise and impulse
- Bugfix: StateDrivenCamera was choosing parent state if only 1 clip in blendstate, even though there was a vcam assigned to that clip
- Bugfix: vertical group composition was not composing properly
- Bugfix: CinemachineNewVirtualCamera.AddComponent() now works properly
- Bugfix: removed compile errors when Physics2D module is disabled
- Bugfix: brain updates on scene loaded or unloaded
- Bugfix (1252431): Fixed unnecessary GC Memory allocation every frame when using timeline  
- Bugfix (1260385): check for prefab instances correctly
- Bugfix (1266191) Clicking on foldout labels in preferences panel toggles their expanded state
- Bugfix (1266196) Composer target Size label in preferences panel was too big
- Bugfix: Scrubbing Cache was locking virtual camera transforms beyond the cache range
- Improved performance of path gizmo drawing
- Timeline Scrubbing Cache supports nested timelines, with some known limitations to be addressed with a future Timeline package release
- Added support for deterministic noise in the context of controlled rendering (via CinemachineCore.CurrentTimeOverride)
- Added Target Offset field to Framing Transposer
- Added Multi-object edit capabilities to virtual cameras and extensions 
- Added inspector button to clear the Scrubbing Cache


## [2.6.0] - 2020-06-04
### New Features and Bugfixes
- Added AxisState.IInputProvider API to better support custom input systems
- Added CinemachineInpiutProvider behaviour to support Unity's new input system
- Added Timeline Scrubbing cache: when enabled, simulates damping and noise when scrubbing in timeline
- Added ManualUpdate mode to the Brain, to allow for custom game loop logic
- VolumeSettings/PostProcessing: added ability to choose custom target for focus tracking
- Added CinemachineRecomposer for timeline-tweaking of procedural or recorded vcam Aim output
- Added GroupWeightManipulator for animating group member weights
- Impulse: Added PropagationSpeed, to allow the impulse to travel outward in a wave
- Impulse: added support for continuous impulses
- Added CinemachineIndependentImpulseListener, to give ImpulseListener ability to any game object
- Added 3rdPersonFollow and 3rdPersonAim for dead-accurate 3rd-person aiming camera
- Added ForceCameraPosition API of virtual cameras, to manually initialize a camera's position and rotation
- Added example scenes: Aiming Rig and Dual Target to show different 3rd person cmera styles
- FramingTransposer does its work after Aim, so it plays better with Aim components.
- Framing Transposer: add Damped Rotations option.  If unchecked, changes to the vcam's rotation will bypass Damping, and only target motion will be damped.
- Refactored Lookahead - better stability.  New behaviour may require some parameter adjustment in existing content
- Composer and Framing Transposer: improved handling at edge of hard zone (no juddering)
- Orbital Transposer / FreeLook: improved damping when target is moving
- CustomBlends editor UX improvements: allow direct editing of vcam names, as well as dropdown
- Add Convert to TargetGroup option on LookAt and Follow target fields
- Confiner: improved stability when ConfineScreenEdges is selected and confing shape is too small
- Extensions now have PrePipelineMutateState callback
- CinemachineCore.UniformDeltaTimeOverride works in Edit mode
- Added TargetAttachment property to vcams.  Normally 1, this can be used to relax attention to targets - effectively a damping override
- Bugfix: Blend Update Method handling was incorrect and caused judder in some circumstances
- Bugfix: VolumeSettings blending was popping when weight was epsilon if volume altered a non-lerpable value
- Bugfix (1234813) - Check for deleted freelooks
- Bugfix (1219867) - vcam popping on disable if blending
- Bugfix (1214301, 1213836) - disallow structural change when editing vcam prefabs
- Bugfix (1213471, 1213434): add null check in editor
- Bugfix (1213488): no solo for prefab vcams
- Bugfix (1213819): repaintGameView on editor change
- Bugfix (1217306): target group position drifting when empty or when members are descendants of the group
- Bugfix (1218695): Fully qualify UnityEditor.Menu to avoid compile errors in some circumstances
- Bugfix (1222740): Binding Modes, that don't have control over axis value range, are not affected by it. 
- Bugfix (1227606): Timeline preview and playmode not the same for composer with hand-animated rotations
- Bugfix: Confiner's cache is reset, when bounding shape/volume is changed.
- Bugfix (1232146): Vcam no longer jerks at edge of confiner bound box.
- Bugfix (1234966): CompositeCollider scale was applied twice.


## [2.5.0] - 2020-01-15
### Support HDRP 7 and URP simultaneously
- Accommodate simultaneous precesnce of HDRP and URP
- Regression fix: Axis was always recentered in Edit mode, even if recentering is off


## [2.4.0] - 2020-01-10
### HDRP 7 support and bugfixes
- Storyboard: added global mute function
- New vcams are by default created matching the scene view camera
- Added ApplyBeforeBody option to POV component, to support working with FramingTransposer
- Added RectenterTarget to POV component
- Added OnTransitionFromCamera callback to extensions
- Added Damping to SameAsFollowTarget and HardLockToTarget components
- URP 7.1.3: added CinemachinePixelPerfect extension
- Added Speed Mode to AxisState, to support direct axis control without max speed
- New example scene: OverTheShoulderAim illustrating how to do over-the-shoulder TPS cam, with Normal and Aim modes
- Impulse Manager: added option to ignore timescale
- Framing Transposer: added OnTransition handling for camera rotation if InheritPosition
- Upgrade to support HDRP and Universal RP 7.0.0 API
- Upgrade to support HDRP and Universal RP 7.1.0 API
- Removed Resources diretories
- Sample scenes now available via package manager
- Added optional "Display Name" field to Cinemachine Shot in Timeline
- Added "Adopt Current Camera Settings" item to vcam inspector context menu
- Composer and FramingTransposer: allow the dead zone to extend to 2, and the Screen x,Y can range from -0.5 to 1.5
- HDRP: lens presets include physical settings if physical camera
- Regression Fix: Framing Transposer: ignore LookAt target.  Use Follow exclusively
- Bugfix: Framing Transposer was not handling dynamic changes to FOV properly
- Bugfix: PostProcessing extension was not handling standby update correctly when on Manager Vcams
- Bugfix: PostProcessing extension was leaking a smallamounts of memory when scenes were unloaded
- Bugfixes: (fogbugz 1193311, 1193307, 1192423, 1192414): disallow presets for vcams
- Bugfix: In some heading modes, FreeLook was improperly modifying the axes when activated
- Bugfix: Orbital transposer was improperly filtering the heading in TargetForward heading mode
- Bugfix: added EmbeddedAssetHelper null check
- Bugfix: composer screen guides drawn in correct place for physical camera
- Bugfix: FreeLook was not respecting wait time for X axis recentering
- Bugfix: FreeLook X axis was not always perfectly synched between rigs
- Bugfix (fogbugz 1176866): Collider: clean up static RigidBody on exit
- Bugfix (fogbugz 1174180): framing transposer wrong ortho size calculation
- Bugfix (fogbugz 1158509): Split brain.UpdateMethod into VcamUpdateMethod and BrainUpdateMethod, to make blending work correctly
- Bugfix (fogbugz 1162074): Framing transposer and group transposer only reached half maximum ortho size 
- Bugfix (fogbugz 1165599): Transposer: fix gimbal lock issue in LockToTargetWithWorldUp
- Bugfix: VolumeSettings: handle layermask in HDAdditionalCameraData
- Bugfix: use vcam's up when drawing gizmos (orbital transposer and free look)


## [2.3.4] - 2019-05-22
### PostProcessing V3 and bugfixes
- Added support for PostProcessing V3 - now called CinemachineVolumeSttings
- Added CinemachineCore.GetBlendOverride delegate to allow applications to override any vcam blend when it happens
- When a blend is cancelled by the opposite blend, reduce the blend time
- Orthographic cameras allow a Near Clip of 0
- Timeline won't auto-create CM brains when something dragged onto it
- Confiner: Improvement in automatic path invalidation when number of path points path changes
- Added CinemachineInpuitAxisDriver utility for overriding the default AxisState behaviour
- CinemachineCameraOffset: added customizable stage for when to apply the offset
- Added Loop option to BlendList Camera
- Improved Lookahead: does not automatically recenter
- Brain no longer applies time scaling to fixed delta
- Added dependency on Unity.ugui (2019.2 and up)
- Bugfix: potential endless loop when using Ignore tag in Collider
- Bugfix: Allow externally-driven FeeLook XAxis to work properly with SimpleFollow
- Bugfix: vcams with noise would sometimes show one noiseless frame when they were activated and standby update was not Always
- Bugfix: Generate a cut event if cutting to a blend-in-progess (fogbugz 1150847)
- Bugfix: reset lens shift if not physical camera
- Bugfix: Collider must consider actual target position, not lookahead position
- Bugfix: FreeLook heading RecenterNow was not working
- Bugfix: lookahead now takes the overridden Up into account
- Bugfix: screen composer guides drawn in wrong place for picture-in-picture
- Bugfix: FreeLook now draws only 1 active composer guide at a time (fogbugz 1138263)
- Bugfix: cameras sometimes snapped when interrupting blends
- Bugfix: Path handles no longer scale with the path object
- Bugfix: Framing Transposer Center on Activate was not working properly (fogbugz 1129824)
- Bugfix: FreeLook inherit position
- Bugfix: collider was pushing camera too far if there were multiple overlapping obstacles
- Bugfix: use IsAssignableFrom instead of IsSubclass in several places
- Bugfix: when interrupting a blend in progress, Cut was not respected
- Bugfix: collider minimum occlusion time and smoothing time interaction
- Bugfix: TargetGroup.RemoveMember error (fogbugz 1119028)
- Bugfix: TargetGroup member lerping jerk when member weight near 0
- Bugfix: Transposer angular damping should be 0 only if binding mode not LockToTarget

## [2.3.3] - 2019-01-08
### Temporary patch to get around a Unity bug in conditional dependencies
- Removed Cinemachine.Timeline namespace, as a workaround for fogbugz 1115321

## [2.3.1] - 2019-01-07
### Bugfixes
- Added timeline dependency
- OnTargetObjectWarped no longer generates garbage

## [2.3.0] - 2018-12-20
### Support for Unity 2019.1
- Added dependency on new unity.timeline
- Added conditional dependence on PostProcessingV2
- No copying CM gizmo into assets folder
- FreeLook: if inherit position from similar FreeLooks, bypass damping 
- Timeline: improve handling when vcam values are tweaked inside shot inspector (fogbugz 1109024)

## [2.2.8] - 2018-12-10
### Bugfixes, optimizations, and some experimental stuff
- Transposer: added Angular Damping Mode, to support quaternion calculations in gimbal-lock situations
- Framing Transposer and Group Transposer: group composing bugfixes, respect min/max limits
- Added ConemachineCameraOffset extension, to offset the camera a fixed distance at the end of the pipeline
- Dolly Cart: added support for LateUpdate
- State-driven-camera: added [NoSaveDuringPlay] to Animated Target and Layer Index
- Added AxisState.Recentering.RecenterNow() API call to skip wait time and start recentering now (if enabled)
- Added NoLens blend hint, to leave camera Lens settings alone
- Updated documentation (corrections, and relocation to prevent importing)
- Upgrade: added support for nested prefabs in Unity 2018.3 (fogbugz 1077395)
- Optimization: position predictor is more efficient
- Optimization: Composer caches some calculations 
- Optimization: Fix editor slowdown when Lens Presets asset is missing
- Experimental: Optional new damping algorithm: attempt to reduce sensitivity to variable framerate
- Experimental: Optional new extra-efficient versions of vcam and FreeLook (not back-compatible)
- Timeline: play/pause doesn't kick out the timeline vcam
- Path editor: make sure game view gets updated when a path waypoint is dragged in the scene view
- Composer guides are shown even if Camera is attached to a renderTexture
- Bugfix: allow impulse definition to be a non-public field (property drawer was complaining)
- Bugfix: added null check for when there is no active virtual camera
- Bugfix: CollisionImpulseSource typo in detection of 2D collider
- Bugfix: PasteComponentValues to prefab vcams and FreeLooks were corrupting scene and prefabs
- Bugfix: Timeline mixer was glitching for single frames at the end of blends
- Bugfix: Added OnTransitionFromCamera() to POV and OrbitalTransposer, to transition axes intelligently
- Regression fix: if no active vcam, don't set the Camera's transform

## [2.2.7] - 2018-07-24
### Mostly bugfixes
- Bugfix: fogbugz case 1053595: Cinemachine Collider leaves hidden collider at origin that interferes with scene objects
- Bugfix: fogbugz case 1063754: empty target group produces console messages
- Bugfix: FreeLook Paste Component Values now pastes the CM subcomponents as well
- Bugfix: added extra null checks to support cases where current vcam is dynamically deleted
- Bugfix: reset BlendList when enabled
- Regression fix: FreeLook axis values get transferred when similar vcams transition
- Bugfix: cutting to BlendList vcam sometimes produced a few bad frames
- Bugfix: smart update tracks the targets more efficiently and correctly, and supports RigidBody interpolation (2018.2 and up)
- Enhancement: POV component interprets POV as relative to parent transform if there is one
- API change: OnCameraLive and CameraActivated events take outgoing vcam also as parameter (may be null)

## [2.2.0] - 2018-06-18
### Impulse Module and More
- New Cinemachine Impulse module for event-driven camera shakes
- New Event Helper script CinemachineTriggerAction takes action on Collider and Collider2D enter/exit events, and exposes them as UnityEvents
- New performance-tuning feature: Standby Update.  Controls how often to update the vcam when it's in Standby.  
- New NoiseSettings editor with signal preview
- Added Focal Length or Named FOV presets for Camera Lens
- Added support for Physical Camera: focal length and Lens Offset
- New improved Group framing algorithm: tighter group framing in GroupComposer and FramingTransposer
- Collider: now returns TargetIsObscured if the target is offscreen (great for cameras with fixed aim)
- Collider: added Minimum Occlusion Time setting, to ignore fleeting obstructions
- Collider: added Transparent Layers mask, to specify solid objects that don't obstruct view
- Collider: damping will no longer take the camera through obstacles
- Collider: Added separate damping setting for when target is being occluded vs when camera is being returned to its normal position
- Collider: added Smoothing setting, to reduce camera jumpiness in environements with lots of obstacles
- NoiseSettings: added checkbox for pure sine-wave instead of Perlin wave
- If no LookAt target, PostProcessing FocusTracksTarget offset is relative to camera
- TrackedDolly: Default up mode sets Up to World Up
- Virtual Camera: New Transitions section in inspector that gives more control over blending:
  - Blend Hint provides some control over how the position and rotation are interpolated
  - Inherit Position checkbox to ensure smooth positional handoff from outgoing camera
  - OnCameraLive event gets fired when the camera activates.  Useful for custom handlers.
- Added ScreenSpaceAimWhenTargetsDiffer as a vcam blend hint.  This influences what happens when blending between vcams with different LookAt targets
- Increased stability of vcams with very small FOVs
- Framing Transposer no longer requires LookAt to be null
- LensSettings Aspect, Orthographic, IsPhysicalCamera, SensorSize properties no longer internal
- Noise Profiles: don't magically create assets.  Prompt user for filename and location of new or cloned profiles
- Refactored interaction between timeline and CM brain, to improve handling of edge cases (fogbugz case 1048497)
- Bugfix: StateDrivenCamera Editor was not finding states if target was OverrideController
- Bugfix when dragging orbital transposer transform: take bias into account
- Bugfix: SaveDuringPlay was not handling asset fields correctly - was sometimes crushing assets
- Bugfix: SimpleFollow transposers were not initilizing their position correctly at game start
- Bugfix: Timeline with CM shot was causing jitter in some FixedUpdate situations
- Bugfix: Multiple brains with heterogeneous update methods were not behaving correctly.  CM will now support this, but you must make sure that the brains have different layer masks.
- Example scenes now include use of CinemachineTriggerAction script.  

## [2.1.13] - 2018-05-09
### Removed dependency on nonexistant Timeline package, minor bugfixes
- Bugfix: Custom Blends "Any to Any" was not working (regression)
- Bugfix: Composer was sometimes getting wrong aspect if multiple brains with different aspect ratios
- Bugfix: could not drag vcam transforms if multiple inspectors and one is hidden
- Bugfix: Framing Transposer initializes in the wrong place - noticeable if dead zone

## [2.1.12] - 2018-02-26
### Storyboard, Bugfixes and other enhancements.  Also some restructuring for Package Manager
- Project restructure: Removed Base, Timeline, and PostFX folders from project root.  PostProcessing code must now be manually imported from Cinemachine menu.  No more dependencies on scripting defines.
- New Storyboard extension, to display images over the vcams.  Comes with a Waveform monitor window for color grading
- New option to specify vcam position blend style: linear, spherical, or cylindrical, based on LookAt target
- Added API to support seamless position warping of target objects: OnTargetObjectWarped().
- Added support for custom blend curves
- Lookahead: added Ignore Y Axis Movement option
- Added support for cascading blends (i.e. blending from mid-blend looks better)
- POV/Orbital/FreeLook axis: exposed Min, Max, and Wrap in the UI, for customized axis range
- FreeLook: added Y Axis recentering
- POV: Added recentering feature to both axes
- Path: Added Normalized Path units option: 0 is start of path, 1 is end.
- Path: added length display in inspector
- Timeline Clip Editor: vcam sections are now collapsible
- API enhancement: added Finalize to Pipeline stages, called even for manager-style vcams
- Bugfix: PostProcessing V2 DoF blending works better
- Bugfix: OrbitalTransposer works better with WorldUp overrides
- Bugfix: Remove StateDrivenCamera "not playing a controller" warning
- Bugfix: Handle exceptions thrown by assemblies that don't want to be introspected
- Bugfix: vcams following physics objects incorrectly snapped to origin after exiting play mode
- Bugfix: predictor now supports time pause
- Bugfix: Moved StartCoroutine in Brain to OnEnable()
- Bugfix: Collider was causing problems in Physics on Android platforms
- Bugfix: dragging a vcam's position updtaes prefabs properly
- Bugfix: All extension now respect the "enabled" checkbox
- Bugfix: Undo for Extasion add will no longer generate null references

## [2.1.10] - 2017-11-28
### This is the first UPM release of *Unity Package Cinemachine*.
- New Aim component: Same As Follow Target simply uses the same orientation as the Follow target
- Perlin Noise component: added inspector UI to clone or locate existing Noise profiles, and to create new ones
- Noise Presets were moved outside of the Examples folder
- Example Assets are now included as embedded package, not imported by default
- Bugfix: FreeLook with PositionDelta was not properly updating the heading
- Bugfix: Transitioning between FreeLooks simetimes caused a short camera freeze
- Bugfix: Added some null checks to FreeLook, to prevent error messages at build time

## [2.1.9] - 2017-11-17
### Initial version.
*Version 2.1.9 cloned from private development repository, corresponding to package released on the asset store*<|MERGE_RESOLUTION|>--- conflicted
+++ resolved
@@ -29,12 +29,9 @@
 - CmCamera is now CinemachineCamera.
 - ImputAxis refactor for recentering and momentary axis support.
 - Confiner2D and Confiner3D support smooth stop at bounds edge.
-<<<<<<< HEAD
 - CinemachineIndependentImpulseListener renamed to CinemachineExternalImpulseListener.
 - Bugfix: Very occasional axis drift in SimpleFollow when viewing angle is +-90 degrees.
-=======
 - CinemachineExtension API changes to VirtualCamera, GetAllExtraStates, OnTargetObjectWarped, and ForceCameraPosition.
->>>>>>> 79df3b97
 
 
 ## [3.0.0-pre.3] - 2022-10-28
