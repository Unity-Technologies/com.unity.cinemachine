# Changelog
All notable changes to this package will be documented in this file.

The format is based on [Keep a Changelog](http://keepachangelog.com/en/1.0.0/)
and this project adheres to [Semantic Versioning](http://semver.org/spec/v2.0.0.html).

## [Unreleased]

### Fixed
- Bugfix: index out of range exception when adding a Cm Shot to a timeline track whose CinemachineBrain is inactive.
- Bugfix: OrbitalFollow with 3-ring setup would inappropriately damp in respose to vertical input if LookAt and Follow were at different vertical positions.
- Bugfix: StateDrivenCamera min activation time was broken.
- Bugfix: Solo not updating when brain is in FixedUpdate.
- Bugfix: Spline roll was being calculated incorrectly when spline was rotated.

### Added
<<<<<<< HEAD
- Added CinemachineDecollider to resolve camera intersection with colliders and terrains, without necessarily preserving line-of-sight to target.
- Added CinemachineShotQualityEvaluator which is a standalone version of the evaluation code in Deoccluder.
- Added CinemachineShotQualityEvaluator which is a standalone version of the evaluation code in Deoccluder.
- Added StateDrivenCamera.CancelWait() method to cancel the current wait on a pending state change.
- Added FlyAround sample scene showing a simple fly-around camera.
=======
- Added CinemachineShotQualityEvaluator which is a standalone version of the evaluation code in Deoccluder.
- StateDrivenCamera.CancelWait() method to cancel the current wait on a pending state change.
- FlyAround sample scene showing a simple fly-around camera.
>>>>>>> aa805bf1

### Changed
- SplineDolly and SplineCart: position on spline is preserved when units change.
- SimplePlayerAimController sample upgraded to work on arbitrary surfaces (no longer depends on world up).
- SimplePlayerController sample has logic to avoid input gimbal lock when player is upside-down relative to the camera.
- PlayerOnSphere sample is now PlayerOnSurface - can walk on arbitrary surfaces.
- Axis recentering happens independently on axes with differing recentering tmes, so that input on one axis does not impact the recentering state of the others.
- FreeLookOnSphericalSurface sample is improved, adding a moving surface and second camera.
- Deoccluder evaluates shots in the Finalize stage instead of Aim.


## [3.0.1] - 2023-11-27

### Fixed
- Bugfix: Divide-by-zero error in InputAxis.CancelDeltaTime if deltaTime is zero.
- Regression fix: CinemachineCamera inspector Solo functionality was not updating correctly.
- Regression fix: Legacy Lens settings had lost their ability to be animated.
- Bugfix: Upgrader was not correctly upgrading animation bindings in some cases.

### Added
- Added CinemachineVirtualCameraBase.CancelDamping() convenience method to snap camera to its target position.
- Added CinemachineOrbitalFollow.TargetOffset to reposition orbit center.
- Added CinemachineGroupFraming.CenterOffset to reposition group center on the screen.
- Added LookAtOffset to CinemachineHardLookAt behaviour.
- Added support for the new Camera Overlay.

### Changed
- RuntimeUtility.GetScratchCollider and RuntimeUtility.DestroyScratchCollider are now public, to allow custom extensions to use them.
- SaveDuringPlay supports multi-scene editing.


## [3.0.0] - 2023-10-25

### Fixed
- Regression fix: Extensions and components were unable to modify the blend hint.
- Bugfix: HardLockToTarget component was ignoring PreviousStateIsValid flag.
 
### Added
- Cancellation of active blend is now possible in ManagerCameras, same as in CM Brains.

### Changed
- CinemachineBrain.TopCameraFromPriorityQueue() is now protected virtual.
 

## [3.0.0-pre.9] - 2023-10-01

### Fixed
- Regresion fix: Sequencer inspector child camera popups were not being populated.
- Regresion fix: Manager Camera's child camera warning icons were not being updated correctly.
- Regresion fix: ManagerCameras were crushing PreviousStateIsValid in their children.
- Bugfix: CinemachineInputAxisController editor was missing foldout arrows on the Driven Axis items.


## [3.0.0-pre.8] - 2023-09-22

### Fixed
- Bugfix: Occasional precision issue when camera rotation is exactly 180 degress, causing rotational flickering.
- Bugfix: Deceleration at the end of axis range was too aggressive.
- Bugfix: Orbital recentering should not be forced when transitioning to a camera.
- Bugfix: InheritPosition takes the actual camera position, so it works consistently if transitioning mid-blend.
- Bugfix: CinemachineDeoccluder was causing a pop when OnTargetObjectWarped was called.
- Bugfix: Spurious camera cut events were being issued, especially in HDRP.
- Bugfix: Null reference exceptions when inspector is hidden behind another tab.
- Bugfix: GroupFraming inspector was displaying incorrect warning when LookAt target is a group.
- Bugfix: GroupFraming displays more accurate group size indicator in the game view.
- Bugfix: nullrefs in log when target group was deleted but was still being referenced by vcams.
- Regression fix: CinemachineCollider generated NaN positions if no target was set.

### Added
- New sample: ThirdPersonWithAimMode showing how to implement a FreeLook camera with Aim mode.
- Added Recentering Target to OrbitalFollow.  Recentering is now possible with Lazy Follow.
- Added API in Deoccluder and ThirdPersonFollow to access which collision objects are impacting the camera position.
- Added ICinemachineTargetGroup.IsValid property to detect deleted groups.
- Added option to disable deltaTime scaling in CinemachineInputAxisProvider.

### Changed
- Improved OrbitalFollow's ForceCameraPosition algorithm.
- Deoccluder accommodates camera radius in all modes.
- Renamed CinemachineSplineDolly.CameraUp to CameraRotation, which more accurately reflects what it does.
- Renamed InputAxis.DoRecentering() to InputAxis.UpdateRecentering()
- StateDrivenCamera: child camera enabled status and priority are now taken into account when choosing the current active camera.

### Deprecated
- Removed CinemachineToolSettings overlay.


## [3.0.0-pre.7] - 2023-05-04

### Added
- Added CinemachineCore.GetCustomBlender and BlendCreatedEvent to allow custom blend behaviour.
- New Custom Blends sample scene illustrating how to customize the blend algorithm.
- CinemachineChannels can now be named via the CinemachineChannelNames asset.  OutputChannel struct has been removed.
- Added CinemachineCameraManagerEvents behaviour.
- Added the option of defining CINEMACHINE_NO_CM2_SUPPORT, to lighten the package by removing legacy CM2 support.
- ThirdPerson Shooter sample scene now has an option to swap shoulders.

### Changed
- Improved handling of nested blends.
- CinemachineCameraEvents and CinemachineBrainEvents and CnemachineCameraManagerEvents can be added to any GameObject, not only to the target objects.


## [3.0.0-pre.5] - 2023-04-25

### Fixed
- Bugfix: MixingCamera calls OnTransitionFromCamera correctly for all its children.

### Added
- New BlendHint: IgnoreTarget will blend rotations without considering the tracking target.
- New BlendHint: FreezeWhenBlendingOut will blend out from a snapshot of the camera state.
- InputAxisController has the option to suppress input while the attached camera is blending.
- Added CinemachineCameraEvents and CinemachineBrainEvents behaviours for event processing.
- Added BlendFinished and CameraDeactivated events.
- Add split screen sample for the input system.
- Samples UI works with both legacy input and Input package.
- Timeline: Added Track Priority field in CinemachineTrack to control track precedence when tracks are contained in nested timelines.
- New 2D platformer sample showing custom camera manager.

### Changed
- Minimum Unity version is now 2022.2.15, for best inspector experience.
- All namespaces changed from "Cinemachine" to "Unity.Cinemachine".
- "Cinemachine.Utility" namespace folded into to "Unity.Cinemachine".
- CinemachineBlendListCamera has been renamed to CinemachineSequencerCamera.
- Renamed .asmdef files to follow the convention: Unity.[PackageName].
- TrackedObjectOffset renamed to TargetOffset.
- Improved layout of PositionComposer and RotationComposer inspectors.
- LensSettings was refactored to improve handling of SensorSize and other physical properties.
- Full physical camera support for builtin pipeline.
- LensPresets and PhysicalLensPresets are now separate assets.
- CinemachineInputAxisController refactored to be more easily customized.
- Samples are compatible with Built-in, Universal, and High Definition Render Pipelines.
- CinemachineUpgradeManager re-opens original scene after upgrade is complete.
- Events system refactored.
- Refactored CinemachineCameraManagerBase to be more useful for customizing.
- CinemchineCore refactored to remove singleton.


## [3.0.0-pre.4] - 2023-02-09

### Added

- Progress bar added to Cinemachine Upgrader.
- CinemachineDeoccluder is a new class, not just a rename of CinemachineCollider.
- CinemachineAutoFocus extension is now available for built-in and URP pipelines, with reduced functionality compared to HDRP.
- Camera.focusDistance is driven by CM when the camera is in physical mode.
- Confiner2D provides API to adjust the confiner to the current window size when the lens or aspect changes.
- TargetGroup now ignores members whose gameObjects are inactive.
- Cinemachine Samples can import their package dependencies.
- CinemachinePathBase search radius fixed for not looped paths.
- Add SplineAutoDolly.ISplineAutoDolly.Reset() method and SplineAutoDolly.Enabled flag.
- Confiner2D and Confiner3D support smooth stop at bounds edge.
- URP: add temporal effects reset on camera cut.
- Add Weight setting to CinemachinePostProcessing and CinemachineVolumeSettings.
- GroupFraming also works on LookAt target.
- Several new Sample scenes were added.

### Changed

- Improved performance of CINEMACHINE_EXPERIMENTAL_DAMPING algorithm.
- Path gizmo drawing was optimized.
- Confiner2D does less gc alloc.
- CinemachineSmoothPath is upgraded to Splines correctly now.
- InputAxis refactor for recentering and momentary axis support.
- CinemachineIndependentImpulseListener renamed to CinemachineExternalImpulseListener.
- CmCamera is now CinemachineCamera.
- The SimpleFollowWithWorldUp binding mode has been renamed to LazyFollow.
- CinemachineExtension API changes to VirtualCamera, GetAllExtraStates, OnTargetObjectWarped, and ForceCameraPosition.
- Third person shooter sample use object pooling for the projectiles.

### Deprecated

- CinemachineConfiner is deprecated.  New behaviour CinemachineConfiner3D to handle 3D confining.  Use CinemachineConfiner2D for 2D confining.
- 3rdPersonFollow and 3rdPersonAim are deprecated and replaced by ThirdPersonFollow and ThirdPersonAim respectively.

### Fixed

- Regression fix: POV and PanTilt handle ReferenceUp correctly.
- Bugfix: Lens blending was wrong.
- Bugfix: CinemachineDeoccluder Pull Forward strategy only pulls forward even with Camera Radius bigger than 0.
- Bugfix: Extensions were not respecting execution order on domain reload.
- Bugfix: AxisState was not respecting timescale == 0.
- Bugfix: priority ordering was wrong when the difference between any priority values were smaller than integer min or bigger than integer max values.
- Bugfix: Very occasional axis drift in SimpleFollow when viewing angle is +-90 degrees.
- Bugfix: Physical lens settings were not being properly applied.


## [3.0.0-pre.3] - 2022-10-28
- Bugfix: rotation composer lookahead sometimes popped


## [3.0.0-pre.2] - 2022-10-20
- Add Show Hierarchy Icon preference option.
- New icons for cinemachine (cameras, components, extensions, tracks).
- Freelook ForcePosition is more precise now.
- Confiner2D supports BoxCollider2D now.
- Added "Place Objects At World Origin" preference option support.
- Added Channel setting, to use for multiple CM Brains, instead of piggybacking on the layer system.
- CinemachineCollider renamed to CinemachineDeoccluder.
- New inspector and API for composition guides.
- Game View Guides now indicate when they are hot and can be dragged.
- CinemachineTrack assigns the default CinemachineBrain on creation.
- Add support for HDRP 14 (Unity 2022.2).
- Bugfix: StateDrivenCamera/Clearshot: Transition glitch when backing out of a transition in progress.
- Bugfix: Occasional 1-frame glitch when transitioning between some freelooks.
- Bugfix: Transposer with LockToTarget binding sometimes had gimbal lock.
- Bugfix: InputValueGain mode of axis input was not framerate-independent.
- Bugfix: POV starts up in its centered position, if recentering is enabled.


## [3.0.0-pre.1] - 2022-06-01
- Upgrade mechanism for upgrading Cinemachine 2 to Cinemachine 3.
- VirtualCamera refactor: CinemachineVirtualCamera is now CmCamera.
- FreeLook refactor: CinemachineFreeLook is now CmCamera with FreeLook Modifier.
- Combine Follow and LookAt Targets to single Tracking Target with optional LookAt Target.
- Add flag for custom priority setting.
- HDRP only: Added FocusDistance setting to lens
- HDRP only: New AutoFocus extension.  Use instead of VolumeSettings for Focus Tracking.  Includes Automatic mode that queries depth buffer instead of tracking a specific target.
- Added Lens Mode Override property to CM Brain.  When enabled, it allows CM cameras to override the lens mode (Perspective vs Ortho vs Physical).
- Added Unity Spline support.  Old Cinemachine Paths are deprecated in favour of Unity Splines.
- Added customizable Auto Dolly to cameras and Spline Cart.
- Added IShotQualityEvaluator to enable customization of shot quality evaluation for ClearShot
- Bugfix: No redundant RepaintAllViews calls.
- Bugfix: Collider damping is more robust with extreme FreeLook configurations


## [2.9.0] - 2022-08-15
- Bugfix: CinemachineConfiner was not confining correctly when Confine Screen Edges was enabled and the camera was rotated.
- Bugfix: Confiner2D confines to midpoint when camera window is bigger than the axis aligned bounding box of the input confiner.
- Bugfix: 3rdPersonFollow shows a warning message when no follow target is assigned like the rest of the body components.
- Bugfix: FadeOut sample scene shader was culling some objects incorrectly.
- Bugfix: Freelook had wrong heading at first frame, which could cause a slight jitter.
- Bugfix: FramingTransposer and Composer had a slight rounding error in their Bias fields when the Screen X and Y fields were modified. 
- Bugfix: Fixed spurious Z rotations during speherical blend.
- Bugfix: Blending speed was not set correctly, when blending back and forth between the same cameras.
- Regression fix: POV is relative to its parent transform.
- Bugfix: SensorSize is not saved when not using physical camera.
- Clipper library dependency is no longer conflicting with users.
- AimingRig sample is only optionally dependent on UnityEngine.UI.
- Bugfix: Transposer with LockToTarget binding sometimes had gibmal lock
- Bugfix: StateDrivenCamera/Clearshot: Transition glitch when backing out of a transition in progress


## [2.9.0-pre.7] - 2022-03-29
- Bugfix: memory leak with PostProcessing if no PP layer is present on the camera
- Bugfix: Standalone profiler no longer crashed with CM.
- Bugfix: Cinemachine does not produce compiler error in unity editor versions older than 2020, when Input System package is installed.
- Bugfix: EmbeddedAssetProperties were not displayed correctly in the editor.
- Timeline guards added to scripts that rely on it.
- Bugfix: SaveDuringPlay works with ILists now.
- Bugfix: Paste VirtualCamera and FreeLook components onto prefab works for subcomponents
- Bugfix: CinemachineInputProvider now correctly tracks enabled state of input action
- Bugfix: POV orientation was incorrect with World Up override
- Added AutoEnable option to CinemachineInputHandler


## [2.9.0-pre.6] - 2022-01-12
- Bugfix: Negative Near Clip Plane value is kept when camera is orthographic.
- Regression fix: could not change the projection of the main camera if a CM virtual camera is active.
- Regression fix: Axis input was ignoring CM's IgnoreTimeScale setting.
- Removed legacy .unitypackages
- New feature: CinemachineBrain may control other GameObject instead of the one it is attached to.
- Bugfix: Cinemachine assigns a default input controller delegate that returns 0 when the legacy input system is disabled.
- Cinemachine example scenes show informative text when used with Input System instead of throwing error messages.
- Regression fix: compilation errors when physics module is not present.
- GameObjects created with Gameobject menu items now follow Unity naming conventions.
- Regression fix: virtual cameras no longer forget that they are targeting groups on domain reload.
- Moved Cinemachine tools into the main Tools overlay (2022.1+), moved Freelook rig selection to a separate overlay, updated icons to support light and dark themes.
- Bugfix: 3rdPersonFollow logged console messages when looking straight up or down.
- BugFix: InputProvider no longer causes a tiny gc alloc every frame.
- Regression fix: CinemachineCollider smoothing time did not reset correctly, so it was working once only.
- Cinemachine supports Splines package. Added new Body component: CinemachineSplineDolly. 
- Bugfix: Overlay tooltip names were incorrect.
- Bugfix: Confiner2D now displays the calculated confining area when its vcam is selected.
- Samples no longer throw errors with HDRP and URP. 3rdPersonWithAimMode and Timeline samples no longer have invalid references.


## [2.9.0-pre.1] - 2021-10-26
- Added ability to directly set the active blend in CinemachineBrain.
- Bugfix: OnTargetObjectWarped() did not work properly for 3rdPersonFollow.
- Bugfix: POV did not properly handle overridden up.
- Regression fix: removed GC allocs in UpdateTargetCache.
- Bugfix: async scene load/unload could cause jitter.
- Bugfix: Input system should be read only once per render frame.
- Bugfix: Blends were sometimes incorrect when src or dst camera is looking along world up axis.
- Bugfix: Improve accuracy of Group Framing.
- New feature: Added scene view overlay tools for Cinemachine components.
- Regression fix: Lookahead works again.
- Cinemachine3rdPersonAim exposes AimTarget, which is the position of where the player would hit.


## [2.8.0] - 2021-07-13
- Bugfix: Freelook prefabs won't get corrupted after editing the Prefab via its instances.
- Bugfix: 3rdPersonFollow works with Aim components now. 
- Bugfix: Blends between vcams, that are rotated so that their up vector is different from World up, are correct now.
- Bugfix: POV recentering did not always recenter correctly, when an axis range was limited.
- Bugfix: Collider sometimes bounced a little when the camera radius was large.
- Bugfix: CinemachineVolumeSettings inspector was making the game view flicker.
- Bugfix: CinemachineVolumeSettings inspector displayed a misleading warning message with URP when focus tracking was enabled.
- Bugfix: Rapidly toggling active cameras before the blends were finished did not use the correct blend time.
- AimingRig sample scene updated with a better reactive crosshair design.
- Added API accessor for Active Blend in Clearshot and StateDrivenCamera. 
- Bugfix: Virtual Cameras were not updating in Edit mode when Brain's BlendUpdateMode was FixedUpdate.
- Bugfix: Lens mode override was not working correctly in all cases.
- Collider2D inspector: added warning when collider is of the wrong type.


## [2.8.0-pre.1] - 2021-04-21
- Switching targets (Follow, LookAt) is smooth by default. For the old behaviour, set PreviousStateIsValid to false after changing the targets.
- Bugfix: Reversing a blend in progress respects asymmetric blend times.
- Regression fix: CmPostProcessing and CmVolumeSettings components setting Depth of Field now works correctly with Framing Transposer. 
- Regression fix: 3rdPersonFollow kept player in view when Z damping was high.
- Regression fix: Physical camera properties were overwritten by vcams when "override mode: physical" was not selected.
- New sample scene: Boss cam demonstrates how to setup a camera that follows the player and looks at the player and the boss. Boss cam also shows examples of custom extensions.
- Added simplified modes to Impulse Source.
- Added secondary reaction settings to Impulse Listener.
- Added Storyboard support for ScreenSpaceOverlay and ScreenSpaceCamera camera render modes.
- Added DampingIntoCollision and DampingFromCollision properties to Cinemachine3rdPersonFollow to control how gradually the camera moves to correct for occlusions.
- Added CinemachineCore.OnTargetObjectWarped() to warp all vcams targeting an object.
- Added ability for vcam to have a negative near clip plane.
- Added Draggable Game Window Guides toggle in Cinemachine preferences. When disabled, Game Window guides are only for visualization.
- Added button to virtual camera inspectors to auto-generate the CinemachineInputProvider component if it is missing.
- Default PostProcessing profile priority is now configurable and defaults to 1000.
- Cinemachine3rdPersonFollow now operates without the physics module and without collision resolution.
- Bugfix: 3rdPersonFollow collision resolution failed when the camera radius was large.
- Bugfix: 3rdPersonFollow damping occured in world space instead of camera space.
- Bugfix: 3rdPersonFollow stuttered when Z damping was high.
- Regression fix: CinemachineInputProvider stopped providing input.
- Bugfix: Lens aspect and sensorSize were updated when lens OverrideMode != None.
- Bugfix: Changing targets on a live vcam misbehaved.
- Bugfix: Framing transposer did not handle empty groups.
- Bugfix: Interrupting a transition with InheritPosition enabled did not work.
- Bugfix: Cinemachine3rdPersonFollow handled collisions by default, now it is disabled by default.
- Bugfix: SaveDuringPlay saved some components that did not have the SaveDuringPlay attribute.
- Regression fix: Entries in the custom blends editor in CM Brain inspector were not selectable.
- GameView guides are drawn only if appropriate inspector subsection is expanded.
- FreeLook rigs are now organized in tabs in the inspector.
- New sample scene: **Boss cam** sample scene demonstrates a camera setup to follow the player and to look at the player and the boss. The scene provides  examples of custom extensions.
- New Sample scene: **2D zoom**, showing how to zoom an orthographic camera with mouse scroll.
- New Sample scene: **2D fighters**, showing how to add/remove targets gradually to/from a TargetGroup based on some conditions (here, it is the y coord of the players).
- Bugfix: CinemachineCollider's displacement damping was being calculated in world space instead of camera space.
- Bugfix: TrackedDolly sometimes introduced spurious rotations if Default Up and no Aim behaviour.
- Bugfix: 3rdPersonFollow's shoulder now changes smoothly with respect to world-up vector changes.


## [2.7.2] - 2021-02-15
- CinemachineConfiner2D now handles cases where camera window is oversized
- New sample scene (FadeOutNearbyObjects) demonstrating fade out effect for objects between camera and target using shaders. The example includes a cinemachine extension giving convenient control over the shader parameters
- Bugfix (1293429) - Brain could choose vcam with not the highest priority in some cases
- Bugfix: SaveDuringPlay also works on prefab instances
- Bugfix (1272146) - Adding vcam to a prefab asset no longer causes errors in console
- Bugfix (1290171) - Impulse manager was not cleared at playmode start
- Nested Scrub Bubble sample removed (filenames too long), available now as embedded package
- Compilation guards for physics, animation, and imgui. Cinemachine does not hard depend on anything now
- Bugfix: CM StoryBoard had a 1 pixel border
- Bugfix: CM StoryBoard lost viewport reference after hot reload
- Bugfix: FramingTransposer's TargetMovementOnly damping caused a flick.
- Bugfix: FreeLook small drift when no user input if SimpleFollowWithWorldUp
- Bugfix: InheritPosition did not work with SimpleFollow binding mode
- Bugfix: cleanup straggling post processing profiles when no active vcams
- Bugfix: Checking whether the Input Action passed to CinemachineInputHandler is enabled before using it.
- Bugfix: 3rdPersonFollow FOV was blended incorrectly when ReferenceLookAt was set to a faraway target
- Bugfix: Position predictor not properly reset
- Bugfix: Create via menu doesn't create as child of selected object
- Bugfix: Post-processing profiles not cleaned up when no active vcams
- Bugfix: Install CinemachineExamples Asset Package menu item was failing on 2018.4 / macOS
- New sample scene (2DConfinerComplex) demonstrating new CinemachineConfiner2D extension.
- Updated CharacterMovement2D script in 2D sample scenes (2DConfinedTargetGroup, 2DConfiner, 2DConfinerUndersized, 2DTargetGroup) to make jumping responsive. 
- Updated 2DConfinedTargetGroup and 2DConfiner scenes to use new CinemachineConfiner2D extension. 


## [2.7.1] - 2020-11-14
- New feature: CinemachineConfiner2D - Improved 2D confiner.
- Added ApplyAfter option to ImpulseListener, to add control over the ordering of extensions
- UI update - Moved Cinemachine menu to GameObject Create menu and Right Click context menu for Hierarchy.
- Virtual Camera Lens inspector supports display of Horizontal FOV
- Virtual Camera Lens can override orthographic and physical camera settings
- Bugfix (1060230) - lens inspector sometimes displayed ortho vs perspective incorrectly for a brief time
- Bugfix (1283984) - Error message when loading new scene with DontDestroyOnLoad
- bugfix (1284701) - Edge-case exception when vcam is deleted
- Storyboard Global Mute moved from Cinemachine menu to Cinemachine preferences.
- Bugfix - long-idle vcams when reawakened sometimes had a single frame with a huge deltaTime
- Bugfix - PostProcessing temporarily stopped being applied after exiting play mode


## [2.6.3] - 2020-09-16
- Regression fix (1274989) - OnTargetObjectWarped broken for OrbitalTransposer
- Bugfix (1276391) - CM Brain Reset did not reset Custom Blends asset in inspector
- Bugfix (1276343) - CM Brain inspector custom blends misaligned dropdown arrow
- Bugfix (1256530) - disallow multiple components where appropriate
- Bugfix: BlendList camera was incorrectly holding 0-length camera cuts
- Bugfix (1174993) - CM Brain logo was not added to Hierarchy next to Main Camera after adding vcam for the first time after importing CM.
- Bugfix (1100131) - Confiner is aware of 2D collider's offset attribute.



## [2.6.2] - 2020-09-02
### Bugfixes
- Regression fix: OnCameraCut Memory leak when using Cinemachine with PostProcessing package
- Bugfix (1272146): Checking for null pipeline, before drawing gizmos.
- Add support for disabling Physics module


## [2.6.1] - 2020-08-13
### Bugfixes
- Regression Fix: PostProcessing/VolumeSettings FocusTracksTarget was not accounting for lookAt target offset
- Regression fix: Confiner no longer confines noise and impulse
- Bugfix: StateDrivenCamera was choosing parent state if only 1 clip in blendstate, even though there was a vcam assigned to that clip
- Bugfix: vertical group composition was not composing properly
- Bugfix: CinemachineNewVirtualCamera.AddComponent() now works properly
- Bugfix: removed compile errors when Physics2D module is disabled
- Bugfix: brain updates on scene loaded or unloaded
- Bugfix (1252431): Fixed unnecessary GC Memory allocation every frame when using timeline  
- Bugfix (1260385): check for prefab instances correctly
- Bugfix (1266191) Clicking on foldout labels in preferences panel toggles their expanded state
- Bugfix (1266196) Composer target Size label in preferences panel was too big
- Bugfix: Scrubbing Cache was locking virtual camera transforms beyond the cache range
- Improved performance of path gizmo drawing
- Timeline Scrubbing Cache supports nested timelines, with some known limitations to be addressed with a future Timeline package release
- Added support for deterministic noise in the context of controlled rendering (via CinemachineCore.CurrentTimeOverride)
- Added Target Offset field to Framing Transposer
- Added Multi-object edit capabilities to virtual cameras and extensions 
- Added inspector button to clear the Scrubbing Cache


## [2.6.0] - 2020-06-04
### New Features and Bugfixes
- Added AxisState.IInputProvider API to better support custom input systems
- Added CinemachineInpiutProvider behaviour to support Unity's new input system
- Added Timeline Scrubbing cache: when enabled, simulates damping and noise when scrubbing in timeline
- Added ManualUpdate mode to the Brain, to allow for custom game loop logic
- VolumeSettings/PostProcessing: added ability to choose custom target for focus tracking
- Added CinemachineRecomposer for timeline-tweaking of procedural or recorded vcam Aim output
- Added GroupWeightManipulator for animating group member weights
- Impulse: Added PropagationSpeed, to allow the impulse to travel outward in a wave
- Impulse: added support for continuous impulses
- Added CinemachineIndependentImpulseListener, to give ImpulseListener ability to any game object
- Added 3rdPersonFollow and 3rdPersonAim for dead-accurate 3rd-person aiming camera
- Added ForceCameraPosition API of virtual cameras, to manually initialize a camera's position and rotation
- Added example scenes: Aiming Rig and Dual Target to show different 3rd person cmera styles
- FramingTransposer does its work after Aim, so it plays better with Aim components.
- Framing Transposer: add Damped Rotations option.  If unchecked, changes to the vcam's rotation will bypass Damping, and only target motion will be damped.
- Refactored Lookahead - better stability.  New behaviour may require some parameter adjustment in existing content
- Composer and Framing Transposer: improved handling at edge of hard zone (no juddering)
- Orbital Transposer / FreeLook: improved damping when target is moving
- CustomBlends editor UX improvements: allow direct editing of vcam names, as well as dropdown
- Add Convert to TargetGroup option on LookAt and Follow target fields
- Confiner: improved stability when ConfineScreenEdges is selected and confing shape is too small
- Extensions now have PrePipelineMutateState callback
- CinemachineCore.UniformDeltaTimeOverride works in Edit mode
- Added TargetAttachment property to vcams.  Normally 1, this can be used to relax attention to targets - effectively a damping override
- Bugfix: Blend Update Method handling was incorrect and caused judder in some circumstances
- Bugfix: VolumeSettings blending was popping when weight was epsilon if volume altered a non-lerpable value
- Bugfix (1234813) - Check for deleted freelooks
- Bugfix (1219867) - vcam popping on disable if blending
- Bugfix (1214301, 1213836) - disallow structural change when editing vcam prefabs
- Bugfix (1213471, 1213434): add null check in editor
- Bugfix (1213488): no solo for prefab vcams
- Bugfix (1213819): repaintGameView on editor change
- Bugfix (1217306): target group position drifting when empty or when members are descendants of the group
- Bugfix (1218695): Fully qualify UnityEditor.Menu to avoid compile errors in some circumstances
- Bugfix (1222740): Binding Modes, that don't have control over axis value range, are not affected by it. 
- Bugfix (1227606): Timeline preview and playmode not the same for composer with hand-animated rotations
- Bugfix: Confiner's cache is reset, when bounding shape/volume is changed.
- Bugfix (1232146): Vcam no longer jerks at edge of confiner bound box.
- Bugfix (1234966): CompositeCollider scale was applied twice.


## [2.5.0] - 2020-01-15
### Support HDRP 7 and URP simultaneously
- Accommodate simultaneous precesnce of HDRP and URP
- Regression fix: Axis was always recentered in Edit mode, even if recentering is off


## [2.4.0] - 2020-01-10
### HDRP 7 support and bugfixes
- Storyboard: added global mute function
- New vcams are by default created matching the scene view camera
- Added ApplyBeforeBody option to POV component, to support working with FramingTransposer
- Added RectenterTarget to POV component
- Added OnTransitionFromCamera callback to extensions
- Added Damping to SameAsFollowTarget and HardLockToTarget components
- URP 7.1.3: added CinemachinePixelPerfect extension
- Added Speed Mode to AxisState, to support direct axis control without max speed
- New example scene: OverTheShoulderAim illustrating how to do over-the-shoulder TPS cam, with Normal and Aim modes
- Impulse Manager: added option to ignore timescale
- Framing Transposer: added OnTransition handling for camera rotation if InheritPosition
- Upgrade to support HDRP and Universal RP 7.0.0 API
- Upgrade to support HDRP and Universal RP 7.1.0 API
- Removed Resources diretories
- Sample scenes now available via package manager
- Added optional "Display Name" field to Cinemachine Shot in Timeline
- Added "Adopt Current Camera Settings" item to vcam inspector context menu
- Composer and FramingTransposer: allow the dead zone to extend to 2, and the Screen x,Y can range from -0.5 to 1.5
- HDRP: lens presets include physical settings if physical camera
- Regression Fix: Framing Transposer: ignore LookAt target.  Use Follow exclusively
- Bugfix: Framing Transposer was not handling dynamic changes to FOV properly
- Bugfix: PostProcessing extension was not handling standby update correctly when on Manager Vcams
- Bugfix: PostProcessing extension was leaking a smallamounts of memory when scenes were unloaded
- Bugfixes: (fogbugz 1193311, 1193307, 1192423, 1192414): disallow presets for vcams
- Bugfix: In some heading modes, FreeLook was improperly modifying the axes when activated
- Bugfix: Orbital transposer was improperly filtering the heading in TargetForward heading mode
- Bugfix: added EmbeddedAssetHelper null check
- Bugfix: composer screen guides drawn in correct place for physical camera
- Bugfix: FreeLook was not respecting wait time for X axis recentering
- Bugfix: FreeLook X axis was not always perfectly synched between rigs
- Bugfix (fogbugz 1176866): Collider: clean up static RigidBody on exit
- Bugfix (fogbugz 1174180): framing transposer wrong ortho size calculation
- Bugfix (fogbugz 1158509): Split brain.UpdateMethod into VcamUpdateMethod and BrainUpdateMethod, to make blending work correctly
- Bugfix (fogbugz 1162074): Framing transposer and group transposer only reached half maximum ortho size 
- Bugfix (fogbugz 1165599): Transposer: fix gimbal lock issue in LockToTargetWithWorldUp
- Bugfix: VolumeSettings: handle layermask in HDAdditionalCameraData
- Bugfix: use vcam's up when drawing gizmos (orbital transposer and free look)


## [2.3.4] - 2019-05-22
### PostProcessing V3 and bugfixes
- Added support for PostProcessing V3 - now called CinemachineVolumeSttings
- Added CinemachineCore.GetBlendOverride delegate to allow applications to override any vcam blend when it happens
- When a blend is cancelled by the opposite blend, reduce the blend time
- Orthographic cameras allow a Near Clip of 0
- Timeline won't auto-create CM brains when something dragged onto it
- Confiner: Improvement in automatic path invalidation when number of path points path changes
- Added CinemachineInpuitAxisDriver utility for overriding the default AxisState behaviour
- CinemachineCameraOffset: added customizable stage for when to apply the offset
- Added Loop option to BlendList Camera
- Improved Lookahead: does not automatically recenter
- Brain no longer applies time scaling to fixed delta
- Added dependency on Unity.ugui (2019.2 and up)
- Bugfix: potential endless loop when using Ignore tag in Collider
- Bugfix: Allow externally-driven FeeLook XAxis to work properly with SimpleFollow
- Bugfix: vcams with noise would sometimes show one noiseless frame when they were activated and standby update was not Always
- Bugfix: Generate a cut event if cutting to a blend-in-progess (fogbugz 1150847)
- Bugfix: reset lens shift if not physical camera
- Bugfix: Collider must consider actual target position, not lookahead position
- Bugfix: FreeLook heading RecenterNow was not working
- Bugfix: lookahead now takes the overridden Up into account
- Bugfix: screen composer guides drawn in wrong place for picture-in-picture
- Bugfix: FreeLook now draws only 1 active composer guide at a time (fogbugz 1138263)
- Bugfix: cameras sometimes snapped when interrupting blends
- Bugfix: Path handles no longer scale with the path object
- Bugfix: Framing Transposer Center on Activate was not working properly (fogbugz 1129824)
- Bugfix: FreeLook inherit position
- Bugfix: collider was pushing camera too far if there were multiple overlapping obstacles
- Bugfix: use IsAssignableFrom instead of IsSubclass in several places
- Bugfix: when interrupting a blend in progress, Cut was not respected
- Bugfix: collider minimum occlusion time and smoothing time interaction
- Bugfix: TargetGroup.RemoveMember error (fogbugz 1119028)
- Bugfix: TargetGroup member lerping jerk when member weight near 0
- Bugfix: Transposer angular damping should be 0 only if binding mode not LockToTarget

## [2.3.3] - 2019-01-08
### Temporary patch to get around a Unity bug in conditional dependencies
- Removed Cinemachine.Timeline namespace, as a workaround for fogbugz 1115321

## [2.3.1] - 2019-01-07
### Bugfixes
- Added timeline dependency
- OnTargetObjectWarped no longer generates garbage

## [2.3.0] - 2018-12-20
### Support for Unity 2019.1
- Added dependency on new unity.timeline
- Added conditional dependence on PostProcessingV2
- No copying CM gizmo into assets folder
- FreeLook: if inherit position from similar FreeLooks, bypass damping 
- Timeline: improve handling when vcam values are tweaked inside shot inspector (fogbugz 1109024)

## [2.2.8] - 2018-12-10
### Bugfixes, optimizations, and some experimental stuff
- Transposer: added Angular Damping Mode, to support quaternion calculations in gimbal-lock situations
- Framing Transposer and Group Transposer: group composing bugfixes, respect min/max limits
- Added ConemachineCameraOffset extension, to offset the camera a fixed distance at the end of the pipeline
- Dolly Cart: added support for LateUpdate
- State-driven-camera: added [NoSaveDuringPlay] to Animated Target and Layer Index
- Added AxisState.Recentering.RecenterNow() API call to skip wait time and start recentering now (if enabled)
- Added NoLens blend hint, to leave camera Lens settings alone
- Updated documentation (corrections, and relocation to prevent importing)
- Upgrade: added support for nested prefabs in Unity 2018.3 (fogbugz 1077395)
- Optimization: position predictor is more efficient
- Optimization: Composer caches some calculations 
- Optimization: Fix editor slowdown when Lens Presets asset is missing
- Experimental: Optional new damping algorithm: attempt to reduce sensitivity to variable framerate
- Experimental: Optional new extra-efficient versions of vcam and FreeLook (not back-compatible)
- Timeline: play/pause doesn't kick out the timeline vcam
- Path editor: make sure game view gets updated when a path waypoint is dragged in the scene view
- Composer guides are shown even if Camera is attached to a renderTexture
- Bugfix: allow impulse definition to be a non-public field (property drawer was complaining)
- Bugfix: added null check for when there is no active virtual camera
- Bugfix: CollisionImpulseSource typo in detection of 2D collider
- Bugfix: PasteComponentValues to prefab vcams and FreeLooks were corrupting scene and prefabs
- Bugfix: Timeline mixer was glitching for single frames at the end of blends
- Bugfix: Added OnTransitionFromCamera() to POV and OrbitalTransposer, to transition axes intelligently
- Regression fix: if no active vcam, don't set the Camera's transform

## [2.2.7] - 2018-07-24
### Mostly bugfixes
- Bugfix: fogbugz case 1053595: Cinemachine Collider leaves hidden collider at origin that interferes with scene objects
- Bugfix: fogbugz case 1063754: empty target group produces console messages
- Bugfix: FreeLook Paste Component Values now pastes the CM subcomponents as well
- Bugfix: added extra null checks to support cases where current vcam is dynamically deleted
- Bugfix: reset BlendList when enabled
- Regression fix: FreeLook axis values get transferred when similar vcams transition
- Bugfix: cutting to BlendList vcam sometimes produced a few bad frames
- Bugfix: smart update tracks the targets more efficiently and correctly, and supports RigidBody interpolation (2018.2 and up)
- Enhancement: POV component interprets POV as relative to parent transform if there is one
- API change: OnCameraLive and CameraActivated events take outgoing vcam also as parameter (may be null)

## [2.2.0] - 2018-06-18
### Impulse Module and More
- New Cinemachine Impulse module for event-driven camera shakes
- New Event Helper script CinemachineTriggerAction takes action on Collider and Collider2D enter/exit events, and exposes them as UnityEvents
- New performance-tuning feature: Standby Update.  Controls how often to update the vcam when it's in Standby.  
- New NoiseSettings editor with signal preview
- Added Focal Length or Named FOV presets for Camera Lens
- Added support for Physical Camera: focal length and Lens Offset
- New improved Group framing algorithm: tighter group framing in GroupComposer and FramingTransposer
- Collider: now returns TargetIsObscured if the target is offscreen (great for cameras with fixed aim)
- Collider: added Minimum Occlusion Time setting, to ignore fleeting obstructions
- Collider: added Transparent Layers mask, to specify solid objects that don't obstruct view
- Collider: damping will no longer take the camera through obstacles
- Collider: Added separate damping setting for when target is being occluded vs when camera is being returned to its normal position
- Collider: added Smoothing setting, to reduce camera jumpiness in environements with lots of obstacles
- NoiseSettings: added checkbox for pure sine-wave instead of Perlin wave
- If no LookAt target, PostProcessing FocusTracksTarget offset is relative to camera
- TrackedDolly: Default up mode sets Up to World Up
- Virtual Camera: New Transitions section in inspector that gives more control over blending:
  - Blend Hint provides some control over how the position and rotation are interpolated
  - Inherit Position checkbox to ensure smooth positional handoff from outgoing camera
  - OnCameraLive event gets fired when the camera activates.  Useful for custom handlers.
- Added ScreenSpaceAimWhenTargetsDiffer as a vcam blend hint.  This influences what happens when blending between vcams with different LookAt targets
- Increased stability of vcams with very small FOVs
- Framing Transposer no longer requires LookAt to be null
- LensSettings Aspect, Orthographic, IsPhysicalCamera, SensorSize properties no longer internal
- Noise Profiles: don't magically create assets.  Prompt user for filename and location of new or cloned profiles
- Refactored interaction between timeline and CM brain, to improve handling of edge cases (fogbugz case 1048497)
- Bugfix: StateDrivenCamera Editor was not finding states if target was OverrideController
- Bugfix when dragging orbital transposer transform: take bias into account
- Bugfix: SaveDuringPlay was not handling asset fields correctly - was sometimes crushing assets
- Bugfix: SimpleFollow transposers were not initilizing their position correctly at game start
- Bugfix: Timeline with CM shot was causing jitter in some FixedUpdate situations
- Bugfix: Multiple brains with heterogeneous update methods were not behaving correctly.  CM will now support this, but you must make sure that the brains have different layer masks.
- Example scenes now include use of CinemachineTriggerAction script.  

## [2.1.13] - 2018-05-09
### Removed dependency on nonexistant Timeline package, minor bugfixes
- Bugfix: Custom Blends "Any to Any" was not working (regression)
- Bugfix: Composer was sometimes getting wrong aspect if multiple brains with different aspect ratios
- Bugfix: could not drag vcam transforms if multiple inspectors and one is hidden
- Bugfix: Framing Transposer initializes in the wrong place - noticeable if dead zone

## [2.1.12] - 2018-02-26
### Storyboard, Bugfixes and other enhancements.  Also some restructuring for Package Manager
- Project restructure: Removed Base, Timeline, and PostFX folders from project root.  PostProcessing code must now be manually imported from Cinemachine menu.  No more dependencies on scripting defines.
- New Storyboard extension, to display images over the vcams.  Comes with a Waveform monitor window for color grading
- New option to specify vcam position blend style: linear, spherical, or cylindrical, based on LookAt target
- Added API to support seamless position warping of target objects: OnTargetObjectWarped().
- Added support for custom blend curves
- Lookahead: added Ignore Y Axis Movement option
- Added support for cascading blends (i.e. blending from mid-blend looks better)
- POV/Orbital/FreeLook axis: exposed Min, Max, and Wrap in the UI, for customized axis range
- FreeLook: added Y Axis recentering
- POV: Added recentering feature to both axes
- Path: Added Normalized Path units option: 0 is start of path, 1 is end.
- Path: added length display in inspector
- Timeline Clip Editor: vcam sections are now collapsible
- API enhancement: added Finalize to Pipeline stages, called even for manager-style vcams
- Bugfix: PostProcessing V2 DoF blending works better
- Bugfix: OrbitalTransposer works better with WorldUp overrides
- Bugfix: Remove StateDrivenCamera "not playing a controller" warning
- Bugfix: Handle exceptions thrown by assemblies that don't want to be introspected
- Bugfix: vcams following physics objects incorrectly snapped to origin after exiting play mode
- Bugfix: predictor now supports time pause
- Bugfix: Moved StartCoroutine in Brain to OnEnable()
- Bugfix: Collider was causing problems in Physics on Android platforms
- Bugfix: dragging a vcam's position updtaes prefabs properly
- Bugfix: All extension now respect the "enabled" checkbox
- Bugfix: Undo for Extasion add will no longer generate null references

## [2.1.10] - 2017-11-28
### This is the first UPM release of *Unity Package Cinemachine*.
- New Aim component: Same As Follow Target simply uses the same orientation as the Follow target
- Perlin Noise component: added inspector UI to clone or locate existing Noise profiles, and to create new ones
- Noise Presets were moved outside of the Examples folder
- Example Assets are now included as embedded package, not imported by default
- Bugfix: FreeLook with PositionDelta was not properly updating the heading
- Bugfix: Transitioning between FreeLooks simetimes caused a short camera freeze
- Bugfix: Added some null checks to FreeLook, to prevent error messages at build time

## [2.1.9] - 2017-11-17
### Initial version.
*Version 2.1.9 cloned from private development repository, corresponding to package released on the asset store*<|MERGE_RESOLUTION|>--- conflicted
+++ resolved
@@ -14,17 +14,10 @@
 - Bugfix: Spline roll was being calculated incorrectly when spline was rotated.
 
 ### Added
-<<<<<<< HEAD
 - Added CinemachineDecollider to resolve camera intersection with colliders and terrains, without necessarily preserving line-of-sight to target.
-- Added CinemachineShotQualityEvaluator which is a standalone version of the evaluation code in Deoccluder.
 - Added CinemachineShotQualityEvaluator which is a standalone version of the evaluation code in Deoccluder.
 - Added StateDrivenCamera.CancelWait() method to cancel the current wait on a pending state change.
 - Added FlyAround sample scene showing a simple fly-around camera.
-=======
-- Added CinemachineShotQualityEvaluator which is a standalone version of the evaluation code in Deoccluder.
-- StateDrivenCamera.CancelWait() method to cancel the current wait on a pending state change.
-- FlyAround sample scene showing a simple fly-around camera.
->>>>>>> aa805bf1
 
 ### Changed
 - SplineDolly and SplineCart: position on spline is preserved when units change.
