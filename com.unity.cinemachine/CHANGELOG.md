# Changelog
All notable changes to this package will be documented in this file.

The format is based on [Keep a Changelog](http://keepachangelog.com/en/1.0.0/)
and this project adheres to [Semantic Versioning](http://semver.org/spec/v2.0.0.html).

<<<<<<< HEAD
## [2.9.9] - 2023-12-13
- Bugfix: Occasional precision issue when camera rotation is exactly 180 degress, causing roitational flickering.
=======
## [2.10.0] - 2023-12-14
- Bugfix: Occasional precision issue when camera rotation is exactly 180 degress, causing rotational flickering.
>>>>>>> 755f36ac
- Bugfix: CinemachineCollider was causing a pop when OnTargetObjectWarped was called.
- Bugfix: In some circumstances, FramingTransposer was using the wrong FOV or Ortho size for framing.
- Regression fix: CinemachineCollider generated NaN positions if no target was set.
- Improved OrbitalFollow's ForceCameraPosition algorithm.
- Removed CinemachineToolSettings overlay.
- Documented InvalidateLensCache in confiner2D.
- SaveDuringPlay supports multi-scene editing.


## [2.9.7] - 2023-05-06
- Bugfix: AxisState was not respecting timescale == 0.
- Bugfix: Very occasional axis drift in SimpleFollow when viewing angle is +-90 degrees.
- URP: add temporal effects reset on camera cut for URP 14.0.4 and up.
- Bugfix: MixingCamera calls OnTransitionFromCamera correctly for all its children.
- Bugfix: Passive vcams with noise were not respecting transform's z rotation during blends.
- Regression fix: CinemachineSmoothPath.GetLocalOrientation was returning global orientations.


## [2.9.5] - 2023-01-16
- Unity 2022.2 and up: FocusDistance added to lens settings and is pushed to the camera.
- Optimized path gizmo drawing.  Now 3-5 times faster.
- TargetGroup now ignores members whose gameObjects are inactive.
- Bugfix: CinemachinePathBase search radius fixed for not looped paths.
- Regression fix: POV was not handling ReferenceUp correctly
- Bugfix: priority ordering was wrong when the difference between any priority values were smaller than integer min or bigger than integer max values.
- Bugfix: Extensions were not respecting execution order on domain reload.


## [2.9.4] - 2022-11-18
- Bugfix: VirtualCameras did not set the focal length property of physical cameras.
- Bugfix: could not set main camera to physical mode while a vcam with ModeOverride = None was active


## [2.9.2] - 2022-10-21
- Bugfix: StateDrivenCamera/Clearshot: Transition glitch when backing out of a transition in progress
- Bugfix: Occasional 1-frame glitch when transitioning between some freelooks
- Bugfix: Transposer with LockToTarget binding sometimes had gimbal lock.
- Bugfix: Collider damping is more robust with extreme FreeLook configurations
- Add support for HDRP 14 (Unity 2022.2)
- Bugfix: InputValueGain mode of axis input was not framerate-independent
- Bugfix: When recording with an accumulation buffer, camera lens was not always set correctly
- Bugfix: POV starts up in its centered position, if recentering is enabled
- Freelook ForcePosition is more precise now.


## [2.9.1] - 2022-08-24
- Bugfix: CinemachineConfiner was not confining correctly when Confine Screen Edges was enabled and the camera was rotated.
- AimingRig sample is only optionally dependent on UnityEngine.UI.
- Bugfix: A memory leak no longer occurs with PostProcessing if no PP layer is present on the camera.
- Bugfix: Confiner2D confines to midpoint when the camera window is bigger than the axis-aligned bounding box of the input confiner.
- Bugfix: The FadeOut sample scene shader was culling some objects incorrectly.
- Bugfix: Freelook had the wrong heading at the first frame, which could cause a slight jitter.
- Bugfix: FramingTransposer and Composer had a slight rounding error in their Bias fields when the Screen X and Y fields were modified. 
- Bugfix: Fixed spurious Z rotations during blend.
- Regression fix: POV is relative to its parent transform.
- Bugfix: Blending speed was not set correctly when blending back and forth between the same cameras.
- Bugfix: AxisState.Recentering.RecenterNow() did not work reliably.
- Bugfix: SensorSize is not saved when not using physical camera.
- Bugfix: No redundant RepaintAllViews calls.
- Clipper library dependency is no longer conflicting with users.
- Bugfix: Standalone profiler no longer crashes with CM.
- Bugfix: Cinemachine does not produce compiler error in unity editor versions older than 2020, when Input System package is installed.
- Bugfix: EmbeddedAssetProperties were not displayed correctly in the editor.
- Bugfix: SaveDuringPlay works with ILists now.
- Bugfix: Paste VirtualCamera and FreeLook components onto prefab works for subcomponents
- Bugfix: CinemachineInputProvider now correctly tracks enabled state of input action
- Bugfix: POV orientation was incorrect with World Up override
- Added AutoEnable option to CinemachineInputHandler


## [2.9.0-pre.6] - 2022-01-12
- Bugfix: Negative Near Clip Plane value is kept when camera is orthographic.
- Regression fix: could not change the projection of the main camera if a CM virtual camera is active.
- Regression fix: Axis input was ignoring CM's IgnoreTimeScale setting.
- New feature: CinemachineBrain may control other GameObject instead of the one it is attached to.
- Bugfix: Cinemachine assigns a default input controller delegate that returns 0 when the legacy input system is disabled.
- Cinemachine example scenes show informative text when used with Input System instead of throwing error messages.
- Regression fix: compilation errors when physics module is not present.
- Regression fix: virtual cameras no longer forget that they are targeting groups on domain reload.
- Bugfix: 3rdPersonFollow logged console messages when looking straight up or down.
- BugFix: InputProvider no longer causes a tiny gc alloc every frame.
- Regression fix: CinemachineCollider smoothing time did not reset correctly, so it was working once only.
- Bugfix: Confiner2D now displays the calculated confining area when its vcam is selected.
- Samples no longer throw errors with HDRP and URP. 3rdPersonWithAimMode and Timeline samples no longer have invalid references.
- Bugfix: 3rdPersonFollow shows a warning message when no follow target is assigned like the rest of the body components.
- Added ability to directly set the active blend in CinemachineBrain.
- Bugfix: OnTargetObjectWarped() did not work properly for 3rdPersonFollow.
- Bugfix: POV did not properly handle overridden up.
- Regression fix: removed GC allocs in UpdateTargetCache.
- Bugfix: async scene load/unload could cause jitter.
- Bugfix: Input system should be read only once per render frame.
- Bugfix: Blends were sometimes incorrect when src or dst camera is looking along world up axis.
- Bugfix: Improve accuracy of Group Framing.
- New feature: Added scene view overlay tools for Cinemachine components.
- Cinemachine3rdPersonAim exposes AimTarget, which is the position of where the player would hit.


## [2.8.0] - 2021-07-13
- Bugfix: Freelook prefabs won't get corrupted after editing the Prefab via its instances.
- Bugfix: 3rdPersonFollow works with Aim components now. 
- Bugfix: Blends between vcams, that are rotated so that their up vector is different from World up, are correct now.
- Bugfix: POV recentering did not always recenter correctly, when an axis range was limited.
- Bugfix: Collider sometimes bounced a little when the camera radius was large.
- Bugfix: CinemachineVolumeSettings inspector was making the game view flicker.
- Bugfix: CinemachineVolumeSettings inspector displayed a misleading warning message with URP when focus tracking was enabled.
- Bugfix: Rapidly toggling active cameras before the blends were finished did not use the correct blend time.
- AimingRig sample scene updated with a better reactive crosshair design.
- Added API accessor for Active Blend in Clearshot and StateDrivenCamera. 
- Bugfix: Virtual Cameras were not updating in Edit mode when Brain's BlendUpdateMode was FixedUpdate.
- Bugfix: Lens mode override was not working correctly in all cases.
- Collider2D inspector: added warning when collider is of the wrong type.


## [2.8.0-pre.1] - 2021-04-21
- Switching targets (Follow, LookAt) is smooth by default. For the old behaviour, set PreviousStateIsValid to false after changing the targets.
- Bugfix: Reversing a blend in progress respects asymmetric blend times.
- Regression fix: CmPostProcessing and CmVolumeSettings components setting Depth of Field now works correctly with Framing Transposer. 
- Regression fix: 3rdPersonFollow kept player in view when Z damping was high.
- Regression fix: Physical camera properties were overwritten by vcams when "override mode: physical" was not selected.
- New sample scene: Boss cam demonstrates how to setup a camera that follows the player and looks at the player and the boss. Boss cam also shows examples of custom extensions.
- Added simplified modes to Impulse Source.
- Added secondary reaction settings to Impulse Listener.
- Added Storyboard support for ScreenSpaceOverlay and ScreenSpaceCamera camera render modes.
- Added DampingIntoCollision and DampingFromCollision properties to Cinemachine3rdPersonFollow to control how gradually the camera moves to correct for occlusions.
- Added CinemachineCore.OnTargetObjectWarped() to warp all vcams targeting an object.
- Added ability for vcam to have a negative near clip plane.
- Added Draggable Game Window Guides toggle in Cinemachine preferences. When disabled, Game Window guides are only for visualization.
- Added button to virtual camera inspectors to auto-generate the CinemachineInputProvider component if it is missing.
- Default PostProcessing profile priority is now configurable and defaults to 1000.
- Cinemachine3rdPersonFollow now operates without the physics module and without collision resolution.
- Bugfix: 3rdPersonFollow collision resolution failed when the camera radius was large.
- Bugfix: 3rdPersonFollow damping occured in world space instead of camera space.
- Bugfix: 3rdPersonFollow stuttered when Z damping was high.
- Regression fix: CinemachineInputProvider stopped providing input.
- Bugfix: Lens aspect and sensorSize were updated when lens OverrideMode != None.
- Bugfix: Changing targets on a live vcam misbehaved.
- Bugfix: Framing transposer did not handle empty groups.
- Bugfix: Interrupting a transition with InheritPosition enabled did not work.
- Bugfix: Cinemachine3rdPersonFollow handled collisions by default, now it is disabled by default.
- Bugfix: SaveDuringPlay saved some components that did not have the SaveDuringPlay attribute.
- Regression fix: Entries in the custom blends editor in CM Brain inspector were not selectable.
- GameView guides are drawn only if appropriate inspector subsection is expanded.
- FreeLook rigs are now organized in tabs in the inspector.
- New sample scene: **Boss cam** sample scene demonstrates a camera setup to follow the player and to look at the player and the boss. The scene provides  examples of custom extensions.
- New Sample scene: **2D zoom**, showing how to zoom an orthographic camera with mouse scroll.
- New Sample scene: **2D fighters**, showing how to add/remove targets gradually to/from a TargetGroup based on some conditions (here, it is the y coord of the players).
- Bugfix: CinemachineCollider's displacement damping was being calculated in world space instead of camera space.
- Bugfix: TrackedDolly sometimes introduced spurious rotations if Default Up and no Aim behaviour.
- Bugfix: 3rdPersonFollow's shoulder now changes smoothly with respect to world-up vector changes.


## [2.7.2] - 2021-02-15
- CinemachineConfiner2D now handles cases where camera window is oversized
- New sample scene (FadeOutNearbyObjects) demonstrating fade out effect for objects between camera and target using shaders. The example includes a cinemachine extension giving convenient control over the shader parameters
- Bugfix (1293429) - Brain could choose vcam with not the highest priority in some cases
- Bugfix: SaveDuringPlay also works on prefab instances
- Bugfix (1272146) - Adding vcam to a prefab asset no longer causes errors in console
- Bugfix (1290171) - Impulse manager was not cleared at playmode start
- Nested Scrub Bubble sample removed (filenames too long), available now as embedded package
- Compilation guards for physics, animation, and imgui. Cinemachine does not hard depend on anything now
- Bugfix: CM StoryBoard had a 1 pixel border
- Bugfix: CM StoryBoard lost viewport reference after hot reload
- Bugfix: FramingTransposer's TargetMovementOnly damping caused a flick.
- Bugfix: FreeLook small drift when no user input if SimpleFollowWithWorldUp
- Bugfix: InheritPosition did not work with SimpleFollow binding mode
- Bugfix: cleanup straggling post processing profiles when no active vcams
- Bugfix: Checking whether the Input Action passed to CinemachineInputHandler is enabled before using it.
- Bugfix: 3rdPersonFollow FOV was blended incorrectly when ReferenceLookAt was set to a faraway target
- Bugfix: Position predictor not properly reset
- Bugfix: Create via menu doesn't create as child of selected object
- Bugfix: Post-processing profiles not cleaned up when no active vcams
- Bugfix: Install CinemachineExamples Asset Package menu item was failing on 2018.4 / macOS
- New sample scene (2DConfinerComplex) demonstrating new CinemachineConfiner2D extension.
- Updated CharacterMovement2D script in 2D sample scenes (2DConfinedTargetGroup, 2DConfiner, 2DConfinerUndersized, 2DTargetGroup) to make jumping responsive. 
- Updated 2DConfinedTargetGroup and 2DConfiner scenes to use new CinemachineConfiner2D extension. 


## [2.7.1] - 2020-11-14
- New feature: CinemachineConfiner2D - Improved 2D confiner.
- Added ApplyAfter option to ImpulseListener, to add control over the ordering of extensions
- UI update - Moved Cinemachine menu to GameObject Create menu and Right Click context menu for Hierarchy.
- Virtual Camera Lens inspector supports display of Horizontal FOV
- Virtual Camera Lens can override orthographic and physical camera settings
- Bugfix (1060230) - lens inspector sometimes displayed ortho vs perspective incorrectly for a brief time
- Bugfix (1283984) - Error message when loading new scene with DontDestroyOnLoad
- bugfix (1284701) - Edge-case exception when vcam is deleted
- Storyboard Global Mute moved from Cinemachine menu to Cinemachine preferences.
- Bugfix - long-idle vcams when reawakened sometimes had a single frame with a huge deltaTime
- Bugfix - PostProcessing temporarily stopped being applied after exiting play mode


## [2.6.3] - 2020-09-16
- Regression fix (1274989) - OnTargetObjectWarped broken for OrbitalTransposer
- Bugfix (1276391) - CM Brain Reset did not reset Custom Blends asset in inspector
- Bugfix (1276343) - CM Brain inspector custom blends misaligned dropdown arrow
- Bugfix (1256530) - disallow multiple components where appropriate
- Bugfix: BlendList camera was incorrectly holding 0-length camera cuts
- Bugfix (1174993) - CM Brain logo was not added to Hierarchy next to Main Camera after adding vcam for the first time after importing CM.
- Bugfix (1100131) - Confiner is aware of 2D collider's offset attribute.



## [2.6.2] - 2020-09-02
### Bugfixes
- Regression fix: OnCameraCut Memory leak when using Cinemachine with PostProcessing package
- Bugfix (1272146): Checking for null pipeline, before drawing gizmos.
- Add support for disabling Physics module


## [2.6.1] - 2020-08-13
### Bugfixes
- Regression Fix: PostProcessing/VolumeSettings FocusTracksTarget was not accounting for lookAt target offset
- Regression fix: Confiner no longer confines noise and impulse
- Bugfix: StateDrivenCamera was choosing parent state if only 1 clip in blendstate, even though there was a vcam assigned to that clip
- Bugfix: vertical group composition was not composing properly
- Bugfix: CinemachineNewVirtualCamera.AddComponent() now works properly
- Bugfix: removed compile errors when Physics2D module is disabled
- Bugfix: brain updates on scene loaded or unloaded
- Bugfix (1252431): Fixed unnecessary GC Memory allocation every frame when using timeline  
- Bugfix (1260385): check for prefab instances correctly
- Bugfix (1266191) Clicking on foldout labels in preferences panel toggles their expanded state
- Bugfix (1266196) Composer target Size label in preferences panel was too big
- Bugfix: Scrubbing Cache was locking virtual camera transforms beyond the cache range
- Improved performance of path gizmo drawing
- Timeline Scrubbing Cache supports nested timelines, with some known limitations to be addressed with a future Timeline package release
- Added support for deterministic noise in the context of controlled rendering (via CinemachineCore.CurrentTimeOverride)
- Added Target Offset field to Framing Transposer
- Added Multi-object edit capabilities to virtual cameras and extensions 
- Added inspector button to clear the Scrubbing Cache


## [2.6.0] - 2020-06-04
### New Features and Bugfixes
- Added AxisState.IInputProvider API to better support custom input systems
- Added CinemachineInpiutProvider behaviour to support Unity's new input system
- Added Timeline Scrubbing cache: when enabled, simulates damping and noise when scrubbing in timeline
- Added ManualUpdate mode to the Brain, to allow for custom game loop logic
- VolumeSettings/PostProcessing: added ability to choose custom target for focus tracking
- Added CinemachineRecomposer for timeline-tweaking of procedural or recorded vcam Aim output
- Added GroupWeightManipulator for animating group member weights
- Impulse: Added PropagationSpeed, to allow the impulse to travel outward in a wave
- Impulse: added support for continuous impulses
- Added CinemachineIndependentImpulseListener, to give ImpulseListener ability to any game object
- Added 3rdPersonFollow and 3rdPersonAim for dead-accurate 3rd-person aiming camera
- Added ForceCameraPosition API of virtual cameras, to manually initialize a camera's position and rotation
- Added example scenes: Aiming Rig and Dual Target to show different 3rd person cmera styles
- FramingTransposer does its work after Aim, so it plays better with Aim components.
- Framing Transposer: add Damped Rotations option.  If unchecked, changes to the vcam's rotation will bypass Damping, and only target motion will be damped.
- Refactored Lookahead - better stability.  New behaviour may require some parameter adjustment in existing content
- Composer and Framing Transposer: improved handling at edge of hard zone (no juddering)
- Orbital Transposer / FreeLook: improved damping when target is moving
- CustomBlends editor UX improvements: allow direct editing of vcam names, as well as dropdown
- Add Convert to TargetGroup option on LookAt and Follow target fields
- Confiner: improved stability when ConfineScreenEdges is selected and confing shape is too small
- Extensions now have PrePipelineMutateState callback
- CinemachineCore.UniformDeltaTimeOverride works in Edit mode
- Added TargetAttachment property to vcams.  Normally 1, this can be used to relax attention to targets - effectively a damping override
- Bugfix: Blend Update Method handling was incorrect and caused judder in some circumstances
- Bugfix: VolumeSettings blending was popping when weight was epsilon if volume altered a non-lerpable value
- Bugfix (1234813) - Check for deleted freelooks
- Bugfix (1219867) - vcam popping on disable if blending
- Bugfix (1214301, 1213836) - disallow structural change when editing vcam prefabs
- Bugfix (1213471, 1213434): add null check in editor
- Bugfix (1213488): no solo for prefab vcams
- Bugfix (1213819): repaintGameView on editor change
- Bugfix (1217306): target group position drifting when empty or when members are descendants of the group
- Bugfix (1218695): Fully qualify UnityEditor.Menu to avoid compile errors in some circumstances
- Bugfix (1222740): Binding Modes, that don't have control over axis value range, are not affected by it. 
- Bugfix (1227606): Timeline preview and playmode not the same for composer with hand-animated rotations
- Bugfix: Confiner's cache is reset, when bounding shape/volume is changed.
- Bugfix (1232146): Vcam no longer jerks at edge of confiner bound box.
- Bugfix (1234966): CompositeCollider scale was applied twice.


## [2.5.0] - 2020-01-15
### Support HDRP 7 and URP simultaneously
- Accommodate simultaneous precesnce of HDRP and URP
- Regression fix: Axis was always recentered in Edit mode, even if recentering is off


## [2.4.0] - 2020-01-10
### HDRP 7 support and bugfixes
- Storyboard: added global mute function
- New vcams are by default created matching the scene view camera
- Added ApplyBeforeBody option to POV component, to support working with FramingTransposer
- Added RectenterTarget to POV component
- Added OnTransitionFromCamera callback to extensions
- Added Damping to SameAsFollowTarget and HardLockToTarget components
- URP 7.1.3: added CinemachinePixelPerfect extension
- Added Speed Mode to AxisState, to support direct axis control without max speed
- New example scene: OverTheShoulderAim illustrating how to do over-the-shoulder TPS cam, with Normal and Aim modes
- Impulse Manager: added option to ignore timescale
- Framing Transposer: added OnTransition handling for camera rotation if InheritPosition
- Upgrade to support HDRP and Universal RP 7.0.0 API
- Upgrade to support HDRP and Universal RP 7.1.0 API
- Removed Resources diretories
- Sample scenes now available via package manager
- Added optional "Display Name" field to Cinemachine Shot in Timeline
- Added "Adopt Current Camera Settings" item to vcam inspector context menu
- Composer and FramingTransposer: allow the dead zone to extend to 2, and the Screen x,Y can range from -0.5 to 1.5
- HDRP: lens presets include physical settings if physical camera
- Regression Fix: Framing Transposer: ignore LookAt target.  Use Follow exclusively
- Bugfix: Framing Transposer was not handling dynamic changes to FOV properly
- Bugfix: PostProcessing extension was not handling standby update correctly when on Manager Vcams
- Bugfix: PostProcessing extension was leaking a smallamounts of memory when scenes were unloaded
- Bugfixes: (fogbugz 1193311, 1193307, 1192423, 1192414): disallow presets for vcams
- Bugfix: In some heading modes, FreeLook was improperly modifying the axes when activated
- Bugfix: Orbital transposer was improperly filtering the heading in TargetForward heading mode
- Bugfix: added EmbeddedAssetHelper null check
- Bugfix: composer screen guides drawn in correct place for physical camera
- Bugfix: FreeLook was not respecting wait time for X axis recentering
- Bugfix: FreeLook X axis was not always perfectly synched between rigs
- Bugfix (fogbugz 1176866): Collider: clean up static RigidBody on exit
- Bugfix (fogbugz 1174180): framing transposer wrong ortho size calculation
- Bugfix (fogbugz 1158509): Split brain.UpdateMethod into VcamUpdateMethod and BrainUpdateMethod, to make blending work correctly
- Bugfix (fogbugz 1162074): Framing transposer and group transposer only reached half maximum ortho size 
- Bugfix (fogbugz 1165599): Transposer: fix gimbal lock issue in LockToTargetWithWorldUp
- Bugfix: VolumeSettings: handle layermask in HDAdditionalCameraData
- Bugfix: use vcam's up when drawing gizmos (orbital transposer and free look)


## [2.3.4] - 2019-05-22
### PostProcessing V3 and bugfixes
- Added support for PostProcessing V3 - now called CinemachineVolumeSttings
- Added CinemachineCore.GetBlendOverride delegate to allow applications to override any vcam blend when it happens
- When a blend is cancelled by the opposite blend, reduce the blend time
- Orthographic cameras allow a Near Clip of 0
- Timeline won't auto-create CM brains when something dragged onto it
- Confiner: Improvement in automatic path invalidation when number of path points path changes
- Added CinemachineInpuitAxisDriver utility for overriding the default AxisState behaviour
- CinemachineCameraOffset: added customizable stage for when to apply the offset
- Added Loop option to BlendList Camera
- Improved Lookahead: does not automatically recenter
- Brain no longer applies time scaling to fixed delta
- Added dependency on Unity.ugui (2019.2 and up)
- Bugfix: potential endless loop when using Ignore tag in Collider
- Bugfix: Allow externally-driven FeeLook XAxis to work properly with SimpleFollow
- Bugfix: vcams with noise would sometimes show one noiseless frame when they were activated and standby update was not Always
- Bugfix: Generate a cut event if cutting to a blend-in-progess (fogbugz 1150847)
- Bugfix: reset lens shift if not physical camera
- Bugfix: Collider must consider actual target position, not lookahead position
- Bugfix: FreeLook heading RecenterNow was not working
- Bugfix: lookahead now takes the overridden Up into account
- Bugfix: screen composer guides drawn in wrong place for picture-in-picture
- Bugfix: FreeLook now draws only 1 active composer guide at a time (fogbugz 1138263)
- Bugfix: cameras sometimes snapped when interrupting blends
- Bugfix: Path handles no longer scale with the path object
- Bugfix: Framing Transposer Center on Activate was not working properly (fogbugz 1129824)
- Bugfix: FreeLook inherit position
- Bugfix: collider was pushing camera too far if there were multiple overlapping obstacles
- Bugfix: use IsAssignableFrom instead of IsSubclass in several places
- Bugfix: when interrupting a blend in progress, Cut was not respected
- Bugfix: collider minimum occlusion time and smoothing time interaction
- Bugfix: TargetGroup.RemoveMember error (fogbugz 1119028)
- Bugfix: TargetGroup member lerping jerk when member weight near 0
- Bugfix: Transposer angular damping should be 0 only if binding mode not LockToTarget

## [2.3.3] - 2019-01-08
### Temporary patch to get around a Unity bug in conditional dependencies
- Removed Cinemachine.Timeline namespace, as a workaround for fogbugz 1115321

## [2.3.1] - 2019-01-07
### Bugfixes
- Added timeline dependency
- OnTargetObjectWarped no longer generates garbage

## [2.3.0] - 2018-12-20
### Support for Unity 2019.1
- Added dependency on new unity.timeline
- Added conditional dependence on PostProcessingV2
- No copying CM gizmo into assets folder
- FreeLook: if inherit position from similar FreeLooks, bypass damping 
- Timeline: improve handling when vcam values are tweaked inside shot inspector (fogbugz 1109024)

## [2.2.8] - 2018-12-10
### Bugfixes, optimizations, and some experimental stuff
- Transposer: added Angular Damping Mode, to support quaternion calculations in gimbal-lock situations
- Framing Transposer and Group Transposer: group composing bugfixes, respect min/max limits
- Added ConemachineCameraOffset extension, to offset the camera a fixed distance at the end of the pipeline
- Dolly Cart: added support for LateUpdate
- State-driven-camera: added [NoSaveDuringPlay] to Animated Target and Layer Index
- Added AxisState.Recentering.RecenterNow() API call to skip wait time and start recentering now (if enabled)
- Added NoLens blend hint, to leave camera Lens settings alone
- Updated documentation (corrections, and relocation to prevent importing)
- Upgrade: added support for nested prefabs in Unity 2018.3 (fogbugz 1077395)
- Optimization: position predictor is more efficient
- Optimization: Composer caches some calculations 
- Optimization: Fix editor slowdown when Lens Presets asset is missing
- Experimental: Optional new damping algorithm: attempt to reduce sensitivity to variable framerate
- Experimental: Optional new extra-efficient versions of vcam and FreeLook (not back-compatible)
- Timeline: play/pause doesn't kick out the timeline vcam
- Path editor: make sure game view gets updated when a path waypoint is dragged in the scene view
- Composer guides are shown even if Camera is attached to a renderTexture
- Bugfix: allow impulse definition to be a non-public field (property drawer was complaining)
- Bugfix: added null check for when there is no active virtual camera
- Bugfix: CollisionImpulseSource typo in detection of 2D collider
- Bugfix: PasteComponentValues to prefab vcams and FreeLooks were corrupting scene and prefabs
- Bugfix: Timeline mixer was glitching for single frames at the end of blends
- Bugfix: Added OnTransitionFromCamera() to POV and OrbitalTransposer, to transition axes intelligently
- Regression fix: if no active vcam, don't set the Camera's transform

## [2.2.7] - 2018-07-24
### Mostly bugfixes
- Bugfix: fogbugz case 1053595: Cinemachine Collider leaves hidden collider at origin that interferes with scene objects
- Bugfix: fogbugz case 1063754: empty target group produces console messages
- Bugfix: FreeLook Paste Component Values now pastes the CM subcomponents as well
- Bugfix: added extra null checks to support cases where current vcam is dynamically deleted
- Bugfix: reset BlendList when enabled
- Regression fix: FreeLook axis values get transferred when similar vcams transition
- Bugfix: cutting to BlendList vcam sometimes produced a few bad frames
- Bugfix: smart update tracks the targets more efficiently and correctly, and supports RigidBody interpolation (2018.2 and up)
- Enhancement: POV component interprets POV as relative to parent transform if there is one
- API change: OnCameraLive and CameraActivated events take outgoing vcam also as parameter (may be null)

## [2.2.0] - 2018-06-18
### Impulse Module and More
- New Cinemachine Impulse module for event-driven camera shakes
- New Event Helper script CinemachineTriggerAction takes action on Collider and Collider2D enter/exit events, and exposes them as UnityEvents
- New performance-tuning feature: Standby Update.  Controls how often to update the vcam when it's in Standby.  
- New NoiseSettings editor with signal preview
- Added Focal Length or Named FOV presets for Camera Lens
- Added support for Physical Camera: focal length and Lens Offset
- New improved Group framing algorithm: tighter group framing in GroupComposer and FramingTransposer
- Collider: now returns TargetIsObscured if the target is offscreen (great for cameras with fixed aim)
- Collider: added Minimum Occlusion Time setting, to ignore fleeting obstructions
- Collider: added Transparent Layers mask, to specify solid objects that don't obstruct view
- Collider: damping will no longer take the camera through obstacles
- Collider: Added separate damping setting for when target is being occluded vs when camera is being returned to its normal position
- Collider: added Smoothing setting, to reduce camera jumpiness in environements with lots of obstacles
- NoiseSettings: added checkbox for pure sine-wave instead of Perlin wave
- If no LookAt target, PostProcessing FocusTracksTarget offset is relative to camera
- TrackedDolly: Default up mode sets Up to World Up
- Virtual Camera: New Transitions section in inspector that gives more control over blending:
  - Blend Hint provides some control over how the position and rotation are interpolated
  - Inherit Position checkbox to ensure smooth positional handoff from outgoing camera
  - OnCameraLive event gets fired when the camera activates.  Useful for custom handlers.
- Added ScreenSpaceAimWhenTargetsDiffer as a vcam blend hint.  This influences what happens when blending between vcams with different LookAt targets
- Increased stability of vcams with very small FOVs
- Framing Transposer no longer requires LookAt to be null
- LensSettings Aspect, Orthographic, IsPhysicalCamera, SensorSize properties no longer internal
- Noise Profiles: don't magically create assets.  Prompt user for filename and location of new or cloned profiles
- Refactored interaction between timeline and CM brain, to improve handling of edge cases (fogbugz case 1048497)
- Bugfix: StateDrivenCamera Editor was not finding states if target was OverrideController
- Bugfix when dragging orbital transposer transform: take bias into account
- Bugfix: SaveDuringPlay was not handling asset fields correctly - was sometimes crushing assets
- Bugfix: SimpleFollow transposers were not initilizing their position correctly at game start
- Bugfix: Timeline with CM shot was causing jitter in some FixedUpdate situations
- Bugfix: Multiple brains with heterogeneous update methods were not behaving correctly.  CM will now support this, but you must make sure that the brains have different layer masks.
- Example scenes now include use of CinemachineTriggerAction script.  

## [2.1.13] - 2018-05-09
### Removed dependency on nonexistant Timeline package, minor bugfixes
- Bugfix: Custom Blends "Any to Any" was not working (regression)
- Bugfix: Composer was sometimes getting wrong aspect if multiple brains with different aspect ratios
- Bugfix: could not drag vcam transforms if multiple inspectors and one is hidden
- Bugfix: Framing Transposer initializes in the wrong place - noticeable if dead zone

## [2.1.12] - 2018-02-26
### Storyboard, Bugfixes and other enhancements.  Also some restructuring for Package Manager
- Project restructure: Removed Base, Timeline, and PostFX folders from project root.  PostProcessing code must now be manually imported from Cinemachine menu.  No more dependencies on scripting defines.
- New Storyboard extension, to display images over the vcams.  Comes with a Waveform monitor window for color grading
- New option to specify vcam position blend style: linear, spherical, or cylindrical, based on LookAt target
- Added API to support seamless position warping of target objects: OnTargetObjectWarped().
- Added support for custom blend curves
- Lookahead: added Ignore Y Axis Movement option
- Added support for cascading blends (i.e. blending from mid-blend looks better)
- POV/Orbital/FreeLook axis: exposed Min, Max, and Wrap in the UI, for customized axis range
- FreeLook: added Y Axis recentering
- POV: Added recentering feature to both axes
- Path: Added Normalized Path units option: 0 is start of path, 1 is end.
- Path: added length display in inspector
- Timeline Clip Editor: vcam sections are now collapsible
- API enhancement: added Finalize to Pipeline stages, called even for manager-style vcams
- Bugfix: PostProcessing V2 DoF blending works better
- Bugfix: OrbitalTransposer works better with WorldUp overrides
- Bugfix: Remove StateDrivenCamera "not playing a controller" warning
- Bugfix: Handle exceptions thrown by assemblies that don't want to be introspected
- Bugfix: vcams following physics objects incorrectly snapped to origin after exiting play mode
- Bugfix: predictor now supports time pause
- Bugfix: Moved StartCoroutine in Brain to OnEnable()
- Bugfix: Collider was causing problems in Physics on Android platforms
- Bugfix: dragging a vcam's position updtaes prefabs properly
- Bugfix: All extension now respect the "enabled" checkbox
- Bugfix: Undo for Extasion add will no longer generate null references

## [2.1.10] - 2017-11-28
### This is the first UPM release of *Unity Package Cinemachine*.
- New Aim component: Same As Follow Target simply uses the same orientation as the Follow target
- Perlin Noise component: added inspector UI to clone or locate existing Noise profiles, and to create new ones
- Noise Presets were moved outside of the Examples folder
- Example Assets are now included as embedded package, not imported by default
- Bugfix: FreeLook with PositionDelta was not properly updating the heading
- Bugfix: Transitioning between FreeLooks simetimes caused a short camera freeze
- Bugfix: Added some null checks to FreeLook, to prevent error messages at build time

## [2.1.9] - 2017-11-17
### Initial version.
*Version 2.1.9 cloned from private development repository, corresponding to package released on the asset store*<|MERGE_RESOLUTION|>--- conflicted
+++ resolved
@@ -4,13 +4,10 @@
 The format is based on [Keep a Changelog](http://keepachangelog.com/en/1.0.0/)
 and this project adheres to [Semantic Versioning](http://semver.org/spec/v2.0.0.html).
 
-<<<<<<< HEAD
 ## [2.9.9] - 2023-12-13
 - Bugfix: Occasional precision issue when camera rotation is exactly 180 degress, causing roitational flickering.
-=======
 ## [2.10.0] - 2023-12-14
 - Bugfix: Occasional precision issue when camera rotation is exactly 180 degress, causing rotational flickering.
->>>>>>> 755f36ac
 - Bugfix: CinemachineCollider was causing a pop when OnTargetObjectWarped was called.
 - Bugfix: In some circumstances, FramingTransposer was using the wrong FOV or Ortho size for framing.
 - Regression fix: CinemachineCollider generated NaN positions if no target was set.
