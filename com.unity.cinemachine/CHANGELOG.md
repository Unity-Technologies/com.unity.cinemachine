# Changelog
All notable changes to this package will be documented in this file.

The format is based on [Keep a Changelog](http://keepachangelog.com/en/1.0.0/)
and this project adheres to [Semantic Versioning](http://semver.org/spec/v2.0.0.html).

<<<<<<< HEAD
## [3.0.0-pre.9] - 2023-10-31
=======
## [3.0.0-pre.9] - 2023-12-31
>>>>>>> 65842b2c

### Fixed
- Regresion fix: Sequencer inspector child camera popups were not being populated.
- Regresion fix: Manager Camera's child camera warning icons were not being updated correctly.
<<<<<<< HEAD
=======
- Regresion fix: ManagerCameras were crushing PreviousStateIsValid in their children.
>>>>>>> 65842b2c
- Bugfix: CinemachineInputAxisController editor was missing foldout arrows on the Driven Axis items.


## [3.0.0-pre.8] - 2023-09-22

### Fixed
- Bugfix: Occasional precision issue when camera rotation is exactly 180 degress, causing rotational flickering.
- Bugfix: Deceleration at the end of axis range was too aggressive.
- Bugfix: Orbital recentering should not be forced when transitioning to a camera.
- Bugfix: InheritPosition takes the actual camera position, so it works consistently if transitioning mid-blend.
- Bugfix: CinemachineDeoccluder was causing a pop when OnTargetObjectWarped was called.
- Bugfix: Spurious camera cut events were being issued, especially in HDRP.
- Bugfix: Null reference exceptions when inspector is hidden behind another tab.
- Bugfix: GroupFraming inspector was displaying incorrect warning when LookAt target is a group.
- Bugfix: GroupFraming displays more accurate group size indicator in the game view.
- Bugfix: nullrefs in log when target group was deleted but was still being referenced by vcams.
- Regression fix: CinemachineCollider generated NaN positions if no target was set.

### Added
- New sample: ThirdPersonWithAimMode showing how to implement a FreeLook camera with Aim mode.
- Added Recentering Target to OrbitalFollow.  Recentering is now possible with Lazy Follow.
- Added API in Deoccluder and ThirdPersonFollow to access which collision objects are impacting the camera position.
- Added ICinemachineTargetGroup.IsValid property to detect deleted groups.
- Added option to disable deltaTime scaling in CinemachineInputAxisProvider.

### Changed
- Improved OrbitalFollow's ForceCameraPosition algorithm.
- Deoccluder accommodates camera radius in all modes.
- Renamed CinemachineSplineDolly.CameraUp to CameraRotation, which more accurately reflects what it does.
- Renamed InputAxis.DoRecentering() to InputAxis.UpdateRecentering()
- StateDrivenCamera: child camera enabled status and priority are now taken into account when choosing the current active camera.

### Deprecated
- Removed CinemachineToolSettings overlay.


## [3.0.0-pre.7] - 2023-05-04

### Added
- Added CinemachineCore.GetCustomBlender and BlendCreatedEvent to allow custom blend behaviour.
- New Custom Blends sample scene illustrating how to customize the blend algorithm.
- CinemachineChannels can now be named via the CinemachineChannelNames asset.  OutputChannel struct has been removed.
- Added CinemachineCameraManagerEvents behaviour.
- Added the option of defining CINEMACHINE_NO_CM2_SUPPORT, to lighten the package by removing legacy CM2 support.
- ThirdPerson Shooter sample scene now has an option to swap shoulders.

### Changed
- Improved handling of nested blends.
- CinemachineCameraEvents and CinemachineBrainEvents and CnemachineCameraManagerEvents can be added to any GameObject, not only to the target objects.


## [3.0.0-pre.5] - 2023-04-25

### Fixed
- Bugfix: MixingCamera calls OnTransitionFromCamera correctly for all its children.

### Added
- New BlendHint: IgnoreTarget will blend rotations without considering the tracking target.
- New BlendHint: FreezeWhenBlendingOut will blend out from a snapshot of the camera state.
- InputAxisController has the option to suppress input while the attached camera is blending.
- Added CinemachineCameraEvents and CinemachineBrainEvents behaviours for event processing.
- Added BlendFinished and CameraDeactivated events.
- Add split screen sample for the input system.
- Samples UI works with both legacy input and Input package.
- Timeline: Added Track Priority field in CinemachineTrack to control track precedence when tracks are contained in nested timelines.
- New 2D platformer sample showing custom camera manager.

### Changed
- Minimum Unity version is now 2022.2.15, for best inspector experience.
- All namespaces changed from "Cinemachine" to "Unity.Cinemachine".
- "Cinemachine.Utility" namespace folded into to "Unity.Cinemachine".
- CinemachineBlendListCamera has been renamed to CinemachineSequencerCamera.
- Renamed .asmdef files to follow the convention: Unity.[PackageName].
- TrackedObjectOffset renamed to TargetOffset.
- Improved layout of PositionComposer and RotationComposer inspectors.
- LensSettings was refactored to improve handling of SensorSize and other physical properties.
- Full physical camera support for builtin pipeline.
- LensPresets and PhysicalLensPresets are now separate assets.
- CinemachineInputAxisController refactored to be more easily customized.
- Samples are compatible with Built-in, Universal, and High Definition Render Pipelines.
- CinemachineUpgradeManager re-opens original scene after upgrade is complete.
- Events system refactored.
- Refactored CinemachineCameraManagerBase to be more useful for customizing.
- CinemchineCore refactored to remove singleton.


## [3.0.0-pre.4] - 2023-02-09

### Added

- Progress bar added to Cinemachine Upgrader.
- CinemachineDeoccluder is a new class, not just a rename of CinemachineCollider.
- CinemachineAutoFocus extension is now available for built-in and URP pipelines, with reduced functionality compared to HDRP.
- Camera.focusDistance is driven by CM when the camera is in physical mode.
- Confiner2D provides API to adjust the confiner to the current window size when the lens or aspect changes.
- TargetGroup now ignores members whose gameObjects are inactive.
- Cinemachine Samples can import their package dependencies.
- CinemachinePathBase search radius fixed for not looped paths.
- Add SplineAutoDolly.ISplineAutoDolly.Reset() method and SplineAutoDolly.Enabled flag.
- Confiner2D and Confiner3D support smooth stop at bounds edge.
- URP: add temporal effects reset on camera cut.
- Add Weight setting to CinemachinePostProcessing and CinemachineVolumeSettings.
- GroupFraming also works on LookAt target.
- Several new Sample scenes were added.

### Changed

- Improved performance of CINEMACHINE_EXPERIMENTAL_DAMPING algorithm.
- Path gizmo drawing was optimized.
- Confiner2D does less gc alloc.
- CinemachineSmoothPath is upgraded to Splines correctly now.
- InputAxis refactor for recentering and momentary axis support.
- CinemachineIndependentImpulseListener renamed to CinemachineExternalImpulseListener.
- CmCamera is now CinemachineCamera.
- The SimpleFollowWithWorldUp binding mode has been renamed to LazyFollow.
- CinemachineExtension API changes to VirtualCamera, GetAllExtraStates, OnTargetObjectWarped, and ForceCameraPosition.
- Third person shooter sample use object pooling for the projectiles.

### Deprecated

- CinemachineConfiner is deprecated.  New behaviour CinemachineConfiner3D to handle 3D confining.  Use CinemachineConfiner2D for 2D confining.
- 3rdPersonFollow and 3rdPersonAim are deprecated and replaced by ThirdPersonFollow and ThirdPersonAim respectively.

### Fixed

- Regression fix: POV and PanTilt handle ReferenceUp correctly.
- Bugfix: Lens blending was wrong.
- Bugfix: CinemachineDeoccluder Pull Forward strategy only pulls forward even with Camera Radius bigger than 0.
- Bugfix: Extensions were not respecting execution order on domain reload.
- Bugfix: AxisState was not respecting timescale == 0.
- Bugfix: priority ordering was wrong when the difference between any priority values were smaller than integer min or bigger than integer max values.
- Bugfix: Very occasional axis drift in SimpleFollow when viewing angle is +-90 degrees.
- Bugfix: Physical lens settings were not being properly applied.


## [3.0.0-pre.3] - 2022-10-28
- Bugfix: rotation composer lookahead sometimes popped


## [3.0.0-pre.2] - 2022-10-20
- Add Show Hierarchy Icon preference option.
- New icons for cinemachine (cameras, components, extensions, tracks).
- Freelook ForcePosition is more precise now.
- Confiner2D supports BoxCollider2D now.
- Added "Place Objects At World Origin" preference option support.
- Added Channel setting, to use for multiple CM Brains, instead of piggybacking on the layer system.
- CinemachineCollider renamed to CinemachineDeoccluder.
- New inspector and API for composition guides.
- Game View Guides now indicate when they are hot and can be dragged.
- CinemachineTrack assigns the default CinemachineBrain on creation.
- Add support for HDRP 14 (Unity 2022.2).
- Bugfix: StateDrivenCamera/Clearshot: Transition glitch when backing out of a transition in progress.
- Bugfix: Occasional 1-frame glitch when transitioning between some freelooks.
- Bugfix: Transposer with LockToTarget binding sometimes had gimbal lock.
- Bugfix: InputValueGain mode of axis input was not framerate-independent.
- Bugfix: POV starts up in its centered position, if recentering is enabled.


## [3.0.0-pre.1] - 2022-06-01
- Upgrade mechanism for upgrading Cinemachine 2 to Cinemachine 3.
- VirtualCamera refactor: CinemachineVirtualCamera is now CmCamera.
- FreeLook refactor: CinemachineFreeLook is now CmCamera with FreeLook Modifier.
- Combine Follow and LookAt Targets to single Tracking Target with optional LookAt Target.
- Add flag for custom priority setting.
- HDRP only: Added FocusDistance setting to lens
- HDRP only: New AutoFocus extension.  Use instead of VolumeSettings for Focus Tracking.  Includes Automatic mode that queries depth buffer instead of tracking a specific target.
- Added Lens Mode Override property to CM Brain.  When enabled, it allows CM cameras to override the lens mode (Perspective vs Ortho vs Physical).
- Added Unity Spline support.  Old Cinemachine Paths are deprecated in favour of Unity Splines.
- Added customizable Auto Dolly to cameras and Spline Cart.
- Added IShotQualityEvaluator to enable customization of shot quality evaluation for ClearShot
- Bugfix: No redundant RepaintAllViews calls.
- Bugfix: Collider damping is more robust with extreme FreeLook configurations


## [2.9.0] - 2022-08-15
- Bugfix: CinemachineConfiner was not confining correctly when Confine Screen Edges was enabled and the camera was rotated.
- Bugfix: Confiner2D confines to midpoint when camera window is bigger than the axis aligned bounding box of the input confiner.
- Bugfix: 3rdPersonFollow shows a warning message when no follow target is assigned like the rest of the body components.
- Bugfix: FadeOut sample scene shader was culling some objects incorrectly.
- Bugfix: Freelook had wrong heading at first frame, which could cause a slight jitter.
- Bugfix: FramingTransposer and Composer had a slight rounding error in their Bias fields when the Screen X and Y fields were modified. 
- Bugfix: Fixed spurious Z rotations during speherical blend.
- Bugfix: Blending speed was not set correctly, when blending back and forth between the same cameras.
- Regression fix: POV is relative to its parent transform.
- Bugfix: SensorSize is not saved when not using physical camera.
- Clipper library dependency is no longer conflicting with users.
- AimingRig sample is only optionally dependent on UnityEngine.UI.
- Bugfix: Transposer with LockToTarget binding sometimes had gibmal lock
- Bugfix: StateDrivenCamera/Clearshot: Transition glitch when backing out of a transition in progress


## [2.9.0-pre.7] - 2022-03-29
- Bugfix: memory leak with PostProcessing if no PP layer is present on the camera
- Bugfix: Standalone profiler no longer crashed with CM.
- Bugfix: Cinemachine does not produce compiler error in unity editor versions older than 2020, when Input System package is installed.
- Bugfix: EmbeddedAssetProperties were not displayed correctly in the editor.
- Timeline guards added to scripts that rely on it.
- Bugfix: SaveDuringPlay works with ILists now.
- Bugfix: Paste VirtualCamera and FreeLook components onto prefab works for subcomponents
- Bugfix: CinemachineInputProvider now correctly tracks enabled state of input action
- Bugfix: POV orientation was incorrect with World Up override
- Added AutoEnable option to CinemachineInputHandler


## [2.9.0-pre.6] - 2022-01-12
- Bugfix: Negative Near Clip Plane value is kept when camera is orthographic.
- Regression fix: could not change the projection of the main camera if a CM virtual camera is active.
- Regression fix: Axis input was ignoring CM's IgnoreTimeScale setting.
- Removed legacy .unitypackages
- New feature: CinemachineBrain may control other GameObject instead of the one it is attached to.
- Bugfix: Cinemachine assigns a default input controller delegate that returns 0 when the legacy input system is disabled.
- Cinemachine example scenes show informative text when used with Input System instead of throwing error messages.
- Regression fix: compilation errors when physics module is not present.
- GameObjects created with Gameobject menu items now follow Unity naming conventions.
- Regression fix: virtual cameras no longer forget that they are targeting groups on domain reload.
- Moved Cinemachine tools into the main Tools overlay (2022.1+), moved Freelook rig selection to a separate overlay, updated icons to support light and dark themes.
- Bugfix: 3rdPersonFollow logged console messages when looking straight up or down.
- BugFix: InputProvider no longer causes a tiny gc alloc every frame.
- Regression fix: CinemachineCollider smoothing time did not reset correctly, so it was working once only.
- Cinemachine supports Splines package. Added new Body component: CinemachineSplineDolly. 
- Bugfix: Overlay tooltip names were incorrect.
- Bugfix: Confiner2D now displays the calculated confining area when its vcam is selected.
- Samples no longer throw errors with HDRP and URP. 3rdPersonWithAimMode and Timeline samples no longer have invalid references.


## [2.9.0-pre.1] - 2021-10-26
- Added ability to directly set the active blend in CinemachineBrain.
- Bugfix: OnTargetObjectWarped() did not work properly for 3rdPersonFollow.
- Bugfix: POV did not properly handle overridden up.
- Regression fix: removed GC allocs in UpdateTargetCache.
- Bugfix: async scene load/unload could cause jitter.
- Bugfix: Input system should be read only once per render frame.
- Bugfix: Blends were sometimes incorrect when src or dst camera is looking along world up axis.
- Bugfix: Improve accuracy of Group Framing.
- New feature: Added scene view overlay tools for Cinemachine components.
- Regression fix: Lookahead works again.
- Cinemachine3rdPersonAim exposes AimTarget, which is the position of where the player would hit.


## [2.8.0] - 2021-07-13
- Bugfix: Freelook prefabs won't get corrupted after editing the Prefab via its instances.
- Bugfix: 3rdPersonFollow works with Aim components now. 
- Bugfix: Blends between vcams, that are rotated so that their up vector is different from World up, are correct now.
- Bugfix: POV recentering did not always recenter correctly, when an axis range was limited.
- Bugfix: Collider sometimes bounced a little when the camera radius was large.
- Bugfix: CinemachineVolumeSettings inspector was making the game view flicker.
- Bugfix: CinemachineVolumeSettings inspector displayed a misleading warning message with URP when focus tracking was enabled.
- Bugfix: Rapidly toggling active cameras before the blends were finished did not use the correct blend time.
- AimingRig sample scene updated with a better reactive crosshair design.
- Added API accessor for Active Blend in Clearshot and StateDrivenCamera. 
- Bugfix: Virtual Cameras were not updating in Edit mode when Brain's BlendUpdateMode was FixedUpdate.
- Bugfix: Lens mode override was not working correctly in all cases.
- Collider2D inspector: added warning when collider is of the wrong type.


## [2.8.0-pre.1] - 2021-04-21
- Switching targets (Follow, LookAt) is smooth by default. For the old behaviour, set PreviousStateIsValid to false after changing the targets.
- Bugfix: Reversing a blend in progress respects asymmetric blend times.
- Regression fix: CmPostProcessing and CmVolumeSettings components setting Depth of Field now works correctly with Framing Transposer. 
- Regression fix: 3rdPersonFollow kept player in view when Z damping was high.
- Regression fix: Physical camera properties were overwritten by vcams when "override mode: physical" was not selected.
- New sample scene: Boss cam demonstrates how to setup a camera that follows the player and looks at the player and the boss. Boss cam also shows examples of custom extensions.
- Added simplified modes to Impulse Source.
- Added secondary reaction settings to Impulse Listener.
- Added Storyboard support for ScreenSpaceOverlay and ScreenSpaceCamera camera render modes.
- Added DampingIntoCollision and DampingFromCollision properties to Cinemachine3rdPersonFollow to control how gradually the camera moves to correct for occlusions.
- Added CinemachineCore.OnTargetObjectWarped() to warp all vcams targeting an object.
- Added ability for vcam to have a negative near clip plane.
- Added Draggable Game Window Guides toggle in Cinemachine preferences. When disabled, Game Window guides are only for visualization.
- Added button to virtual camera inspectors to auto-generate the CinemachineInputProvider component if it is missing.
- Default PostProcessing profile priority is now configurable and defaults to 1000.
- Cinemachine3rdPersonFollow now operates without the physics module and without collision resolution.
- Bugfix: 3rdPersonFollow collision resolution failed when the camera radius was large.
- Bugfix: 3rdPersonFollow damping occured in world space instead of camera space.
- Bugfix: 3rdPersonFollow stuttered when Z damping was high.
- Regression fix: CinemachineInputProvider stopped providing input.
- Bugfix: Lens aspect and sensorSize were updated when lens OverrideMode != None.
- Bugfix: Changing targets on a live vcam misbehaved.
- Bugfix: Framing transposer did not handle empty groups.
- Bugfix: Interrupting a transition with InheritPosition enabled did not work.
- Bugfix: Cinemachine3rdPersonFollow handled collisions by default, now it is disabled by default.
- Bugfix: SaveDuringPlay saved some components that did not have the SaveDuringPlay attribute.
- Regression fix: Entries in the custom blends editor in CM Brain inspector were not selectable.
- GameView guides are drawn only if appropriate inspector subsection is expanded.
- FreeLook rigs are now organized in tabs in the inspector.
- New sample scene: **Boss cam** sample scene demonstrates a camera setup to follow the player and to look at the player and the boss. The scene provides  examples of custom extensions.
- New Sample scene: **2D zoom**, showing how to zoom an orthographic camera with mouse scroll.
- New Sample scene: **2D fighters**, showing how to add/remove targets gradually to/from a TargetGroup based on some conditions (here, it is the y coord of the players).
- Bugfix: CinemachineCollider's displacement damping was being calculated in world space instead of camera space.
- Bugfix: TrackedDolly sometimes introduced spurious rotations if Default Up and no Aim behaviour.
- Bugfix: 3rdPersonFollow's shoulder now changes smoothly with respect to world-up vector changes.


## [2.7.2] - 2021-02-15
- CinemachineConfiner2D now handles cases where camera window is oversized
- New sample scene (FadeOutNearbyObjects) demonstrating fade out effect for objects between camera and target using shaders. The example includes a cinemachine extension giving convenient control over the shader parameters
- Bugfix (1293429) - Brain could choose vcam with not the highest priority in some cases
- Bugfix: SaveDuringPlay also works on prefab instances
- Bugfix (1272146) - Adding vcam to a prefab asset no longer causes errors in console
- Bugfix (1290171) - Impulse manager was not cleared at playmode start
- Nested Scrub Bubble sample removed (filenames too long), available now as embedded package
- Compilation guards for physics, animation, and imgui. Cinemachine does not hard depend on anything now
- Bugfix: CM StoryBoard had a 1 pixel border
- Bugfix: CM StoryBoard lost viewport reference after hot reload
- Bugfix: FramingTransposer's TargetMovementOnly damping caused a flick.
- Bugfix: FreeLook small drift when no user input if SimpleFollowWithWorldUp
- Bugfix: InheritPosition did not work with SimpleFollow binding mode
- Bugfix: cleanup straggling post processing profiles when no active vcams
- Bugfix: Checking whether the Input Action passed to CinemachineInputHandler is enabled before using it.
- Bugfix: 3rdPersonFollow FOV was blended incorrectly when ReferenceLookAt was set to a faraway target
- Bugfix: Position predictor not properly reset
- Bugfix: Create via menu doesn't create as child of selected object
- Bugfix: Post-processing profiles not cleaned up when no active vcams
- Bugfix: Install CinemachineExamples Asset Package menu item was failing on 2018.4 / macOS
- New sample scene (2DConfinerComplex) demonstrating new CinemachineConfiner2D extension.
- Updated CharacterMovement2D script in 2D sample scenes (2DConfinedTargetGroup, 2DConfiner, 2DConfinerUndersized, 2DTargetGroup) to make jumping responsive. 
- Updated 2DConfinedTargetGroup and 2DConfiner scenes to use new CinemachineConfiner2D extension. 


## [2.7.1] - 2020-11-14
- New feature: CinemachineConfiner2D - Improved 2D confiner.
- Added ApplyAfter option to ImpulseListener, to add control over the ordering of extensions
- UI update - Moved Cinemachine menu to GameObject Create menu and Right Click context menu for Hierarchy.
- Virtual Camera Lens inspector supports display of Horizontal FOV
- Virtual Camera Lens can override orthographic and physical camera settings
- Bugfix (1060230) - lens inspector sometimes displayed ortho vs perspective incorrectly for a brief time
- Bugfix (1283984) - Error message when loading new scene with DontDestroyOnLoad
- bugfix (1284701) - Edge-case exception when vcam is deleted
- Storyboard Global Mute moved from Cinemachine menu to Cinemachine preferences.
- Bugfix - long-idle vcams when reawakened sometimes had a single frame with a huge deltaTime
- Bugfix - PostProcessing temporarily stopped being applied after exiting play mode


## [2.6.3] - 2020-09-16
- Regression fix (1274989) - OnTargetObjectWarped broken for OrbitalTransposer
- Bugfix (1276391) - CM Brain Reset did not reset Custom Blends asset in inspector
- Bugfix (1276343) - CM Brain inspector custom blends misaligned dropdown arrow
- Bugfix (1256530) - disallow multiple components where appropriate
- Bugfix: BlendList camera was incorrectly holding 0-length camera cuts
- Bugfix (1174993) - CM Brain logo was not added to Hierarchy next to Main Camera after adding vcam for the first time after importing CM.
- Bugfix (1100131) - Confiner is aware of 2D collider's offset attribute.



## [2.6.2] - 2020-09-02
### Bugfixes
- Regression fix: OnCameraCut Memory leak when using Cinemachine with PostProcessing package
- Bugfix (1272146): Checking for null pipeline, before drawing gizmos.
- Add support for disabling Physics module


## [2.6.1] - 2020-08-13
### Bugfixes
- Regression Fix: PostProcessing/VolumeSettings FocusTracksTarget was not accounting for lookAt target offset
- Regression fix: Confiner no longer confines noise and impulse
- Bugfix: StateDrivenCamera was choosing parent state if only 1 clip in blendstate, even though there was a vcam assigned to that clip
- Bugfix: vertical group composition was not composing properly
- Bugfix: CinemachineNewVirtualCamera.AddComponent() now works properly
- Bugfix: removed compile errors when Physics2D module is disabled
- Bugfix: brain updates on scene loaded or unloaded
- Bugfix (1252431): Fixed unnecessary GC Memory allocation every frame when using timeline  
- Bugfix (1260385): check for prefab instances correctly
- Bugfix (1266191) Clicking on foldout labels in preferences panel toggles their expanded state
- Bugfix (1266196) Composer target Size label in preferences panel was too big
- Bugfix: Scrubbing Cache was locking virtual camera transforms beyond the cache range
- Improved performance of path gizmo drawing
- Timeline Scrubbing Cache supports nested timelines, with some known limitations to be addressed with a future Timeline package release
- Added support for deterministic noise in the context of controlled rendering (via CinemachineCore.CurrentTimeOverride)
- Added Target Offset field to Framing Transposer
- Added Multi-object edit capabilities to virtual cameras and extensions 
- Added inspector button to clear the Scrubbing Cache


## [2.6.0] - 2020-06-04
### New Features and Bugfixes
- Added AxisState.IInputProvider API to better support custom input systems
- Added CinemachineInpiutProvider behaviour to support Unity's new input system
- Added Timeline Scrubbing cache: when enabled, simulates damping and noise when scrubbing in timeline
- Added ManualUpdate mode to the Brain, to allow for custom game loop logic
- VolumeSettings/PostProcessing: added ability to choose custom target for focus tracking
- Added CinemachineRecomposer for timeline-tweaking of procedural or recorded vcam Aim output
- Added GroupWeightManipulator for animating group member weights
- Impulse: Added PropagationSpeed, to allow the impulse to travel outward in a wave
- Impulse: added support for continuous impulses
- Added CinemachineIndependentImpulseListener, to give ImpulseListener ability to any game object
- Added 3rdPersonFollow and 3rdPersonAim for dead-accurate 3rd-person aiming camera
- Added ForceCameraPosition API of virtual cameras, to manually initialize a camera's position and rotation
- Added example scenes: Aiming Rig and Dual Target to show different 3rd person cmera styles
- FramingTransposer does its work after Aim, so it plays better with Aim components.
- Framing Transposer: add Damped Rotations option.  If unchecked, changes to the vcam's rotation will bypass Damping, and only target motion will be damped.
- Refactored Lookahead - better stability.  New behaviour may require some parameter adjustment in existing content
- Composer and Framing Transposer: improved handling at edge of hard zone (no juddering)
- Orbital Transposer / FreeLook: improved damping when target is moving
- CustomBlends editor UX improvements: allow direct editing of vcam names, as well as dropdown
- Add Convert to TargetGroup option on LookAt and Follow target fields
- Confiner: improved stability when ConfineScreenEdges is selected and confing shape is too small
- Extensions now have PrePipelineMutateState callback
- CinemachineCore.UniformDeltaTimeOverride works in Edit mode
- Added TargetAttachment property to vcams.  Normally 1, this can be used to relax attention to targets - effectively a damping override
- Bugfix: Blend Update Method handling was incorrect and caused judder in some circumstances
- Bugfix: VolumeSettings blending was popping when weight was epsilon if volume altered a non-lerpable value
- Bugfix (1234813) - Check for deleted freelooks
- Bugfix (1219867) - vcam popping on disable if blending
- Bugfix (1214301, 1213836) - disallow structural change when editing vcam prefabs
- Bugfix (1213471, 1213434): add null check in editor
- Bugfix (1213488): no solo for prefab vcams
- Bugfix (1213819): repaintGameView on editor change
- Bugfix (1217306): target group position drifting when empty or when members are descendants of the group
- Bugfix (1218695): Fully qualify UnityEditor.Menu to avoid compile errors in some circumstances
- Bugfix (1222740): Binding Modes, that don't have control over axis value range, are not affected by it. 
- Bugfix (1227606): Timeline preview and playmode not the same for composer with hand-animated rotations
- Bugfix: Confiner's cache is reset, when bounding shape/volume is changed.
- Bugfix (1232146): Vcam no longer jerks at edge of confiner bound box.
- Bugfix (1234966): CompositeCollider scale was applied twice.


## [2.5.0] - 2020-01-15
### Support HDRP 7 and URP simultaneously
- Accommodate simultaneous precesnce of HDRP and URP
- Regression fix: Axis was always recentered in Edit mode, even if recentering is off


## [2.4.0] - 2020-01-10
### HDRP 7 support and bugfixes
- Storyboard: added global mute function
- New vcams are by default created matching the scene view camera
- Added ApplyBeforeBody option to POV component, to support working with FramingTransposer
- Added RectenterTarget to POV component
- Added OnTransitionFromCamera callback to extensions
- Added Damping to SameAsFollowTarget and HardLockToTarget components
- URP 7.1.3: added CinemachinePixelPerfect extension
- Added Speed Mode to AxisState, to support direct axis control without max speed
- New example scene: OverTheShoulderAim illustrating how to do over-the-shoulder TPS cam, with Normal and Aim modes
- Impulse Manager: added option to ignore timescale
- Framing Transposer: added OnTransition handling for camera rotation if InheritPosition
- Upgrade to support HDRP and Universal RP 7.0.0 API
- Upgrade to support HDRP and Universal RP 7.1.0 API
- Removed Resources diretories
- Sample scenes now available via package manager
- Added optional "Display Name" field to Cinemachine Shot in Timeline
- Added "Adopt Current Camera Settings" item to vcam inspector context menu
- Composer and FramingTransposer: allow the dead zone to extend to 2, and the Screen x,Y can range from -0.5 to 1.5
- HDRP: lens presets include physical settings if physical camera
- Regression Fix: Framing Transposer: ignore LookAt target.  Use Follow exclusively
- Bugfix: Framing Transposer was not handling dynamic changes to FOV properly
- Bugfix: PostProcessing extension was not handling standby update correctly when on Manager Vcams
- Bugfix: PostProcessing extension was leaking a smallamounts of memory when scenes were unloaded
- Bugfixes: (fogbugz 1193311, 1193307, 1192423, 1192414): disallow presets for vcams
- Bugfix: In some heading modes, FreeLook was improperly modifying the axes when activated
- Bugfix: Orbital transposer was improperly filtering the heading in TargetForward heading mode
- Bugfix: added EmbeddedAssetHelper null check
- Bugfix: composer screen guides drawn in correct place for physical camera
- Bugfix: FreeLook was not respecting wait time for X axis recentering
- Bugfix: FreeLook X axis was not always perfectly synched between rigs
- Bugfix (fogbugz 1176866): Collider: clean up static RigidBody on exit
- Bugfix (fogbugz 1174180): framing transposer wrong ortho size calculation
- Bugfix (fogbugz 1158509): Split brain.UpdateMethod into VcamUpdateMethod and BrainUpdateMethod, to make blending work correctly
- Bugfix (fogbugz 1162074): Framing transposer and group transposer only reached half maximum ortho size 
- Bugfix (fogbugz 1165599): Transposer: fix gimbal lock issue in LockToTargetWithWorldUp
- Bugfix: VolumeSettings: handle layermask in HDAdditionalCameraData
- Bugfix: use vcam's up when drawing gizmos (orbital transposer and free look)


## [2.3.4] - 2019-05-22
### PostProcessing V3 and bugfixes
- Added support for PostProcessing V3 - now called CinemachineVolumeSttings
- Added CinemachineCore.GetBlendOverride delegate to allow applications to override any vcam blend when it happens
- When a blend is cancelled by the opposite blend, reduce the blend time
- Orthographic cameras allow a Near Clip of 0
- Timeline won't auto-create CM brains when something dragged onto it
- Confiner: Improvement in automatic path invalidation when number of path points path changes
- Added CinemachineInpuitAxisDriver utility for overriding the default AxisState behaviour
- CinemachineCameraOffset: added customizable stage for when to apply the offset
- Added Loop option to BlendList Camera
- Improved Lookahead: does not automatically recenter
- Brain no longer applies time scaling to fixed delta
- Added dependency on Unity.ugui (2019.2 and up)
- Bugfix: potential endless loop when using Ignore tag in Collider
- Bugfix: Allow externally-driven FeeLook XAxis to work properly with SimpleFollow
- Bugfix: vcams with noise would sometimes show one noiseless frame when they were activated and standby update was not Always
- Bugfix: Generate a cut event if cutting to a blend-in-progess (fogbugz 1150847)
- Bugfix: reset lens shift if not physical camera
- Bugfix: Collider must consider actual target position, not lookahead position
- Bugfix: FreeLook heading RecenterNow was not working
- Bugfix: lookahead now takes the overridden Up into account
- Bugfix: screen composer guides drawn in wrong place for picture-in-picture
- Bugfix: FreeLook now draws only 1 active composer guide at a time (fogbugz 1138263)
- Bugfix: cameras sometimes snapped when interrupting blends
- Bugfix: Path handles no longer scale with the path object
- Bugfix: Framing Transposer Center on Activate was not working properly (fogbugz 1129824)
- Bugfix: FreeLook inherit position
- Bugfix: collider was pushing camera too far if there were multiple overlapping obstacles
- Bugfix: use IsAssignableFrom instead of IsSubclass in several places
- Bugfix: when interrupting a blend in progress, Cut was not respected
- Bugfix: collider minimum occlusion time and smoothing time interaction
- Bugfix: TargetGroup.RemoveMember error (fogbugz 1119028)
- Bugfix: TargetGroup member lerping jerk when member weight near 0
- Bugfix: Transposer angular damping should be 0 only if binding mode not LockToTarget

## [2.3.3] - 2019-01-08
### Temporary patch to get around a Unity bug in conditional dependencies
- Removed Cinemachine.Timeline namespace, as a workaround for fogbugz 1115321

## [2.3.1] - 2019-01-07
### Bugfixes
- Added timeline dependency
- OnTargetObjectWarped no longer generates garbage

## [2.3.0] - 2018-12-20
### Support for Unity 2019.1
- Added dependency on new unity.timeline
- Added conditional dependence on PostProcessingV2
- No copying CM gizmo into assets folder
- FreeLook: if inherit position from similar FreeLooks, bypass damping 
- Timeline: improve handling when vcam values are tweaked inside shot inspector (fogbugz 1109024)

## [2.2.8] - 2018-12-10
### Bugfixes, optimizations, and some experimental stuff
- Transposer: added Angular Damping Mode, to support quaternion calculations in gimbal-lock situations
- Framing Transposer and Group Transposer: group composing bugfixes, respect min/max limits
- Added ConemachineCameraOffset extension, to offset the camera a fixed distance at the end of the pipeline
- Dolly Cart: added support for LateUpdate
- State-driven-camera: added [NoSaveDuringPlay] to Animated Target and Layer Index
- Added AxisState.Recentering.RecenterNow() API call to skip wait time and start recentering now (if enabled)
- Added NoLens blend hint, to leave camera Lens settings alone
- Updated documentation (corrections, and relocation to prevent importing)
- Upgrade: added support for nested prefabs in Unity 2018.3 (fogbugz 1077395)
- Optimization: position predictor is more efficient
- Optimization: Composer caches some calculations 
- Optimization: Fix editor slowdown when Lens Presets asset is missing
- Experimental: Optional new damping algorithm: attempt to reduce sensitivity to variable framerate
- Experimental: Optional new extra-efficient versions of vcam and FreeLook (not back-compatible)
- Timeline: play/pause doesn't kick out the timeline vcam
- Path editor: make sure game view gets updated when a path waypoint is dragged in the scene view
- Composer guides are shown even if Camera is attached to a renderTexture
- Bugfix: allow impulse definition to be a non-public field (property drawer was complaining)
- Bugfix: added null check for when there is no active virtual camera
- Bugfix: CollisionImpulseSource typo in detection of 2D collider
- Bugfix: PasteComponentValues to prefab vcams and FreeLooks were corrupting scene and prefabs
- Bugfix: Timeline mixer was glitching for single frames at the end of blends
- Bugfix: Added OnTransitionFromCamera() to POV and OrbitalTransposer, to transition axes intelligently
- Regression fix: if no active vcam, don't set the Camera's transform

## [2.2.7] - 2018-07-24
### Mostly bugfixes
- Bugfix: fogbugz case 1053595: Cinemachine Collider leaves hidden collider at origin that interferes with scene objects
- Bugfix: fogbugz case 1063754: empty target group produces console messages
- Bugfix: FreeLook Paste Component Values now pastes the CM subcomponents as well
- Bugfix: added extra null checks to support cases where current vcam is dynamically deleted
- Bugfix: reset BlendList when enabled
- Regression fix: FreeLook axis values get transferred when similar vcams transition
- Bugfix: cutting to BlendList vcam sometimes produced a few bad frames
- Bugfix: smart update tracks the targets more efficiently and correctly, and supports RigidBody interpolation (2018.2 and up)
- Enhancement: POV component interprets POV as relative to parent transform if there is one
- API change: OnCameraLive and CameraActivated events take outgoing vcam also as parameter (may be null)

## [2.2.0] - 2018-06-18
### Impulse Module and More
- New Cinemachine Impulse module for event-driven camera shakes
- New Event Helper script CinemachineTriggerAction takes action on Collider and Collider2D enter/exit events, and exposes them as UnityEvents
- New performance-tuning feature: Standby Update.  Controls how often to update the vcam when it's in Standby.  
- New NoiseSettings editor with signal preview
- Added Focal Length or Named FOV presets for Camera Lens
- Added support for Physical Camera: focal length and Lens Offset
- New improved Group framing algorithm: tighter group framing in GroupComposer and FramingTransposer
- Collider: now returns TargetIsObscured if the target is offscreen (great for cameras with fixed aim)
- Collider: added Minimum Occlusion Time setting, to ignore fleeting obstructions
- Collider: added Transparent Layers mask, to specify solid objects that don't obstruct view
- Collider: damping will no longer take the camera through obstacles
- Collider: Added separate damping setting for when target is being occluded vs when camera is being returned to its normal position
- Collider: added Smoothing setting, to reduce camera jumpiness in environements with lots of obstacles
- NoiseSettings: added checkbox for pure sine-wave instead of Perlin wave
- If no LookAt target, PostProcessing FocusTracksTarget offset is relative to camera
- TrackedDolly: Default up mode sets Up to World Up
- Virtual Camera: New Transitions section in inspector that gives more control over blending:
  - Blend Hint provides some control over how the position and rotation are interpolated
  - Inherit Position checkbox to ensure smooth positional handoff from outgoing camera
  - OnCameraLive event gets fired when the camera activates.  Useful for custom handlers.
- Added ScreenSpaceAimWhenTargetsDiffer as a vcam blend hint.  This influences what happens when blending between vcams with different LookAt targets
- Increased stability of vcams with very small FOVs
- Framing Transposer no longer requires LookAt to be null
- LensSettings Aspect, Orthographic, IsPhysicalCamera, SensorSize properties no longer internal
- Noise Profiles: don't magically create assets.  Prompt user for filename and location of new or cloned profiles
- Refactored interaction between timeline and CM brain, to improve handling of edge cases (fogbugz case 1048497)
- Bugfix: StateDrivenCamera Editor was not finding states if target was OverrideController
- Bugfix when dragging orbital transposer transform: take bias into account
- Bugfix: SaveDuringPlay was not handling asset fields correctly - was sometimes crushing assets
- Bugfix: SimpleFollow transposers were not initilizing their position correctly at game start
- Bugfix: Timeline with CM shot was causing jitter in some FixedUpdate situations
- Bugfix: Multiple brains with heterogeneous update methods were not behaving correctly.  CM will now support this, but you must make sure that the brains have different layer masks.
- Example scenes now include use of CinemachineTriggerAction script.  

## [2.1.13] - 2018-05-09
### Removed dependency on nonexistant Timeline package, minor bugfixes
- Bugfix: Custom Blends "Any to Any" was not working (regression)
- Bugfix: Composer was sometimes getting wrong aspect if multiple brains with different aspect ratios
- Bugfix: could not drag vcam transforms if multiple inspectors and one is hidden
- Bugfix: Framing Transposer initializes in the wrong place - noticeable if dead zone

## [2.1.12] - 2018-02-26
### Storyboard, Bugfixes and other enhancements.  Also some restructuring for Package Manager
- Project restructure: Removed Base, Timeline, and PostFX folders from project root.  PostProcessing code must now be manually imported from Cinemachine menu.  No more dependencies on scripting defines.
- New Storyboard extension, to display images over the vcams.  Comes with a Waveform monitor window for color grading
- New option to specify vcam position blend style: linear, spherical, or cylindrical, based on LookAt target
- Added API to support seamless position warping of target objects: OnTargetObjectWarped().
- Added support for custom blend curves
- Lookahead: added Ignore Y Axis Movement option
- Added support for cascading blends (i.e. blending from mid-blend looks better)
- POV/Orbital/FreeLook axis: exposed Min, Max, and Wrap in the UI, for customized axis range
- FreeLook: added Y Axis recentering
- POV: Added recentering feature to both axes
- Path: Added Normalized Path units option: 0 is start of path, 1 is end.
- Path: added length display in inspector
- Timeline Clip Editor: vcam sections are now collapsible
- API enhancement: added Finalize to Pipeline stages, called even for manager-style vcams
- Bugfix: PostProcessing V2 DoF blending works better
- Bugfix: OrbitalTransposer works better with WorldUp overrides
- Bugfix: Remove StateDrivenCamera "not playing a controller" warning
- Bugfix: Handle exceptions thrown by assemblies that don't want to be introspected
- Bugfix: vcams following physics objects incorrectly snapped to origin after exiting play mode
- Bugfix: predictor now supports time pause
- Bugfix: Moved StartCoroutine in Brain to OnEnable()
- Bugfix: Collider was causing problems in Physics on Android platforms
- Bugfix: dragging a vcam's position updtaes prefabs properly
- Bugfix: All extension now respect the "enabled" checkbox
- Bugfix: Undo for Extasion add will no longer generate null references

## [2.1.10] - 2017-11-28
### This is the first UPM release of *Unity Package Cinemachine*.
- New Aim component: Same As Follow Target simply uses the same orientation as the Follow target
- Perlin Noise component: added inspector UI to clone or locate existing Noise profiles, and to create new ones
- Noise Presets were moved outside of the Examples folder
- Example Assets are now included as embedded package, not imported by default
- Bugfix: FreeLook with PositionDelta was not properly updating the heading
- Bugfix: Transitioning between FreeLooks simetimes caused a short camera freeze
- Bugfix: Added some null checks to FreeLook, to prevent error messages at build time

## [2.1.9] - 2017-11-17
### Initial version.
*Version 2.1.9 cloned from private development repository, corresponding to package released on the asset store*<|MERGE_RESOLUTION|>--- conflicted
+++ resolved
@@ -4,19 +4,13 @@
 The format is based on [Keep a Changelog](http://keepachangelog.com/en/1.0.0/)
 and this project adheres to [Semantic Versioning](http://semver.org/spec/v2.0.0.html).
 
-<<<<<<< HEAD
 ## [3.0.0-pre.9] - 2023-10-31
-=======
 ## [3.0.0-pre.9] - 2023-12-31
->>>>>>> 65842b2c
 
 ### Fixed
 - Regresion fix: Sequencer inspector child camera popups were not being populated.
 - Regresion fix: Manager Camera's child camera warning icons were not being updated correctly.
-<<<<<<< HEAD
-=======
 - Regresion fix: ManagerCameras were crushing PreviousStateIsValid in their children.
->>>>>>> 65842b2c
 - Bugfix: CinemachineInputAxisController editor was missing foldout arrows on the Driven Axis items.
 
 
