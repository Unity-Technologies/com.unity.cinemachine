# Changelog
All notable changes to this package will be documented in this file.

The format is based on [Keep a Changelog](http://keepachangelog.com/en/1.0.0/)
and this project adheres to [Semantic Versioning](http://semver.org/spec/v2.0.0.html).

## [3.1.1] - 2025-01-01

### Fixed
- Bugfix: InputAxis.TriggerRecentering() function caused the axis to immediately snap to its recenter value.
- Bugfix: When multiple CM Brains were present, FixedUpdte cameras were sometimes being updated too frequently, resulting in jittery motion.
- SimplePlayerController no longer uses PlayerController.isGrounded because it's not reliable outside of FixedUpdate.
<<<<<<< HEAD
- Decollider ignores terrain layers when resolving obstacles.
=======
- Bugfix: The GroupAverage Rotation Mode in CinemachineTargetGroup was not calculated properly.
>>>>>>> d892b762

### Changed
- CinemachineGroupFraming now has a compatibility mode so that it can work with CinemachineConfiner2D out of the box.

### Added
- Added Recenter Target setting to CinemachinePanTilt


## [3.1.0] - 2024-04-01

### Fixed
- Bugfix: index out of range exception when adding a Cm Shot to a timeline track whose CinemachineBrain is inactive.
- Bugfix: OrbitalFollow with 3-ring setup would inappropriately damp in respose to vertical input if LookAt and Follow were at different vertical positions.
- Bugfix: StateDrivenCamera min activation time was broken.
- Bugfix: Solo not updating when brain is in FixedUpdate.
- Bugfix: Spline roll was being calculated incorrectly when spline was rotated.
- Bugfix: "Freeze When Blending Out" didn't work when switching betwen two cameras multiple times.
- Bugfix: Cinemachine cameras would sometimes unnecessarily dirty the scene due to floating-point imprecision when setting transform rotations.

### Added
- Added CinemachineDecollider to resolve camera intersection with colliders and terrains, without necessarily preserving line-of-sight to target.
- CinemachineDeoccluder has the option to resolve towards the Follow target instead of the LookAt target.
- Added CinemachineShotQualityEvaluator which is a standalone version of the evaluation code in Deoccluder.
- Added StateDrivenCamera.CancelWait() method to cancel the current wait on a pending state change.
- Added FlyAround sample scene showing a simple fly-around camera.
- Added IgnoreTimeScale option to InputAxisControllerBase.
- Added confirmation dialog when exiting play mode, if Save During Play is enabled and changes have been made to saveable properties.

### Changed
- SplineDolly and SplineCart: position on spline is preserved when units change.
- SimplePlayerAimController sample upgraded to work on arbitrary surfaces (no longer depends on world up).
- SimplePlayerController sample has logic to avoid input gimbal lock when player is upside-down relative to the camera.
- PlayerOnSphere sample is now PlayerOnSurface - can walk on arbitrary surfaces.
- Axis recentering happens independently on axes with differing recentering tmes, so that input on one axis does not impact the recentering state of the others.
- FreeLookOnSphericalSurface sample is improved, adding a moving surface and second camera.
- Replaced SameAsFollowTarget with RotateWithFollowTarget (SameAsFollowTarget still exists but is deprecated).
- Deoccluder evaluates shots in the Finalize stage instead of Aim.


## [3.0.1] - 2023-11-27

### Fixed
- Bugfix: Divide-by-zero error in InputAxis.CancelDeltaTime if deltaTime is zero.
- Regression fix: CinemachineCamera inspector Solo functionality was not updating correctly.
- Regression fix: Legacy Lens settings had lost their ability to be animated.
- Bugfix: Upgrader was not correctly upgrading animation bindings in some cases.

### Added
- Added CinemachineVirtualCameraBase.CancelDamping() convenience method to snap camera to its target position.
- Added CinemachineOrbitalFollow.TargetOffset to reposition orbit center.
- Added CinemachineGroupFraming.CenterOffset to reposition group center on the screen.
- Added LookAtOffset to CinemachineHardLookAt behaviour.
- Added support for the new Camera Overlay.

### Changed
- RuntimeUtility.GetScratchCollider and RuntimeUtility.DestroyScratchCollider are now public, to allow custom extensions to use them.
- SaveDuringPlay supports multi-scene editing.


## [3.0.0] - 2023-10-25

### Fixed
- Regression fix: Extensions and components were unable to modify the blend hint.
- Bugfix: HardLockToTarget component was ignoring PreviousStateIsValid flag.
 
### Added
- Cancellation of active blend is now possible in ManagerCameras, same as in CM Brains.

### Changed
- CinemachineBrain.TopCameraFromPriorityQueue() is now protected virtual.
 

## [3.0.0-pre.9] - 2023-10-01

### Fixed
- Regresion fix: Sequencer inspector child camera popups were not being populated.
- Regresion fix: Manager Camera's child camera warning icons were not being updated correctly.
- Regresion fix: ManagerCameras were crushing PreviousStateIsValid in their children.
- Bugfix: CinemachineInputAxisController editor was missing foldout arrows on the Driven Axis items.


## [3.0.0-pre.8] - 2023-09-22

### Fixed
- Bugfix: Occasional precision issue when camera rotation is exactly 180 degress, causing rotational flickering.
- Bugfix: Deceleration at the end of axis range was too aggressive.
- Bugfix: Orbital recentering should not be forced when transitioning to a camera.
- Bugfix: InheritPosition takes the actual camera position, so it works consistently if transitioning mid-blend.
- Bugfix: CinemachineDeoccluder was causing a pop when OnTargetObjectWarped was called.
- Bugfix: Spurious camera cut events were being issued, especially in HDRP.
- Bugfix: Null reference exceptions when inspector is hidden behind another tab.
- Bugfix: GroupFraming inspector was displaying incorrect warning when LookAt target is a group.
- Bugfix: GroupFraming displays more accurate group size indicator in the game view.
- Bugfix: nullrefs in log when target group was deleted but was still being referenced by vcams.
- Regression fix: CinemachineCollider generated NaN positions if no target was set.

### Added
- New sample: ThirdPersonWithAimMode showing how to implement a FreeLook camera with Aim mode.
- Added Recentering Target to OrbitalFollow.  Recentering is now possible with Lazy Follow.
- Added API in Deoccluder and ThirdPersonFollow to access which collision objects are impacting the camera position.
- Added ICinemachineTargetGroup.IsValid property to detect deleted groups.
- Added option to disable deltaTime scaling in CinemachineInputAxisProvider.

### Changed
- Improved OrbitalFollow's ForceCameraPosition algorithm.
- Deoccluder accommodates camera radius in all modes.
- Renamed CinemachineSplineDolly.CameraUp to CameraRotation, which more accurately reflects what it does.
- Renamed InputAxis.DoRecentering() to InputAxis.UpdateRecentering()
- StateDrivenCamera: child camera enabled status and priority are now taken into account when choosing the current active camera.

### Deprecated
- Removed CinemachineToolSettings overlay.


## [3.0.0-pre.7] - 2023-05-04

### Added
- Added CinemachineCore.GetCustomBlender and BlendCreatedEvent to allow custom blend behaviour.
- New Custom Blends sample scene illustrating how to customize the blend algorithm.
- CinemachineChannels can now be named via the CinemachineChannelNames asset.  OutputChannel struct has been removed.
- Added CinemachineCameraManagerEvents behaviour.
- Added the option of defining CINEMACHINE_NO_CM2_SUPPORT, to lighten the package by removing legacy CM2 support.
- ThirdPerson Shooter sample scene now has an option to swap shoulders.

### Changed
- Improved handling of nested blends.
- CinemachineCameraEvents and CinemachineBrainEvents and CnemachineCameraManagerEvents can be added to any GameObject, not only to the target objects.


## [3.0.0-pre.5] - 2023-04-25

### Fixed
- Bugfix: MixingCamera calls OnTransitionFromCamera correctly for all its children.

### Added
- New BlendHint: IgnoreTarget will blend rotations without considering the tracking target.
- New BlendHint: FreezeWhenBlendingOut will blend out from a snapshot of the camera state.
- InputAxisController has the option to suppress input while the attached camera is blending.
- Added CinemachineCameraEvents and CinemachineBrainEvents behaviours for event processing.
- Added BlendFinished and CameraDeactivated events.
- Add split screen sample for the input system.
- Samples UI works with both legacy input and Input package.
- Timeline: Added Track Priority field in CinemachineTrack to control track precedence when tracks are contained in nested timelines.
- New 2D platformer sample showing custom camera manager.

### Changed
- Minimum Unity version is now 2022.2.15, for best inspector experience.
- All namespaces changed from "Cinemachine" to "Unity.Cinemachine".
- "Cinemachine.Utility" namespace folded into to "Unity.Cinemachine".
- CinemachineBlendListCamera has been renamed to CinemachineSequencerCamera.
- Renamed .asmdef files to follow the convention: Unity.[PackageName].
- TrackedObjectOffset renamed to TargetOffset.
- Improved layout of PositionComposer and RotationComposer inspectors.
- LensSettings was refactored to improve handling of SensorSize and other physical properties.
- Full physical camera support for builtin pipeline.
- LensPresets and PhysicalLensPresets are now separate assets.
- CinemachineInputAxisController refactored to be more easily customized.
- Samples are compatible with Built-in, Universal, and High Definition Render Pipelines.
- CinemachineUpgradeManager re-opens original scene after upgrade is complete.
- Events system refactored.
- Refactored CinemachineCameraManagerBase to be more useful for customizing.
- CinemchineCore refactored to remove singleton.


## [3.0.0-pre.4] - 2023-02-09

### Added

- Progress bar added to Cinemachine Upgrader.
- CinemachineDeoccluder is a new class, not just a rename of CinemachineCollider.
- CinemachineAutoFocus extension is now available for built-in and URP pipelines, with reduced functionality compared to HDRP.
- Camera.focusDistance is driven by CM when the camera is in physical mode.
- Confiner2D provides API to adjust the confiner to the current window size when the lens or aspect changes.
- TargetGroup now ignores members whose gameObjects are inactive.
- Cinemachine Samples can import their package dependencies.
- CinemachinePathBase search radius fixed for not looped paths.
- Add SplineAutoDolly.ISplineAutoDolly.Reset() method and SplineAutoDolly.Enabled flag.
- Confiner2D and Confiner3D support smooth stop at bounds edge.
- URP: add temporal effects reset on camera cut.
- Add Weight setting to CinemachinePostProcessing and CinemachineVolumeSettings.
- GroupFraming also works on LookAt target.
- Several new Sample scenes were added.

### Changed

- Improved performance of CINEMACHINE_EXPERIMENTAL_DAMPING algorithm.
- Path gizmo drawing was optimized.
- Confiner2D does less gc alloc.
- CinemachineSmoothPath is upgraded to Splines correctly now.
- InputAxis refactor for recentering and momentary axis support.
- CinemachineIndependentImpulseListener renamed to CinemachineExternalImpulseListener.
- CmCamera is now CinemachineCamera.
- The SimpleFollowWithWorldUp binding mode has been renamed to LazyFollow.
- CinemachineExtension API changes to VirtualCamera, GetAllExtraStates, OnTargetObjectWarped, and ForceCameraPosition.
- Third person shooter sample use object pooling for the projectiles.

### Deprecated

- CinemachineConfiner is deprecated.  New behaviour CinemachineConfiner3D to handle 3D confining.  Use CinemachineConfiner2D for 2D confining.
- 3rdPersonFollow and 3rdPersonAim are deprecated and replaced by ThirdPersonFollow and ThirdPersonAim respectively.

### Fixed

- Regression fix: POV and PanTilt handle ReferenceUp correctly.
- Bugfix: Lens blending was wrong.
- Bugfix: CinemachineDeoccluder Pull Forward strategy only pulls forward even with Camera Radius bigger than 0.
- Bugfix: Extensions were not respecting execution order on domain reload.
- Bugfix: AxisState was not respecting timescale == 0.
- Bugfix: priority ordering was wrong when the difference between any priority values were smaller than integer min or bigger than integer max values.
- Bugfix: Very occasional axis drift in SimpleFollow when viewing angle is +-90 degrees.
- Bugfix: Physical lens settings were not being properly applied.


## [3.0.0-pre.3] - 2022-10-28
- Bugfix: rotation composer lookahead sometimes popped


## [3.0.0-pre.2] - 2022-10-20
- Add Show Hierarchy Icon preference option.
- New icons for cinemachine (cameras, components, extensions, tracks).
- Freelook ForcePosition is more precise now.
- Confiner2D supports BoxCollider2D now.
- Added "Place Objects At World Origin" preference option support.
- Added Channel setting, to use for multiple CM Brains, instead of piggybacking on the layer system.
- CinemachineCollider renamed to CinemachineDeoccluder.
- New inspector and API for composition guides.
- Game View Guides now indicate when they are hot and can be dragged.
- CinemachineTrack assigns the default CinemachineBrain on creation.
- Add support for HDRP 14 (Unity 2022.2).
- Bugfix: StateDrivenCamera/Clearshot: Transition glitch when backing out of a transition in progress.
- Bugfix: Occasional 1-frame glitch when transitioning between some freelooks.
- Bugfix: Transposer with LockToTarget binding sometimes had gimbal lock.
- Bugfix: InputValueGain mode of axis input was not framerate-independent.
- Bugfix: POV starts up in its centered position, if recentering is enabled.


## [3.0.0-pre.1] - 2022-06-01
- Upgrade mechanism for upgrading Cinemachine 2 to Cinemachine 3.
- VirtualCamera refactor: CinemachineVirtualCamera is now CmCamera.
- FreeLook refactor: CinemachineFreeLook is now CmCamera with FreeLook Modifier.
- Combine Follow and LookAt Targets to single Tracking Target with optional LookAt Target.
- Add flag for custom priority setting.
- HDRP only: Added FocusDistance setting to lens
- HDRP only: New AutoFocus extension.  Use instead of VolumeSettings for Focus Tracking.  Includes Automatic mode that queries depth buffer instead of tracking a specific target.
- Added Lens Mode Override property to CM Brain.  When enabled, it allows CM cameras to override the lens mode (Perspective vs Ortho vs Physical).
- Added Unity Spline support.  Old Cinemachine Paths are deprecated in favour of Unity Splines.
- Added customizable Auto Dolly to cameras and Spline Cart.
- Added IShotQualityEvaluator to enable customization of shot quality evaluation for ClearShot
- Bugfix: No redundant RepaintAllViews calls.
- Bugfix: Collider damping is more robust with extreme FreeLook configurations


## [2.9.0] - 2022-08-15
- Bugfix: CinemachineConfiner was not confining correctly when Confine Screen Edges was enabled and the camera was rotated.
- Bugfix: Confiner2D confines to midpoint when camera window is bigger than the axis aligned bounding box of the input confiner.
- Bugfix: 3rdPersonFollow shows a warning message when no follow target is assigned like the rest of the body components.
- Bugfix: FadeOut sample scene shader was culling some objects incorrectly.
- Bugfix: Freelook had wrong heading at first frame, which could cause a slight jitter.
- Bugfix: FramingTransposer and Composer had a slight rounding error in their Bias fields when the Screen X and Y fields were modified. 
- Bugfix: Fixed spurious Z rotations during speherical blend.
- Bugfix: Blending speed was not set correctly, when blending back and forth between the same cameras.
- Regression fix: POV is relative to its parent transform.
- Bugfix: SensorSize is not saved when not using physical camera.
- Clipper library dependency is no longer conflicting with users.
- AimingRig sample is only optionally dependent on UnityEngine.UI.
- Bugfix: Transposer with LockToTarget binding sometimes had gibmal lock
- Bugfix: StateDrivenCamera/Clearshot: Transition glitch when backing out of a transition in progress


## [2.9.0-pre.7] - 2022-03-29
- Bugfix: memory leak with PostProcessing if no PP layer is present on the camera
- Bugfix: Standalone profiler no longer crashed with CM.
- Bugfix: Cinemachine does not produce compiler error in unity editor versions older than 2020, when Input System package is installed.
- Bugfix: EmbeddedAssetProperties were not displayed correctly in the editor.
- Timeline guards added to scripts that rely on it.
- Bugfix: SaveDuringPlay works with ILists now.
- Bugfix: Paste VirtualCamera and FreeLook components onto prefab works for subcomponents
- Bugfix: CinemachineInputProvider now correctly tracks enabled state of input action
- Bugfix: POV orientation was incorrect with World Up override
- Added AutoEnable option to CinemachineInputHandler


## [2.9.0-pre.6] - 2022-01-12
- Bugfix: Negative Near Clip Plane value is kept when camera is orthographic.
- Regression fix: could not change the projection of the main camera if a CM virtual camera is active.
- Regression fix: Axis input was ignoring CM's IgnoreTimeScale setting.
- Removed legacy .unitypackages
- New feature: CinemachineBrain may control other GameObject instead of the one it is attached to.
- Bugfix: Cinemachine assigns a default input controller delegate that returns 0 when the legacy input system is disabled.
- Cinemachine example scenes show informative text when used with Input System instead of throwing error messages.
- Regression fix: compilation errors when physics module is not present.
- GameObjects created with Gameobject menu items now follow Unity naming conventions.
- Regression fix: virtual cameras no longer forget that they are targeting groups on domain reload.
- Moved Cinemachine tools into the main Tools overlay (2022.1+), moved Freelook rig selection to a separate overlay, updated icons to support light and dark themes.
- Bugfix: 3rdPersonFollow logged console messages when looking straight up or down.
- BugFix: InputProvider no longer causes a tiny gc alloc every frame.
- Regression fix: CinemachineCollider smoothing time did not reset correctly, so it was working once only.
- Cinemachine supports Splines package. Added new Body component: CinemachineSplineDolly. 
- Bugfix: Overlay tooltip names were incorrect.
- Bugfix: Confiner2D now displays the calculated confining area when its vcam is selected.
- Samples no longer throw errors with HDRP and URP. 3rdPersonWithAimMode and Timeline samples no longer have invalid references.


## [2.9.0-pre.1] - 2021-10-26
- Added ability to directly set the active blend in CinemachineBrain.
- Bugfix: OnTargetObjectWarped() did not work properly for 3rdPersonFollow.
- Bugfix: POV did not properly handle overridden up.
- Regression fix: removed GC allocs in UpdateTargetCache.
- Bugfix: async scene load/unload could cause jitter.
- Bugfix: Input system should be read only once per render frame.
- Bugfix: Blends were sometimes incorrect when src or dst camera is looking along world up axis.
- Bugfix: Improve accuracy of Group Framing.
- New feature: Added scene view overlay tools for Cinemachine components.
- Regression fix: Lookahead works again.
- Cinemachine3rdPersonAim exposes AimTarget, which is the position of where the player would hit.


## [2.8.0] - 2021-07-13
- Bugfix: Freelook prefabs won't get corrupted after editing the Prefab via its instances.
- Bugfix: 3rdPersonFollow works with Aim components now. 
- Bugfix: Blends between vcams, that are rotated so that their up vector is different from World up, are correct now.
- Bugfix: POV recentering did not always recenter correctly, when an axis range was limited.
- Bugfix: Collider sometimes bounced a little when the camera radius was large.
- Bugfix: CinemachineVolumeSettings inspector was making the game view flicker.
- Bugfix: CinemachineVolumeSettings inspector displayed a misleading warning message with URP when focus tracking was enabled.
- Bugfix: Rapidly toggling active cameras before the blends were finished did not use the correct blend time.
- AimingRig sample scene updated with a better reactive crosshair design.
- Added API accessor for Active Blend in Clearshot and StateDrivenCamera. 
- Bugfix: Virtual Cameras were not updating in Edit mode when Brain's BlendUpdateMode was FixedUpdate.
- Bugfix: Lens mode override was not working correctly in all cases.
- Collider2D inspector: added warning when collider is of the wrong type.


## [2.8.0-pre.1] - 2021-04-21
- Switching targets (Follow, LookAt) is smooth by default. For the old behaviour, set PreviousStateIsValid to false after changing the targets.
- Bugfix: Reversing a blend in progress respects asymmetric blend times.
- Regression fix: CmPostProcessing and CmVolumeSettings components setting Depth of Field now works correctly with Framing Transposer. 
- Regression fix: 3rdPersonFollow kept player in view when Z damping was high.
- Regression fix: Physical camera properties were overwritten by vcams when "override mode: physical" was not selected.
- New sample scene: Boss cam demonstrates how to setup a camera that follows the player and looks at the player and the boss. Boss cam also shows examples of custom extensions.
- Added simplified modes to Impulse Source.
- Added secondary reaction settings to Impulse Listener.
- Added Storyboard support for ScreenSpaceOverlay and ScreenSpaceCamera camera render modes.
- Added DampingIntoCollision and DampingFromCollision properties to Cinemachine3rdPersonFollow to control how gradually the camera moves to correct for occlusions.
- Added CinemachineCore.OnTargetObjectWarped() to warp all vcams targeting an object.
- Added ability for vcam to have a negative near clip plane.
- Added Draggable Game Window Guides toggle in Cinemachine preferences. When disabled, Game Window guides are only for visualization.
- Added button to virtual camera inspectors to auto-generate the CinemachineInputProvider component if it is missing.
- Default PostProcessing profile priority is now configurable and defaults to 1000.
- Cinemachine3rdPersonFollow now operates without the physics module and without collision resolution.
- Bugfix: 3rdPersonFollow collision resolution failed when the camera radius was large.
- Bugfix: 3rdPersonFollow damping occured in world space instead of camera space.
- Bugfix: 3rdPersonFollow stuttered when Z damping was high.
- Regression fix: CinemachineInputProvider stopped providing input.
- Bugfix: Lens aspect and sensorSize were updated when lens OverrideMode != None.
- Bugfix: Changing targets on a live vcam misbehaved.
- Bugfix: Framing transposer did not handle empty groups.
- Bugfix: Interrupting a transition with InheritPosition enabled did not work.
- Bugfix: Cinemachine3rdPersonFollow handled collisions by default, now it is disabled by default.
- Bugfix: SaveDuringPlay saved some components that did not have the SaveDuringPlay attribute.
- Regression fix: Entries in the custom blends editor in CM Brain inspector were not selectable.
- GameView guides are drawn only if appropriate inspector subsection is expanded.
- FreeLook rigs are now organized in tabs in the inspector.
- New sample scene: **Boss cam** sample scene demonstrates a camera setup to follow the player and to look at the player and the boss. The scene provides  examples of custom extensions.
- New Sample scene: **2D zoom**, showing how to zoom an orthographic camera with mouse scroll.
- New Sample scene: **2D fighters**, showing how to add/remove targets gradually to/from a TargetGroup based on some conditions (here, it is the y coord of the players).
- Bugfix: CinemachineCollider's displacement damping was being calculated in world space instead of camera space.
- Bugfix: TrackedDolly sometimes introduced spurious rotations if Default Up and no Aim behaviour.
- Bugfix: 3rdPersonFollow's shoulder now changes smoothly with respect to world-up vector changes.


## [2.7.2] - 2021-02-15
- CinemachineConfiner2D now handles cases where camera window is oversized
- New sample scene (FadeOutNearbyObjects) demonstrating fade out effect for objects between camera and target using shaders. The example includes a cinemachine extension giving convenient control over the shader parameters
- Bugfix (1293429) - Brain could choose vcam with not the highest priority in some cases
- Bugfix: SaveDuringPlay also works on prefab instances
- Bugfix (1272146) - Adding vcam to a prefab asset no longer causes errors in console
- Bugfix (1290171) - Impulse manager was not cleared at playmode start
- Nested Scrub Bubble sample removed (filenames too long), available now as embedded package
- Compilation guards for physics, animation, and imgui. Cinemachine does not hard depend on anything now
- Bugfix: CM StoryBoard had a 1 pixel border
- Bugfix: CM StoryBoard lost viewport reference after hot reload
- Bugfix: FramingTransposer's TargetMovementOnly damping caused a flick.
- Bugfix: FreeLook small drift when no user input if SimpleFollowWithWorldUp
- Bugfix: InheritPosition did not work with SimpleFollow binding mode
- Bugfix: cleanup straggling post processing profiles when no active vcams
- Bugfix: Checking whether the Input Action passed to CinemachineInputHandler is enabled before using it.
- Bugfix: 3rdPersonFollow FOV was blended incorrectly when ReferenceLookAt was set to a faraway target
- Bugfix: Position predictor not properly reset
- Bugfix: Create via menu doesn't create as child of selected object
- Bugfix: Post-processing profiles not cleaned up when no active vcams
- Bugfix: Install CinemachineExamples Asset Package menu item was failing on 2018.4 / macOS
- New sample scene (2DConfinerComplex) demonstrating new CinemachineConfiner2D extension.
- Updated CharacterMovement2D script in 2D sample scenes (2DConfinedTargetGroup, 2DConfiner, 2DConfinerUndersized, 2DTargetGroup) to make jumping responsive. 
- Updated 2DConfinedTargetGroup and 2DConfiner scenes to use new CinemachineConfiner2D extension. 


## [2.7.1] - 2020-11-14
- New feature: CinemachineConfiner2D - Improved 2D confiner.
- Added ApplyAfter option to ImpulseListener, to add control over the ordering of extensions
- UI update - Moved Cinemachine menu to GameObject Create menu and Right Click context menu for Hierarchy.
- Virtual Camera Lens inspector supports display of Horizontal FOV
- Virtual Camera Lens can override orthographic and physical camera settings
- Bugfix (1060230) - lens inspector sometimes displayed ortho vs perspective incorrectly for a brief time
- Bugfix (1283984) - Error message when loading new scene with DontDestroyOnLoad
- bugfix (1284701) - Edge-case exception when vcam is deleted
- Storyboard Global Mute moved from Cinemachine menu to Cinemachine preferences.
- Bugfix - long-idle vcams when reawakened sometimes had a single frame with a huge deltaTime
- Bugfix - PostProcessing temporarily stopped being applied after exiting play mode


## [2.6.3] - 2020-09-16
- Regression fix (1274989) - OnTargetObjectWarped broken for OrbitalTransposer
- Bugfix (1276391) - CM Brain Reset did not reset Custom Blends asset in inspector
- Bugfix (1276343) - CM Brain inspector custom blends misaligned dropdown arrow
- Bugfix (1256530) - disallow multiple components where appropriate
- Bugfix: BlendList camera was incorrectly holding 0-length camera cuts
- Bugfix (1174993) - CM Brain logo was not added to Hierarchy next to Main Camera after adding vcam for the first time after importing CM.
- Bugfix (1100131) - Confiner is aware of 2D collider's offset attribute.



## [2.6.2] - 2020-09-02
### Bugfixes
- Regression fix: OnCameraCut Memory leak when using Cinemachine with PostProcessing package
- Bugfix (1272146): Checking for null pipeline, before drawing gizmos.
- Add support for disabling Physics module


## [2.6.1] - 2020-08-13
### Bugfixes
- Regression Fix: PostProcessing/VolumeSettings FocusTracksTarget was not accounting for lookAt target offset
- Regression fix: Confiner no longer confines noise and impulse
- Bugfix: StateDrivenCamera was choosing parent state if only 1 clip in blendstate, even though there was a vcam assigned to that clip
- Bugfix: vertical group composition was not composing properly
- Bugfix: CinemachineNewVirtualCamera.AddComponent() now works properly
- Bugfix: removed compile errors when Physics2D module is disabled
- Bugfix: brain updates on scene loaded or unloaded
- Bugfix (1252431): Fixed unnecessary GC Memory allocation every frame when using timeline  
- Bugfix (1260385): check for prefab instances correctly
- Bugfix (1266191) Clicking on foldout labels in preferences panel toggles their expanded state
- Bugfix (1266196) Composer target Size label in preferences panel was too big
- Bugfix: Scrubbing Cache was locking virtual camera transforms beyond the cache range
- Improved performance of path gizmo drawing
- Timeline Scrubbing Cache supports nested timelines, with some known limitations to be addressed with a future Timeline package release
- Added support for deterministic noise in the context of controlled rendering (via CinemachineCore.CurrentTimeOverride)
- Added Target Offset field to Framing Transposer
- Added Multi-object edit capabilities to virtual cameras and extensions 
- Added inspector button to clear the Scrubbing Cache


## [2.6.0] - 2020-06-04
### New Features and Bugfixes
- Added AxisState.IInputProvider API to better support custom input systems
- Added CinemachineInpiutProvider behaviour to support Unity's new input system
- Added Timeline Scrubbing cache: when enabled, simulates damping and noise when scrubbing in timeline
- Added ManualUpdate mode to the Brain, to allow for custom game loop logic
- VolumeSettings/PostProcessing: added ability to choose custom target for focus tracking
- Added CinemachineRecomposer for timeline-tweaking of procedural or recorded vcam Aim output
- Added GroupWeightManipulator for animating group member weights
- Impulse: Added PropagationSpeed, to allow the impulse to travel outward in a wave
- Impulse: added support for continuous impulses
- Added CinemachineIndependentImpulseListener, to give ImpulseListener ability to any game object
- Added 3rdPersonFollow and 3rdPersonAim for dead-accurate 3rd-person aiming camera
- Added ForceCameraPosition API of virtual cameras, to manually initialize a camera's position and rotation
- Added example scenes: Aiming Rig and Dual Target to show different 3rd person cmera styles
- FramingTransposer does its work after Aim, so it plays better with Aim components.
- Framing Transposer: add Damped Rotations option.  If unchecked, changes to the vcam's rotation will bypass Damping, and only target motion will be damped.
- Refactored Lookahead - better stability.  New behaviour may require some parameter adjustment in existing content
- Composer and Framing Transposer: improved handling at edge of hard zone (no juddering)
- Orbital Transposer / FreeLook: improved damping when target is moving
- CustomBlends editor UX improvements: allow direct editing of vcam names, as well as dropdown
- Add Convert to TargetGroup option on LookAt and Follow target fields
- Confiner: improved stability when ConfineScreenEdges is selected and confing shape is too small
- Extensions now have PrePipelineMutateState callback
- CinemachineCore.UniformDeltaTimeOverride works in Edit mode
- Added TargetAttachment property to vcams.  Normally 1, this can be used to relax attention to targets - effectively a damping override
- Bugfix: Blend Update Method handling was incorrect and caused judder in some circumstances
- Bugfix: VolumeSettings blending was popping when weight was epsilon if volume altered a non-lerpable value
- Bugfix (1234813) - Check for deleted freelooks
- Bugfix (1219867) - vcam popping on disable if blending
- Bugfix (1214301, 1213836) - disallow structural change when editing vcam prefabs
- Bugfix (1213471, 1213434): add null check in editor
- Bugfix (1213488): no solo for prefab vcams
- Bugfix (1213819): repaintGameView on editor change
- Bugfix (1217306): target group position drifting when empty or when members are descendants of the group
- Bugfix (1218695): Fully qualify UnityEditor.Menu to avoid compile errors in some circumstances
- Bugfix (1222740): Binding Modes, that don't have control over axis value range, are not affected by it. 
- Bugfix (1227606): Timeline preview and playmode not the same for composer with hand-animated rotations
- Bugfix: Confiner's cache is reset, when bounding shape/volume is changed.
- Bugfix (1232146): Vcam no longer jerks at edge of confiner bound box.
- Bugfix (1234966): CompositeCollider scale was applied twice.


## [2.5.0] - 2020-01-15
### Support HDRP 7 and URP simultaneously
- Accommodate simultaneous precesnce of HDRP and URP
- Regression fix: Axis was always recentered in Edit mode, even if recentering is off


## [2.4.0] - 2020-01-10
### HDRP 7 support and bugfixes
- Storyboard: added global mute function
- New vcams are by default created matching the scene view camera
- Added ApplyBeforeBody option to POV component, to support working with FramingTransposer
- Added RectenterTarget to POV component
- Added OnTransitionFromCamera callback to extensions
- Added Damping to SameAsFollowTarget and HardLockToTarget components
- URP 7.1.3: added CinemachinePixelPerfect extension
- Added Speed Mode to AxisState, to support direct axis control without max speed
- New example scene: OverTheShoulderAim illustrating how to do over-the-shoulder TPS cam, with Normal and Aim modes
- Impulse Manager: added option to ignore timescale
- Framing Transposer: added OnTransition handling for camera rotation if InheritPosition
- Upgrade to support HDRP and Universal RP 7.0.0 API
- Upgrade to support HDRP and Universal RP 7.1.0 API
- Removed Resources diretories
- Sample scenes now available via package manager
- Added optional "Display Name" field to Cinemachine Shot in Timeline
- Added "Adopt Current Camera Settings" item to vcam inspector context menu
- Composer and FramingTransposer: allow the dead zone to extend to 2, and the Screen x,Y can range from -0.5 to 1.5
- HDRP: lens presets include physical settings if physical camera
- Regression Fix: Framing Transposer: ignore LookAt target.  Use Follow exclusively
- Bugfix: Framing Transposer was not handling dynamic changes to FOV properly
- Bugfix: PostProcessing extension was not handling standby update correctly when on Manager Vcams
- Bugfix: PostProcessing extension was leaking a smallamounts of memory when scenes were unloaded
- Bugfixes: (fogbugz 1193311, 1193307, 1192423, 1192414): disallow presets for vcams
- Bugfix: In some heading modes, FreeLook was improperly modifying the axes when activated
- Bugfix: Orbital transposer was improperly filtering the heading in TargetForward heading mode
- Bugfix: added EmbeddedAssetHelper null check
- Bugfix: composer screen guides drawn in correct place for physical camera
- Bugfix: FreeLook was not respecting wait time for X axis recentering
- Bugfix: FreeLook X axis was not always perfectly synched between rigs
- Bugfix (fogbugz 1176866): Collider: clean up static RigidBody on exit
- Bugfix (fogbugz 1174180): framing transposer wrong ortho size calculation
- Bugfix (fogbugz 1158509): Split brain.UpdateMethod into VcamUpdateMethod and BrainUpdateMethod, to make blending work correctly
- Bugfix (fogbugz 1162074): Framing transposer and group transposer only reached half maximum ortho size 
- Bugfix (fogbugz 1165599): Transposer: fix gimbal lock issue in LockToTargetWithWorldUp
- Bugfix: VolumeSettings: handle layermask in HDAdditionalCameraData
- Bugfix: use vcam's up when drawing gizmos (orbital transposer and free look)


## [2.3.4] - 2019-05-22
### PostProcessing V3 and bugfixes
- Added support for PostProcessing V3 - now called CinemachineVolumeSttings
- Added CinemachineCore.GetBlendOverride delegate to allow applications to override any vcam blend when it happens
- When a blend is cancelled by the opposite blend, reduce the blend time
- Orthographic cameras allow a Near Clip of 0
- Timeline won't auto-create CM brains when something dragged onto it
- Confiner: Improvement in automatic path invalidation when number of path points path changes
- Added CinemachineInpuitAxisDriver utility for overriding the default AxisState behaviour
- CinemachineCameraOffset: added customizable stage for when to apply the offset
- Added Loop option to BlendList Camera
- Improved Lookahead: does not automatically recenter
- Brain no longer applies time scaling to fixed delta
- Added dependency on Unity.ugui (2019.2 and up)
- Bugfix: potential endless loop when using Ignore tag in Collider
- Bugfix: Allow externally-driven FeeLook XAxis to work properly with SimpleFollow
- Bugfix: vcams with noise would sometimes show one noiseless frame when they were activated and standby update was not Always
- Bugfix: Generate a cut event if cutting to a blend-in-progess (fogbugz 1150847)
- Bugfix: reset lens shift if not physical camera
- Bugfix: Collider must consider actual target position, not lookahead position
- Bugfix: FreeLook heading RecenterNow was not working
- Bugfix: lookahead now takes the overridden Up into account
- Bugfix: screen composer guides drawn in wrong place for picture-in-picture
- Bugfix: FreeLook now draws only 1 active composer guide at a time (fogbugz 1138263)
- Bugfix: cameras sometimes snapped when interrupting blends
- Bugfix: Path handles no longer scale with the path object
- Bugfix: Framing Transposer Center on Activate was not working properly (fogbugz 1129824)
- Bugfix: FreeLook inherit position
- Bugfix: collider was pushing camera too far if there were multiple overlapping obstacles
- Bugfix: use IsAssignableFrom instead of IsSubclass in several places
- Bugfix: when interrupting a blend in progress, Cut was not respected
- Bugfix: collider minimum occlusion time and smoothing time interaction
- Bugfix: TargetGroup.RemoveMember error (fogbugz 1119028)
- Bugfix: TargetGroup member lerping jerk when member weight near 0
- Bugfix: Transposer angular damping should be 0 only if binding mode not LockToTarget

## [2.3.3] - 2019-01-08
### Temporary patch to get around a Unity bug in conditional dependencies
- Removed Cinemachine.Timeline namespace, as a workaround for fogbugz 1115321

## [2.3.1] - 2019-01-07
### Bugfixes
- Added timeline dependency
- OnTargetObjectWarped no longer generates garbage

## [2.3.0] - 2018-12-20
### Support for Unity 2019.1
- Added dependency on new unity.timeline
- Added conditional dependence on PostProcessingV2
- No copying CM gizmo into assets folder
- FreeLook: if inherit position from similar FreeLooks, bypass damping 
- Timeline: improve handling when vcam values are tweaked inside shot inspector (fogbugz 1109024)

## [2.2.8] - 2018-12-10
### Bugfixes, optimizations, and some experimental stuff
- Transposer: added Angular Damping Mode, to support quaternion calculations in gimbal-lock situations
- Framing Transposer and Group Transposer: group composing bugfixes, respect min/max limits
- Added ConemachineCameraOffset extension, to offset the camera a fixed distance at the end of the pipeline
- Dolly Cart: added support for LateUpdate
- State-driven-camera: added [NoSaveDuringPlay] to Animated Target and Layer Index
- Added AxisState.Recentering.RecenterNow() API call to skip wait time and start recentering now (if enabled)
- Added NoLens blend hint, to leave camera Lens settings alone
- Updated documentation (corrections, and relocation to prevent importing)
- Upgrade: added support for nested prefabs in Unity 2018.3 (fogbugz 1077395)
- Optimization: position predictor is more efficient
- Optimization: Composer caches some calculations 
- Optimization: Fix editor slowdown when Lens Presets asset is missing
- Experimental: Optional new damping algorithm: attempt to reduce sensitivity to variable framerate
- Experimental: Optional new extra-efficient versions of vcam and FreeLook (not back-compatible)
- Timeline: play/pause doesn't kick out the timeline vcam
- Path editor: make sure game view gets updated when a path waypoint is dragged in the scene view
- Composer guides are shown even if Camera is attached to a renderTexture
- Bugfix: allow impulse definition to be a non-public field (property drawer was complaining)
- Bugfix: added null check for when there is no active virtual camera
- Bugfix: CollisionImpulseSource typo in detection of 2D collider
- Bugfix: PasteComponentValues to prefab vcams and FreeLooks were corrupting scene and prefabs
- Bugfix: Timeline mixer was glitching for single frames at the end of blends
- Bugfix: Added OnTransitionFromCamera() to POV and OrbitalTransposer, to transition axes intelligently
- Regression fix: if no active vcam, don't set the Camera's transform

## [2.2.7] - 2018-07-24
### Mostly bugfixes
- Bugfix: fogbugz case 1053595: Cinemachine Collider leaves hidden collider at origin that interferes with scene objects
- Bugfix: fogbugz case 1063754: empty target group produces console messages
- Bugfix: FreeLook Paste Component Values now pastes the CM subcomponents as well
- Bugfix: added extra null checks to support cases where current vcam is dynamically deleted
- Bugfix: reset BlendList when enabled
- Regression fix: FreeLook axis values get transferred when similar vcams transition
- Bugfix: cutting to BlendList vcam sometimes produced a few bad frames
- Bugfix: smart update tracks the targets more efficiently and correctly, and supports RigidBody interpolation (2018.2 and up)
- Enhancement: POV component interprets POV as relative to parent transform if there is one
- API change: OnCameraLive and CameraActivated events take outgoing vcam also as parameter (may be null)

## [2.2.0] - 2018-06-18
### Impulse Module and More
- New Cinemachine Impulse module for event-driven camera shakes
- New Event Helper script CinemachineTriggerAction takes action on Collider and Collider2D enter/exit events, and exposes them as UnityEvents
- New performance-tuning feature: Standby Update.  Controls how often to update the vcam when it's in Standby.  
- New NoiseSettings editor with signal preview
- Added Focal Length or Named FOV presets for Camera Lens
- Added support for Physical Camera: focal length and Lens Offset
- New improved Group framing algorithm: tighter group framing in GroupComposer and FramingTransposer
- Collider: now returns TargetIsObscured if the target is offscreen (great for cameras with fixed aim)
- Collider: added Minimum Occlusion Time setting, to ignore fleeting obstructions
- Collider: added Transparent Layers mask, to specify solid objects that don't obstruct view
- Collider: damping will no longer take the camera through obstacles
- Collider: Added separate damping setting for when target is being occluded vs when camera is being returned to its normal position
- Collider: added Smoothing setting, to reduce camera jumpiness in environements with lots of obstacles
- NoiseSettings: added checkbox for pure sine-wave instead of Perlin wave
- If no LookAt target, PostProcessing FocusTracksTarget offset is relative to camera
- TrackedDolly: Default up mode sets Up to World Up
- Virtual Camera: New Transitions section in inspector that gives more control over blending:
  - Blend Hint provides some control over how the position and rotation are interpolated
  - Inherit Position checkbox to ensure smooth positional handoff from outgoing camera
  - OnCameraLive event gets fired when the camera activates.  Useful for custom handlers.
- Added ScreenSpaceAimWhenTargetsDiffer as a vcam blend hint.  This influences what happens when blending between vcams with different LookAt targets
- Increased stability of vcams with very small FOVs
- Framing Transposer no longer requires LookAt to be null
- LensSettings Aspect, Orthographic, IsPhysicalCamera, SensorSize properties no longer internal
- Noise Profiles: don't magically create assets.  Prompt user for filename and location of new or cloned profiles
- Refactored interaction between timeline and CM brain, to improve handling of edge cases (fogbugz case 1048497)
- Bugfix: StateDrivenCamera Editor was not finding states if target was OverrideController
- Bugfix when dragging orbital transposer transform: take bias into account
- Bugfix: SaveDuringPlay was not handling asset fields correctly - was sometimes crushing assets
- Bugfix: SimpleFollow transposers were not initilizing their position correctly at game start
- Bugfix: Timeline with CM shot was causing jitter in some FixedUpdate situations
- Bugfix: Multiple brains with heterogeneous update methods were not behaving correctly.  CM will now support this, but you must make sure that the brains have different layer masks.
- Example scenes now include use of CinemachineTriggerAction script.  

## [2.1.13] - 2018-05-09
### Removed dependency on nonexistant Timeline package, minor bugfixes
- Bugfix: Custom Blends "Any to Any" was not working (regression)
- Bugfix: Composer was sometimes getting wrong aspect if multiple brains with different aspect ratios
- Bugfix: could not drag vcam transforms if multiple inspectors and one is hidden
- Bugfix: Framing Transposer initializes in the wrong place - noticeable if dead zone

## [2.1.12] - 2018-02-26
### Storyboard, Bugfixes and other enhancements.  Also some restructuring for Package Manager
- Project restructure: Removed Base, Timeline, and PostFX folders from project root.  PostProcessing code must now be manually imported from Cinemachine menu.  No more dependencies on scripting defines.
- New Storyboard extension, to display images over the vcams.  Comes with a Waveform monitor window for color grading
- New option to specify vcam position blend style: linear, spherical, or cylindrical, based on LookAt target
- Added API to support seamless position warping of target objects: OnTargetObjectWarped().
- Added support for custom blend curves
- Lookahead: added Ignore Y Axis Movement option
- Added support for cascading blends (i.e. blending from mid-blend looks better)
- POV/Orbital/FreeLook axis: exposed Min, Max, and Wrap in the UI, for customized axis range
- FreeLook: added Y Axis recentering
- POV: Added recentering feature to both axes
- Path: Added Normalized Path units option: 0 is start of path, 1 is end.
- Path: added length display in inspector
- Timeline Clip Editor: vcam sections are now collapsible
- API enhancement: added Finalize to Pipeline stages, called even for manager-style vcams
- Bugfix: PostProcessing V2 DoF blending works better
- Bugfix: OrbitalTransposer works better with WorldUp overrides
- Bugfix: Remove StateDrivenCamera "not playing a controller" warning
- Bugfix: Handle exceptions thrown by assemblies that don't want to be introspected
- Bugfix: vcams following physics objects incorrectly snapped to origin after exiting play mode
- Bugfix: predictor now supports time pause
- Bugfix: Moved StartCoroutine in Brain to OnEnable()
- Bugfix: Collider was causing problems in Physics on Android platforms
- Bugfix: dragging a vcam's position updtaes prefabs properly
- Bugfix: All extension now respect the "enabled" checkbox
- Bugfix: Undo for Extasion add will no longer generate null references

## [2.1.10] - 2017-11-28
### This is the first UPM release of *Unity Package Cinemachine*.
- New Aim component: Same As Follow Target simply uses the same orientation as the Follow target
- Perlin Noise component: added inspector UI to clone or locate existing Noise profiles, and to create new ones
- Noise Presets were moved outside of the Examples folder
- Example Assets are now included as embedded package, not imported by default
- Bugfix: FreeLook with PositionDelta was not properly updating the heading
- Bugfix: Transitioning between FreeLooks simetimes caused a short camera freeze
- Bugfix: Added some null checks to FreeLook, to prevent error messages at build time

## [2.1.9] - 2017-11-17
### Initial version.
*Version 2.1.9 cloned from private development repository, corresponding to package released on the asset store*<|MERGE_RESOLUTION|>--- conflicted
+++ resolved
@@ -10,11 +10,8 @@
 - Bugfix: InputAxis.TriggerRecentering() function caused the axis to immediately snap to its recenter value.
 - Bugfix: When multiple CM Brains were present, FixedUpdte cameras were sometimes being updated too frequently, resulting in jittery motion.
 - SimplePlayerController no longer uses PlayerController.isGrounded because it's not reliable outside of FixedUpdate.
-<<<<<<< HEAD
 - Decollider ignores terrain layers when resolving obstacles.
-=======
 - Bugfix: The GroupAverage Rotation Mode in CinemachineTargetGroup was not calculated properly.
->>>>>>> d892b762
 
 ### Changed
 - CinemachineGroupFraming now has a compatibility mode so that it can work with CinemachineConfiner2D out of the box.
