--- conflicted
+++ resolved
@@ -5,11 +5,8 @@
 and this project adheres to [Semantic Versioning](http://semver.org/spec/v2.0.0.html).
 
 ## [Unreleased]
-<<<<<<< HEAD
 - Bugfix: VirtualCameras did not set the focal length property of physical cameras.
-=======
 - Bugfix: could not set main camera to physical mode while a vcam with ModeOverride = None was active
->>>>>>> 7cfbe1d3
 
 
 ## [2.9.2] - 2022-10-21
