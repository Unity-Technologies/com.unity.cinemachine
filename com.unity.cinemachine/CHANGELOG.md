--- conflicted
+++ resolved
@@ -28,12 +28,9 @@
 - Bugfix: Blending speed was not set correctly, when blending back and forth between the same cameras.
 - Regression fix: POV is relative to its parent transform.
 - Bugfix: SensorSize is not saved when not using physical camera.
-<<<<<<< HEAD
 - Clipper library dependency is no longer conflicting with users.
-
-=======
 - AimingRig sample is only optionally dependent on UnityEngine.UI.
->>>>>>> f0f1c343
+
 
 ## [2.9.0-pre.7] - 2022-03-29
 - Bugfix: memory leak with PostProcessing if no PP layer is present on the camera
