# Changelog
All notable changes to this package will be documented in this file.

The format is based on [Keep a Changelog](http://keepachangelog.com/en/1.0.0/)
and this project adheres to [Semantic Versioning](http://semver.org/spec/v2.0.0.html).

## [3.1.5] - 2025-012-31
### Unreleased

<<<<<<< HEAD
### Bugfixes
- InheritPosition was not inheriting the camera position in all cases.
=======
### Added
- Added `CinemachineConfiner2D.CameraWasDisplaced()` and `CinemachineConfiner2D.GetCameraDisplacementDistance()` methods.
>>>>>>> 48c26358


## [3.1.4] - 2025-06-10

### Bugfixes
- Deoccluder did not always properly reset its state.
- Deoccluder and Decollider were introducing spurious damping when the FreeLook orbit size changed.
- Mac only: Some dropdowns and popups in Cinemachine inspectors did not work consistently.
- Regression fix: Confiner2D was not always confining when a camera was newly activated.
- RotationComposer and PositionComposer no longer damp in response to composition changes from the FreeLookModifier.
- Fixed sample asset selection at import depending on current render pipeline and input configuration.  You need to re-import the samples to fix any existing issues.
- Confiner2D was behaving inconsistently for large sized bounding boxes due to precision issues.
- StateDrivenCamera inspector was not populating the states in the instruction list correctly.
- Fixed a number of issues causing ForceCameraPosition to not behave as expected.
- Maximizing an inspector which contained custom blends would generate console errors and cause the inspector to be unresponsive.

### Changed
- Cinemachine Shot Editor for Timeline no longer displays improper UX to create cameras when editing a prefab.
- The game-view composer guides dynamically reflect the current composition when a FreeLookModifier is changing it.
- When a FreeLookModifier is enabled for composition, the game-view composer guides are no longer draggable.
 
### Added
- Added Easing setting to FreeLookModifier, to smooth the transition between top and bottom FreeLook hemispheres.
- Added an overload for `CinemachineBrain.ManualUpdate` which takes a custom frame count and deltaTime, allowing more customized control over the game loop.
- Added `CINEMACHINE_TRANSPARENT_POST_PROCESSING_BLENDS` scripting define to tune the PostProcessing blend behaviour.
- Added Signal Combination Mode to Impulse Listener, to allow combining multiple impulse signals in different ways.


## [3.1.3] - 2025-02-01

### Bugfixes
- Regression fix: CinemachinePanTilt recentering was ignoring axis Center setting.
- CameraDeactivated events were not sent consistently when a blend interrupted another blend before completion.
- CameraActivated events were not sent consistently when activation was due to timeline blends.
- FramingTransposer with a dead zone would sometimes drift.
- Decollider would sometimes cause camera to slip inside cracks between adjacent colliders.
- The Deoccluder failed to reset its state when initially enabled, and sometimes caused small spurious camera rotations.
- Fixed the Radial Axis input axis in the CinemachineOrbitalFollow component to map to the y axis.
- Desired blend time is respected when interrupting blends with heterogeneous blend-in and blend-out times.

### Changed
- Added delayed processing to near and far clip plane inspector fields for the CinemachineCamera lens.
- Updated the gamepad inputs in the CinemachineDefaultInputActions asset to closer match standard gamepad conventions. Renamed the Player action map to CM Default.

### Added
- CinemachineConfiner2D.BoundingShapeIsBaked can be used to check if the confiner's bounding shape is baked.
- CinemachineConfiner2D.BakeBoundingShape() can be used to force-complete the confiner's baking of the bounding shape.


## [3.1.2] - 2024-10-01

### Added
- Added CinemachineVirtualCameraBaseEditor, to facilitate making conformant inspectors for custom virtual cameras and virtual camera managers.
- Added Padding option to CinemachineConfiner2D.
- Added CinemachineSplineSmoother for creating smooth splines suitable for camera paths.  This replicates the behaviour of CinemachineSmoothPath in CM2.
- Added Easing option to CinemachineSplineRoll.
- Added SaveDuringPlay support to CinemchineSplineRoll.
- Added preference option to show spline normals instead of the railroad-track gizmo.

### Changed
- The presence of a tracking target no longer affects whether the CinemachineCamera state's position and rotation are pushed back to the transform.
- TargetPositionCache.GetTargetPosition() and TargetPositionCache.GetTargetRotation() are now public, so that custom classes can support cached timeline scrubbing.

### Bugfixes
- Sometimes a deeply-nested passive camera's position would creep due to precision inaccuracies.
- When coming out of a cutscene, sometimes the original camera would fail to be restored.
- Spline roll direction was inverted.
- The upgrader sometimes failed to delete all obsolete components.
- The path upgrader was creating knots using Broken instead of Mirrored mode, and was not setting knot rotations correctly.  This resulted in spline Up vectors not always being smooth.


## [3.1.1] - 2024-06-15

### Added
- New Rotation Control behaviour SplineDollyLookAtTargets lets you specify LookAt points at desired positions along a Spline Dolly trajectory.
- Added Recenter Target setting to CinemachinePanTilt.

### Fixed
- Bugfix: InputAxis.TriggerRecentering() function caused the axis to immediately snap to its recenter value.
- Bugfix: When multiple CM Brains were present, FixedUpdte cameras were sometimes being updated too frequently, resulting in jittery motion.
- Regression fix: StateDrivenCamera inspector was failing to correctly set the states in the instruction list.
- Bugfix: Decollider ignored terrain layers when resolving obstacles.
- Bugfix: The GroupAverage Rotation Mode in CinemachineTargetGroup was not calculated properly.
- Bugfix: added missing null check in CinemachineTargetGroup.WeightedMemberBoundsForValidMember.
- Bugfix: added missing null check in CinemachineDeoccluder.PushCameraBack().
- Bugfix: Cinemachine did not work properly with scaled splines.

### Changed
- CinemachineGroupFraming now has a compatibility mode so that it can work with CinemachineConfiner2D out of the box.
- Removed FadeOutNearbyObjects sample scene and shader, because they do not show anythng useful.
- SimplePlayerController no longer uses PlayerController.isGrounded because it's not reliable outside of FixedUpdate.


## [3.1.0] - 2024-04-01

### Fixed
- Bugfix: index out of range exception when adding a Cm Shot to a timeline track whose CinemachineBrain is inactive.
- Bugfix: OrbitalFollow with 3-ring setup would inappropriately damp in respose to vertical input if LookAt and Follow were at different vertical positions.
- Bugfix: StateDrivenCamera min activation time was broken.
- Bugfix: Solo not updating when brain is in FixedUpdate.
- Bugfix: Spline roll was being calculated incorrectly when spline was rotated.
- Bugfix: "Freeze When Blending Out" didn't work when switching betwen two cameras multiple times.
- Bugfix: Cinemachine cameras would sometimes unnecessarily dirty the scene due to floating-point imprecision when setting transform rotations.

### Added
- Added CinemachineDecollider to resolve camera intersection with colliders and terrains, without necessarily preserving line-of-sight to target.
- CinemachineDeoccluder has the option to resolve towards the Follow target instead of the LookAt target.
- Added CinemachineShotQualityEvaluator which is a standalone version of the evaluation code in Deoccluder.
- Added StateDrivenCamera.CancelWait() method to cancel the current wait on a pending state change.
- Added FlyAround sample scene showing a simple fly-around camera.
- Added IgnoreTimeScale option to InputAxisControllerBase.
- Added confirmation dialog when exiting play mode, if Save During Play is enabled and changes have been made to saveable properties.

### Changed
- SplineDolly and SplineCart: position on spline is preserved when units change.
- SimplePlayerAimController sample upgraded to work on arbitrary surfaces (no longer depends on world up).
- SimplePlayerController sample has logic to avoid input gimbal lock when player is upside-down relative to the camera.
- PlayerOnSphere sample is now PlayerOnSurface - can walk on arbitrary surfaces.
- Axis recentering happens independently on axes with differing recentering tmes, so that input on one axis does not impact the recentering state of the others.
- FreeLookOnSphericalSurface sample is improved, adding a moving surface and second camera.
- Replaced SameAsFollowTarget with RotateWithFollowTarget (SameAsFollowTarget still exists but is deprecated).
- Deoccluder evaluates shots in the Finalize stage instead of Aim.


## [3.0.1] - 2023-11-27

### Fixed
- Bugfix: Divide-by-zero error in InputAxis.CancelDeltaTime if deltaTime is zero.
- Regression fix: CinemachineCamera inspector Solo functionality was not updating correctly.
- Regression fix: Legacy Lens settings had lost their ability to be animated.
- Bugfix: Upgrader was not correctly upgrading animation bindings in some cases.

### Added
- Added CinemachineVirtualCameraBase.CancelDamping() convenience method to snap camera to its target position.
- Added CinemachineOrbitalFollow.TargetOffset to reposition orbit center.
- Added CinemachineGroupFraming.CenterOffset to reposition group center on the screen.
- Added LookAtOffset to CinemachineHardLookAt behaviour.
- Added support for the new Camera Overlay.

### Changed
- RuntimeUtility.GetScratchCollider and RuntimeUtility.DestroyScratchCollider are now public, to allow custom extensions to use them.
- SaveDuringPlay supports multi-scene editing.


## [3.0.0] - 2023-10-25

### Fixed
- Regression fix: Extensions and components were unable to modify the blend hint.
- Bugfix: HardLockToTarget component was ignoring PreviousStateIsValid flag.

### Added
- Cancellation of active blend is now possible in ManagerCameras, same as in CM Brains.

### Changed
- CinemachineBrain.TopCameraFromPriorityQueue() is now protected virtual.


## [3.0.0-pre.9] - 2023-10-01

### Fixed
- Regresion fix: Sequencer inspector child camera popups were not being populated.
- Regresion fix: Manager Camera's child camera warning icons were not being updated correctly.
- Regresion fix: ManagerCameras were crushing PreviousStateIsValid in their children.
- Bugfix: CinemachineInputAxisController editor was missing foldout arrows on the Driven Axis items.


## [3.0.0-pre.8] - 2023-09-22

### Fixed
- Bugfix: Occasional precision issue when camera rotation is exactly 180 degress, causing rotational flickering.
- Bugfix: Deceleration at the end of axis range was too aggressive.
- Bugfix: Orbital recentering should not be forced when transitioning to a camera.
- Bugfix: InheritPosition takes the actual camera position, so it works consistently if transitioning mid-blend.
- Bugfix: CinemachineDeoccluder was causing a pop when OnTargetObjectWarped was called.
- Bugfix: Spurious camera cut events were being issued, especially in HDRP.
- Bugfix: Null reference exceptions when inspector is hidden behind another tab.
- Bugfix: GroupFraming inspector was displaying incorrect warning when LookAt target is a group.
- Bugfix: GroupFraming displays more accurate group size indicator in the game view.
- Bugfix: nullrefs in log when target group was deleted but was still being referenced by vcams.
- Regression fix: CinemachineCollider generated NaN positions if no target was set.

### Added
- New sample: ThirdPersonWithAimMode showing how to implement a FreeLook camera with Aim mode.
- Added Recentering Target to OrbitalFollow.  Recentering is now possible with Lazy Follow.
- Added API in Deoccluder and ThirdPersonFollow to access which collision objects are impacting the camera position.
- Added ICinemachineTargetGroup.IsValid property to detect deleted groups.
- Added option to disable deltaTime scaling in CinemachineInputAxisProvider.

### Changed
- Improved OrbitalFollow's ForceCameraPosition algorithm.
- Deoccluder accommodates camera radius in all modes.
- Renamed CinemachineSplineDolly.CameraUp to CameraRotation, which more accurately reflects what it does.
- Renamed InputAxis.DoRecentering() to InputAxis.UpdateRecentering()
- StateDrivenCamera: child camera enabled status and priority are now taken into account when choosing the current active camera.

### Deprecated
- Removed CinemachineToolSettings overlay.


## [3.0.0-pre.7] - 2023-05-04

### Added
- Added CinemachineCore.GetCustomBlender and BlendCreatedEvent to allow custom blend behaviour.
- New Custom Blends sample scene illustrating how to customize the blend algorithm.
- CinemachineChannels can now be named via the CinemachineChannelNames asset.  OutputChannel struct has been removed.
- Added CinemachineCameraManagerEvents behaviour.
- Added the option of defining CINEMACHINE_NO_CM2_SUPPORT, to lighten the package by removing legacy CM2 support.
- ThirdPerson Shooter sample scene now has an option to swap shoulders.

### Changed
- Improved handling of nested blends.
- CinemachineCameraEvents and CinemachineBrainEvents and CnemachineCameraManagerEvents can be added to any GameObject, not only to the target objects.


## [3.0.0-pre.5] - 2023-04-25

### Fixed
- Bugfix: MixingCamera calls OnTransitionFromCamera correctly for all its children.

### Added
- New BlendHint: IgnoreTarget will blend rotations without considering the tracking target.
- New BlendHint: FreezeWhenBlendingOut will blend out from a snapshot of the camera state.
- InputAxisController has the option to suppress input while the attached camera is blending.
- Added CinemachineCameraEvents and CinemachineBrainEvents behaviours for event processing.
- Added BlendFinished and CameraDeactivated events.
- Add split screen sample for the input system.
- Samples UI works with both legacy input and Input package.
- Timeline: Added Track Priority field in CinemachineTrack to control track precedence when tracks are contained in nested timelines.
- New 2D platformer sample showing custom camera manager.

### Changed
- Minimum Unity version is now 2022.2.15, for best inspector experience.
- All namespaces changed from "Cinemachine" to "Unity.Cinemachine".
- "Cinemachine.Utility" namespace folded into to "Unity.Cinemachine".
- CinemachineBlendListCamera has been renamed to CinemachineSequencerCamera.
- Renamed .asmdef files to follow the convention: Unity.[PackageName].
- TrackedObjectOffset renamed to TargetOffset.
- Improved layout of PositionComposer and RotationComposer inspectors.
- LensSettings was refactored to improve handling of SensorSize and other physical properties.
- Full physical camera support for builtin pipeline.
- LensPresets and PhysicalLensPresets are now separate assets.
- CinemachineInputAxisController refactored to be more easily customized.
- Samples are compatible with Built-in, Universal, and High Definition Render Pipelines.
- CinemachineUpgradeManager re-opens original scene after upgrade is complete.
- Events system refactored.
- Refactored CinemachineCameraManagerBase to be more useful for customizing.
- CinemchineCore refactored to remove singleton.


## [3.0.0-pre.4] - 2023-02-09

### Added

- Progress bar added to Cinemachine Upgrader.
- CinemachineDeoccluder is a new class, not just a rename of CinemachineCollider.
- CinemachineAutoFocus extension is now available for built-in and URP pipelines, with reduced functionality compared to HDRP.
- Camera.focusDistance is driven by CM when the camera is in physical mode.
- Confiner2D provides API to adjust the confiner to the current window size when the lens or aspect changes.
- TargetGroup now ignores members whose gameObjects are inactive.
- Cinemachine Samples can import their package dependencies.
- CinemachinePathBase search radius fixed for not looped paths.
- Add SplineAutoDolly.ISplineAutoDolly.Reset() method and SplineAutoDolly.Enabled flag.
- Confiner2D and Confiner3D support smooth stop at bounds edge.
- URP: add temporal effects reset on camera cut.
- Add Weight setting to CinemachinePostProcessing and CinemachineVolumeSettings.
- GroupFraming also works on LookAt target.
- Several new Sample scenes were added.

### Changed

- Improved performance of CINEMACHINE_EXPERIMENTAL_DAMPING algorithm.
- Path gizmo drawing was optimized.
- Confiner2D does less gc alloc.
- CinemachineSmoothPath is upgraded to Splines correctly now.
- InputAxis refactor for recentering and momentary axis support.
- CinemachineIndependentImpulseListener renamed to CinemachineExternalImpulseListener.
- CmCamera is now CinemachineCamera.
- The SimpleFollowWithWorldUp binding mode has been renamed to LazyFollow.
- CinemachineExtension API changes to VirtualCamera, GetAllExtraStates, OnTargetObjectWarped, and ForceCameraPosition.
- Third person shooter sample use object pooling for the projectiles.

### Deprecated

- CinemachineConfiner is deprecated.  New behaviour CinemachineConfiner3D to handle 3D confining.  Use CinemachineConfiner2D for 2D confining.
- 3rdPersonFollow and 3rdPersonAim are deprecated and replaced by ThirdPersonFollow and ThirdPersonAim respectively.

### Fixed

- Regression fix: POV and PanTilt handle ReferenceUp correctly.
- Bugfix: Lens blending was wrong.
- Bugfix: CinemachineDeoccluder Pull Forward strategy only pulls forward even with Camera Radius bigger than 0.
- Bugfix: Extensions were not respecting execution order on domain reload.
- Bugfix: AxisState was not respecting timescale == 0.
- Bugfix: priority ordering was wrong when the difference between any priority values were smaller than integer min or bigger than integer max values.
- Bugfix: Very occasional axis drift in SimpleFollow when viewing angle is +-90 degrees.
- Bugfix: Physical lens settings were not being properly applied.


## [3.0.0-pre.3] - 2022-10-28
- Bugfix: rotation composer lookahead sometimes popped


## [3.0.0-pre.2] - 2022-10-20
- Add Show Hierarchy Icon preference option.
- New icons for cinemachine (cameras, components, extensions, tracks).
- Freelook ForcePosition is more precise now.
- Confiner2D supports BoxCollider2D now.
- Added "Place Objects At World Origin" preference option support.
- Added Channel setting, to use for multiple CM Brains, instead of piggybacking on the layer system.
- CinemachineCollider renamed to CinemachineDeoccluder.
- New inspector and API for composition guides.
- Game View Guides now indicate when they are hot and can be dragged.
- CinemachineTrack assigns the default CinemachineBrain on creation.
- Add support for HDRP 14 (Unity 2022.2).
- Bugfix: StateDrivenCamera/Clearshot: Transition glitch when backing out of a transition in progress.
- Bugfix: Occasional 1-frame glitch when transitioning between some freelooks.
- Bugfix: Transposer with LockToTarget binding sometimes had gimbal lock.
- Bugfix: InputValueGain mode of axis input was not framerate-independent.
- Bugfix: POV starts up in its centered position, if recentering is enabled.


## [3.0.0-pre.1] - 2022-06-01
- Upgrade mechanism for upgrading Cinemachine 2 to Cinemachine 3.
- VirtualCamera refactor: CinemachineVirtualCamera is now CmCamera.
- FreeLook refactor: CinemachineFreeLook is now CmCamera with FreeLook Modifier.
- Combine Follow and LookAt Targets to single Tracking Target with optional LookAt Target.
- Add flag for custom priority setting.
- HDRP only: Added FocusDistance setting to lens
- HDRP only: New AutoFocus extension.  Use instead of VolumeSettings for Focus Tracking.  Includes Automatic mode that queries depth buffer instead of tracking a specific target.
- Added Lens Mode Override property to CM Brain.  When enabled, it allows CM cameras to override the lens mode (Perspective vs Ortho vs Physical).
- Added Unity Spline support.  Old Cinemachine Paths are deprecated in favour of Unity Splines.
- Added customizable Auto Dolly to cameras and Spline Cart.
- Added IShotQualityEvaluator to enable customization of shot quality evaluation for ClearShot
- Bugfix: No redundant RepaintAllViews calls.
- Bugfix: Collider damping is more robust with extreme FreeLook configurations


## [2.9.0] - 2022-08-15
- Bugfix: CinemachineConfiner was not confining correctly when Confine Screen Edges was enabled and the camera was rotated.
- Bugfix: Confiner2D confines to midpoint when camera window is bigger than the axis aligned bounding box of the input confiner.
- Bugfix: 3rdPersonFollow shows a warning message when no follow target is assigned like the rest of the body components.
- Bugfix: FadeOut sample scene shader was culling some objects incorrectly.
- Bugfix: Freelook had wrong heading at first frame, which could cause a slight jitter.
- Bugfix: FramingTransposer and Composer had a slight rounding error in their Bias fields when the Screen X and Y fields were modified.
- Bugfix: Fixed spurious Z rotations during speherical blend.
- Bugfix: Blending speed was not set correctly, when blending back and forth between the same cameras.
- Regression fix: POV is relative to its parent transform.
- Bugfix: SensorSize is not saved when not using physical camera.
- Clipper library dependency is no longer conflicting with users.
- AimingRig sample is only optionally dependent on UnityEngine.UI.
- Bugfix: Transposer with LockToTarget binding sometimes had gibmal lock
- Bugfix: StateDrivenCamera/Clearshot: Transition glitch when backing out of a transition in progress


## [2.9.0-pre.7] - 2022-03-29
- Bugfix: memory leak with PostProcessing if no PP layer is present on the camera
- Bugfix: Standalone profiler no longer crashed with CM.
- Bugfix: Cinemachine does not produce compiler error in unity editor versions older than 2020, when Input System package is installed.
- Bugfix: EmbeddedAssetProperties were not displayed correctly in the editor.
- Timeline guards added to scripts that rely on it.
- Bugfix: SaveDuringPlay works with ILists now.
- Bugfix: Paste VirtualCamera and FreeLook components onto prefab works for subcomponents
- Bugfix: CinemachineInputProvider now correctly tracks enabled state of input action
- Bugfix: POV orientation was incorrect with World Up override
- Added AutoEnable option to CinemachineInputHandler


## [2.9.0-pre.6] - 2022-01-12
- Bugfix: Negative Near Clip Plane value is kept when camera is orthographic.
- Regression fix: could not change the projection of the main camera if a CM virtual camera is active.
- Regression fix: Axis input was ignoring CM's IgnoreTimeScale setting.
- Removed legacy .unitypackages
- New feature: CinemachineBrain may control other GameObject instead of the one it is attached to.
- Bugfix: Cinemachine assigns a default input controller delegate that returns 0 when the legacy input system is disabled.
- Cinemachine example scenes show informative text when used with Input System instead of throwing error messages.
- Regression fix: compilation errors when physics module is not present.
- GameObjects created with Gameobject menu items now follow Unity naming conventions.
- Regression fix: virtual cameras no longer forget that they are targeting groups on domain reload.
- Moved Cinemachine tools into the main Tools overlay (2022.1+), moved Freelook rig selection to a separate overlay, updated icons to support light and dark themes.
- Bugfix: 3rdPersonFollow logged console messages when looking straight up or down.
- BugFix: InputProvider no longer causes a tiny gc alloc every frame.
- Regression fix: CinemachineCollider smoothing time did not reset correctly, so it was working once only.
- Cinemachine supports Splines package. Added new Body component: CinemachineSplineDolly.
- Bugfix: Overlay tooltip names were incorrect.
- Bugfix: Confiner2D now displays the calculated confining area when its vcam is selected.
- Samples no longer throw errors with HDRP and URP. 3rdPersonWithAimMode and Timeline samples no longer have invalid references.


## [2.9.0-pre.1] - 2021-10-26
- Added ability to directly set the active blend in CinemachineBrain.
- Bugfix: OnTargetObjectWarped() did not work properly for 3rdPersonFollow.
- Bugfix: POV did not properly handle overridden up.
- Regression fix: removed GC allocs in UpdateTargetCache.
- Bugfix: async scene load/unload could cause jitter.
- Bugfix: Input system should be read only once per render frame.
- Bugfix: Blends were sometimes incorrect when src or dst camera is looking along world up axis.
- Bugfix: Improve accuracy of Group Framing.
- New feature: Added scene view overlay tools for Cinemachine components.
- Regression fix: Lookahead works again.
- Cinemachine3rdPersonAim exposes AimTarget, which is the position of where the player would hit.


## [2.8.0] - 2021-07-13
- Bugfix: Freelook prefabs won't get corrupted after editing the Prefab via its instances.
- Bugfix: 3rdPersonFollow works with Aim components now.
- Bugfix: Blends between vcams, that are rotated so that their up vector is different from World up, are correct now.
- Bugfix: POV recentering did not always recenter correctly, when an axis range was limited.
- Bugfix: Collider sometimes bounced a little when the camera radius was large.
- Bugfix: CinemachineVolumeSettings inspector was making the game view flicker.
- Bugfix: CinemachineVolumeSettings inspector displayed a misleading warning message with URP when focus tracking was enabled.
- Bugfix: Rapidly toggling active cameras before the blends were finished did not use the correct blend time.
- AimingRig sample scene updated with a better reactive crosshair design.
- Added API accessor for Active Blend in Clearshot and StateDrivenCamera.
- Bugfix: Virtual Cameras were not updating in Edit mode when Brain's BlendUpdateMode was FixedUpdate.
- Bugfix: Lens mode override was not working correctly in all cases.
- Collider2D inspector: added warning when collider is of the wrong type.


## [2.8.0-pre.1] - 2021-04-21
- Switching targets (Follow, LookAt) is smooth by default. For the old behaviour, set PreviousStateIsValid to false after changing the targets.
- Bugfix: Reversing a blend in progress respects asymmetric blend times.
- Regression fix: CmPostProcessing and CmVolumeSettings components setting Depth of Field now works correctly with Framing Transposer.
- Regression fix: 3rdPersonFollow kept player in view when Z damping was high.
- Regression fix: Physical camera properties were overwritten by vcams when "override mode: physical" was not selected.
- New sample scene: Boss cam demonstrates how to setup a camera that follows the player and looks at the player and the boss. Boss cam also shows examples of custom extensions.
- Added simplified modes to Impulse Source.
- Added secondary reaction settings to Impulse Listener.
- Added Storyboard support for ScreenSpaceOverlay and ScreenSpaceCamera camera render modes.
- Added DampingIntoCollision and DampingFromCollision properties to Cinemachine3rdPersonFollow to control how gradually the camera moves to correct for occlusions.
- Added CinemachineCore.OnTargetObjectWarped() to warp all vcams targeting an object.
- Added ability for vcam to have a negative near clip plane.
- Added Draggable Game Window Guides toggle in Cinemachine preferences. When disabled, Game Window guides are only for visualization.
- Added button to virtual camera inspectors to auto-generate the CinemachineInputProvider component if it is missing.
- Default PostProcessing profile priority is now configurable and defaults to 1000.
- Cinemachine3rdPersonFollow now operates without the physics module and without collision resolution.
- Bugfix: 3rdPersonFollow collision resolution failed when the camera radius was large.
- Bugfix: 3rdPersonFollow damping occured in world space instead of camera space.
- Bugfix: 3rdPersonFollow stuttered when Z damping was high.
- Regression fix: CinemachineInputProvider stopped providing input.
- Bugfix: Lens aspect and sensorSize were updated when lens OverrideMode != None.
- Bugfix: Changing targets on a live vcam misbehaved.
- Bugfix: Framing transposer did not handle empty groups.
- Bugfix: Interrupting a transition with InheritPosition enabled did not work.
- Bugfix: Cinemachine3rdPersonFollow handled collisions by default, now it is disabled by default.
- Bugfix: SaveDuringPlay saved some components that did not have the SaveDuringPlay attribute.
- Regression fix: Entries in the custom blends editor in CM Brain inspector were not selectable.
- GameView guides are drawn only if appropriate inspector subsection is expanded.
- FreeLook rigs are now organized in tabs in the inspector.
- New sample scene: **Boss cam** sample scene demonstrates a camera setup to follow the player and to look at the player and the boss. The scene provides  examples of custom extensions.
- New Sample scene: **2D zoom**, showing how to zoom an orthographic camera with mouse scroll.
- New Sample scene: **2D fighters**, showing how to add/remove targets gradually to/from a TargetGroup based on some conditions (here, it is the y coord of the players).
- Bugfix: CinemachineCollider's displacement damping was being calculated in world space instead of camera space.
- Bugfix: TrackedDolly sometimes introduced spurious rotations if Default Up and no Aim behaviour.
- Bugfix: 3rdPersonFollow's shoulder now changes smoothly with respect to world-up vector changes.


## [2.7.2] - 2021-02-15
- CinemachineConfiner2D now handles cases where camera window is oversized
- New sample scene (FadeOutNearbyObjects) demonstrating fade out effect for objects between camera and target using shaders. The example includes a cinemachine extension giving convenient control over the shader parameters
- Bugfix (1293429) - Brain could choose vcam with not the highest priority in some cases
- Bugfix: SaveDuringPlay also works on prefab instances
- Bugfix (1272146) - Adding vcam to a prefab asset no longer causes errors in console
- Bugfix (1290171) - Impulse manager was not cleared at playmode start
- Nested Scrub Bubble sample removed (filenames too long), available now as embedded package
- Compilation guards for physics, animation, and imgui. Cinemachine does not hard depend on anything now
- Bugfix: CM StoryBoard had a 1 pixel border
- Bugfix: CM StoryBoard lost viewport reference after hot reload
- Bugfix: FramingTransposer's TargetMovementOnly damping caused a flick.
- Bugfix: FreeLook small drift when no user input if SimpleFollowWithWorldUp
- Bugfix: InheritPosition did not work with SimpleFollow binding mode
- Bugfix: cleanup straggling post processing profiles when no active vcams
- Bugfix: Checking whether the Input Action passed to CinemachineInputHandler is enabled before using it.
- Bugfix: 3rdPersonFollow FOV was blended incorrectly when ReferenceLookAt was set to a faraway target
- Bugfix: Position predictor not properly reset
- Bugfix: Create via menu doesn't create as child of selected object
- Bugfix: Post-processing profiles not cleaned up when no active vcams
- Bugfix: Install CinemachineExamples Asset Package menu item was failing on 2018.4 / macOS
- New sample scene (2DConfinerComplex) demonstrating new CinemachineConfiner2D extension.
- Updated CharacterMovement2D script in 2D sample scenes (2DConfinedTargetGroup, 2DConfiner, 2DConfinerUndersized, 2DTargetGroup) to make jumping responsive.
- Updated 2DConfinedTargetGroup and 2DConfiner scenes to use new CinemachineConfiner2D extension.


## [2.7.1] - 2020-11-14
- New feature: CinemachineConfiner2D - Improved 2D confiner.
- Added ApplyAfter option to ImpulseListener, to add control over the ordering of extensions
- UI update - Moved Cinemachine menu to GameObject Create menu and Right Click context menu for Hierarchy.
- Virtual Camera Lens inspector supports display of Horizontal FOV
- Virtual Camera Lens can override orthographic and physical camera settings
- Bugfix (1060230) - lens inspector sometimes displayed ortho vs perspective incorrectly for a brief time
- Bugfix (1283984) - Error message when loading new scene with DontDestroyOnLoad
- bugfix (1284701) - Edge-case exception when vcam is deleted
- Storyboard Global Mute moved from Cinemachine menu to Cinemachine preferences.
- Bugfix - long-idle vcams when reawakened sometimes had a single frame with a huge deltaTime
- Bugfix - PostProcessing temporarily stopped being applied after exiting play mode


## [2.6.3] - 2020-09-16
- Regression fix (1274989) - OnTargetObjectWarped broken for OrbitalTransposer
- Bugfix (1276391) - CM Brain Reset did not reset Custom Blends asset in inspector
- Bugfix (1276343) - CM Brain inspector custom blends misaligned dropdown arrow
- Bugfix (1256530) - disallow multiple components where appropriate
- Bugfix: BlendList camera was incorrectly holding 0-length camera cuts
- Bugfix (1174993) - CM Brain logo was not added to Hierarchy next to Main Camera after adding vcam for the first time after importing CM.
- Bugfix (1100131) - Confiner is aware of 2D collider's offset attribute.



## [2.6.2] - 2020-09-02
### Bugfixes
- Regression fix: OnCameraCut Memory leak when using Cinemachine with PostProcessing package
- Bugfix (1272146): Checking for null pipeline, before drawing gizmos.
- Add support for disabling Physics module


## [2.6.1] - 2020-08-13
### Bugfixes
- Regression Fix: PostProcessing/VolumeSettings FocusTracksTarget was not accounting for lookAt target offset
- Regression fix: Confiner no longer confines noise and impulse
- Bugfix: StateDrivenCamera was choosing parent state if only 1 clip in blendstate, even though there was a vcam assigned to that clip
- Bugfix: vertical group composition was not composing properly
- Bugfix: CinemachineNewVirtualCamera.AddComponent() now works properly
- Bugfix: removed compile errors when Physics2D module is disabled
- Bugfix: brain updates on scene loaded or unloaded
- Bugfix (1252431): Fixed unnecessary GC Memory allocation every frame when using timeline
- Bugfix (1260385): check for prefab instances correctly
- Bugfix (1266191) Clicking on foldout labels in preferences panel toggles their expanded state
- Bugfix (1266196) Composer target Size label in preferences panel was too big
- Bugfix: Scrubbing Cache was locking virtual camera transforms beyond the cache range
- Improved performance of path gizmo drawing
- Timeline Scrubbing Cache supports nested timelines, with some known limitations to be addressed with a future Timeline package release
- Added support for deterministic noise in the context of controlled rendering (via CinemachineCore.CurrentTimeOverride)
- Added Target Offset field to Framing Transposer
- Added Multi-object edit capabilities to virtual cameras and extensions
- Added inspector button to clear the Scrubbing Cache


## [2.6.0] - 2020-06-04
### New Features and Bugfixes
- Added AxisState.IInputProvider API to better support custom input systems
- Added CinemachineInpiutProvider behaviour to support Unity's new input system
- Added Timeline Scrubbing cache: when enabled, simulates damping and noise when scrubbing in timeline
- Added ManualUpdate mode to the Brain, to allow for custom game loop logic
- VolumeSettings/PostProcessing: added ability to choose custom target for focus tracking
- Added CinemachineRecomposer for timeline-tweaking of procedural or recorded vcam Aim output
- Added GroupWeightManipulator for animating group member weights
- Impulse: Added PropagationSpeed, to allow the impulse to travel outward in a wave
- Impulse: added support for continuous impulses
- Added CinemachineIndependentImpulseListener, to give ImpulseListener ability to any game object
- Added 3rdPersonFollow and 3rdPersonAim for dead-accurate 3rd-person aiming camera
- Added ForceCameraPosition API of virtual cameras, to manually initialize a camera's position and rotation
- Added example scenes: Aiming Rig and Dual Target to show different 3rd person cmera styles
- FramingTransposer does its work after Aim, so it plays better with Aim components.
- Framing Transposer: add Damped Rotations option.  If unchecked, changes to the vcam's rotation will bypass Damping, and only target motion will be damped.
- Refactored Lookahead - better stability.  New behaviour may require some parameter adjustment in existing content
- Composer and Framing Transposer: improved handling at edge of hard zone (no juddering)
- Orbital Transposer / FreeLook: improved damping when target is moving
- CustomBlends editor UX improvements: allow direct editing of vcam names, as well as dropdown
- Add Convert to TargetGroup option on LookAt and Follow target fields
- Confiner: improved stability when ConfineScreenEdges is selected and confing shape is too small
- Extensions now have PrePipelineMutateState callback
- CinemachineCore.UniformDeltaTimeOverride works in Edit mode
- Added TargetAttachment property to vcams.  Normally 1, this can be used to relax attention to targets - effectively a damping override
- Bugfix: Blend Update Method handling was incorrect and caused judder in some circumstances
- Bugfix: VolumeSettings blending was popping when weight was epsilon if volume altered a non-lerpable value
- Bugfix (1234813) - Check for deleted freelooks
- Bugfix (1219867) - vcam popping on disable if blending
- Bugfix (1214301, 1213836) - disallow structural change when editing vcam prefabs
- Bugfix (1213471, 1213434): add null check in editor
- Bugfix (1213488): no solo for prefab vcams
- Bugfix (1213819): repaintGameView on editor change
- Bugfix (1217306): target group position drifting when empty or when members are descendants of the group
- Bugfix (1218695): Fully qualify UnityEditor.Menu to avoid compile errors in some circumstances
- Bugfix (1222740): Binding Modes, that don't have control over axis value range, are not affected by it.
- Bugfix (1227606): Timeline preview and playmode not the same for composer with hand-animated rotations
- Bugfix: Confiner's cache is reset, when bounding shape/volume is changed.
- Bugfix (1232146): Vcam no longer jerks at edge of confiner bound box.
- Bugfix (1234966): CompositeCollider scale was applied twice.


## [2.5.0] - 2020-01-15
### Support HDRP 7 and URP simultaneously
- Accommodate simultaneous precesnce of HDRP and URP
- Regression fix: Axis was always recentered in Edit mode, even if recentering is off


## [2.4.0] - 2020-01-10
### HDRP 7 support and bugfixes
- Storyboard: added global mute function
- New vcams are by default created matching the scene view camera
- Added ApplyBeforeBody option to POV component, to support working with FramingTransposer
- Added RectenterTarget to POV component
- Added OnTransitionFromCamera callback to extensions
- Added Damping to SameAsFollowTarget and HardLockToTarget components
- URP 7.1.3: added CinemachinePixelPerfect extension
- Added Speed Mode to AxisState, to support direct axis control without max speed
- New example scene: OverTheShoulderAim illustrating how to do over-the-shoulder TPS cam, with Normal and Aim modes
- Impulse Manager: added option to ignore timescale
- Framing Transposer: added OnTransition handling for camera rotation if InheritPosition
- Upgrade to support HDRP and Universal RP 7.0.0 API
- Upgrade to support HDRP and Universal RP 7.1.0 API
- Removed Resources diretories
- Sample scenes now available via package manager
- Added optional "Display Name" field to Cinemachine Shot in Timeline
- Added "Adopt Current Camera Settings" item to vcam inspector context menu
- Composer and FramingTransposer: allow the dead zone to extend to 2, and the Screen x,Y can range from -0.5 to 1.5
- HDRP: lens presets include physical settings if physical camera
- Regression Fix: Framing Transposer: ignore LookAt target.  Use Follow exclusively
- Bugfix: Framing Transposer was not handling dynamic changes to FOV properly
- Bugfix: PostProcessing extension was not handling standby update correctly when on Manager Vcams
- Bugfix: PostProcessing extension was leaking a smallamounts of memory when scenes were unloaded
- Bugfixes: (fogbugz 1193311, 1193307, 1192423, 1192414): disallow presets for vcams
- Bugfix: In some heading modes, FreeLook was improperly modifying the axes when activated
- Bugfix: Orbital transposer was improperly filtering the heading in TargetForward heading mode
- Bugfix: added EmbeddedAssetHelper null check
- Bugfix: composer screen guides drawn in correct place for physical camera
- Bugfix: FreeLook was not respecting wait time for X axis recentering
- Bugfix: FreeLook X axis was not always perfectly synched between rigs
- Bugfix (fogbugz 1176866): Collider: clean up static RigidBody on exit
- Bugfix (fogbugz 1174180): framing transposer wrong ortho size calculation
- Bugfix (fogbugz 1158509): Split brain.UpdateMethod into VcamUpdateMethod and BrainUpdateMethod, to make blending work correctly
- Bugfix (fogbugz 1162074): Framing transposer and group transposer only reached half maximum ortho size
- Bugfix (fogbugz 1165599): Transposer: fix gimbal lock issue in LockToTargetWithWorldUp
- Bugfix: VolumeSettings: handle layermask in HDAdditionalCameraData
- Bugfix: use vcam's up when drawing gizmos (orbital transposer and free look)


## [2.3.4] - 2019-05-22
### PostProcessing V3 and bugfixes
- Added support for PostProcessing V3 - now called CinemachineVolumeSttings
- Added CinemachineCore.GetBlendOverride delegate to allow applications to override any vcam blend when it happens
- When a blend is cancelled by the opposite blend, reduce the blend time
- Orthographic cameras allow a Near Clip of 0
- Timeline won't auto-create CM brains when something dragged onto it
- Confiner: Improvement in automatic path invalidation when number of path points path changes
- Added CinemachineInpuitAxisDriver utility for overriding the default AxisState behaviour
- CinemachineCameraOffset: added customizable stage for when to apply the offset
- Added Loop option to BlendList Camera
- Improved Lookahead: does not automatically recenter
- Brain no longer applies time scaling to fixed delta
- Added dependency on Unity.ugui (2019.2 and up)
- Bugfix: potential endless loop when using Ignore tag in Collider
- Bugfix: Allow externally-driven FeeLook XAxis to work properly with SimpleFollow
- Bugfix: vcams with noise would sometimes show one noiseless frame when they were activated and standby update was not Always
- Bugfix: Generate a cut event if cutting to a blend-in-progess (fogbugz 1150847)
- Bugfix: reset lens shift if not physical camera
- Bugfix: Collider must consider actual target position, not lookahead position
- Bugfix: FreeLook heading RecenterNow was not working
- Bugfix: lookahead now takes the overridden Up into account
- Bugfix: screen composer guides drawn in wrong place for picture-in-picture
- Bugfix: FreeLook now draws only 1 active composer guide at a time (fogbugz 1138263)
- Bugfix: cameras sometimes snapped when interrupting blends
- Bugfix: Path handles no longer scale with the path object
- Bugfix: Framing Transposer Center on Activate was not working properly (fogbugz 1129824)
- Bugfix: FreeLook inherit position
- Bugfix: collider was pushing camera too far if there were multiple overlapping obstacles
- Bugfix: use IsAssignableFrom instead of IsSubclass in several places
- Bugfix: when interrupting a blend in progress, Cut was not respected
- Bugfix: collider minimum occlusion time and smoothing time interaction
- Bugfix: TargetGroup.RemoveMember error (fogbugz 1119028)
- Bugfix: TargetGroup member lerping jerk when member weight near 0
- Bugfix: Transposer angular damping should be 0 only if binding mode not LockToTarget

## [2.3.3] - 2019-01-08
### Temporary patch to get around a Unity bug in conditional dependencies
- Removed Cinemachine.Timeline namespace, as a workaround for fogbugz 1115321

## [2.3.1] - 2019-01-07
### Bugfixes
- Added timeline dependency
- OnTargetObjectWarped no longer generates garbage

## [2.3.0] - 2018-12-20
### Support for Unity 2019.1
- Added dependency on new unity.timeline
- Added conditional dependence on PostProcessingV2
- No copying CM gizmo into assets folder
- FreeLook: if inherit position from similar FreeLooks, bypass damping
- Timeline: improve handling when vcam values are tweaked inside shot inspector (fogbugz 1109024)

## [2.2.8] - 2018-12-10
### Bugfixes, optimizations, and some experimental stuff
- Transposer: added Angular Damping Mode, to support quaternion calculations in gimbal-lock situations
- Framing Transposer and Group Transposer: group composing bugfixes, respect min/max limits
- Added ConemachineCameraOffset extension, to offset the camera a fixed distance at the end of the pipeline
- Dolly Cart: added support for LateUpdate
- State-driven-camera: added [NoSaveDuringPlay] to Animated Target and Layer Index
- Added AxisState.Recentering.RecenterNow() API call to skip wait time and start recentering now (if enabled)
- Added NoLens blend hint, to leave camera Lens settings alone
- Updated documentation (corrections, and relocation to prevent importing)
- Upgrade: added support for nested prefabs in Unity 2018.3 (fogbugz 1077395)
- Optimization: position predictor is more efficient
- Optimization: Composer caches some calculations
- Optimization: Fix editor slowdown when Lens Presets asset is missing
- Experimental: Optional new damping algorithm: attempt to reduce sensitivity to variable framerate
- Experimental: Optional new extra-efficient versions of vcam and FreeLook (not back-compatible)
- Timeline: play/pause doesn't kick out the timeline vcam
- Path editor: make sure game view gets updated when a path waypoint is dragged in the scene view
- Composer guides are shown even if Camera is attached to a renderTexture
- Bugfix: allow impulse definition to be a non-public field (property drawer was complaining)
- Bugfix: added null check for when there is no active virtual camera
- Bugfix: CollisionImpulseSource typo in detection of 2D collider
- Bugfix: PasteComponentValues to prefab vcams and FreeLooks were corrupting scene and prefabs
- Bugfix: Timeline mixer was glitching for single frames at the end of blends
- Bugfix: Added OnTransitionFromCamera() to POV and OrbitalTransposer, to transition axes intelligently
- Regression fix: if no active vcam, don't set the Camera's transform

## [2.2.7] - 2018-07-24
### Mostly bugfixes
- Bugfix: fogbugz case 1053595: Cinemachine Collider leaves hidden collider at origin that interferes with scene objects
- Bugfix: fogbugz case 1063754: empty target group produces console messages
- Bugfix: FreeLook Paste Component Values now pastes the CM subcomponents as well
- Bugfix: added extra null checks to support cases where current vcam is dynamically deleted
- Bugfix: reset BlendList when enabled
- Regression fix: FreeLook axis values get transferred when similar vcams transition
- Bugfix: cutting to BlendList vcam sometimes produced a few bad frames
- Bugfix: smart update tracks the targets more efficiently and correctly, and supports RigidBody interpolation (2018.2 and up)
- Enhancement: POV component interprets POV as relative to parent transform if there is one
- API change: OnCameraLive and CameraActivated events take outgoing vcam also as parameter (may be null)

## [2.2.0] - 2018-06-18
### Impulse Module and More
- New Cinemachine Impulse module for event-driven camera shakes
- New Event Helper script CinemachineTriggerAction takes action on Collider and Collider2D enter/exit events, and exposes them as UnityEvents
- New performance-tuning feature: Standby Update.  Controls how often to update the vcam when it's in Standby.
- New NoiseSettings editor with signal preview
- Added Focal Length or Named FOV presets for Camera Lens
- Added support for Physical Camera: focal length and Lens Offset
- New improved Group framing algorithm: tighter group framing in GroupComposer and FramingTransposer
- Collider: now returns TargetIsObscured if the target is offscreen (great for cameras with fixed aim)
- Collider: added Minimum Occlusion Time setting, to ignore fleeting obstructions
- Collider: added Transparent Layers mask, to specify solid objects that don't obstruct view
- Collider: damping will no longer take the camera through obstacles
- Collider: Added separate damping setting for when target is being occluded vs when camera is being returned to its normal position
- Collider: added Smoothing setting, to reduce camera jumpiness in environements with lots of obstacles
- NoiseSettings: added checkbox for pure sine-wave instead of Perlin wave
- If no LookAt target, PostProcessing FocusTracksTarget offset is relative to camera
- TrackedDolly: Default up mode sets Up to World Up
- Virtual Camera: New Transitions section in inspector that gives more control over blending:
  - Blend Hint provides some control over how the position and rotation are interpolated
  - Inherit Position checkbox to ensure smooth positional handoff from outgoing camera
  - OnCameraLive event gets fired when the camera activates.  Useful for custom handlers.
- Added ScreenSpaceAimWhenTargetsDiffer as a vcam blend hint.  This influences what happens when blending between vcams with different LookAt targets
- Increased stability of vcams with very small FOVs
- Framing Transposer no longer requires LookAt to be null
- LensSettings Aspect, Orthographic, IsPhysicalCamera, SensorSize properties no longer internal
- Noise Profiles: don't magically create assets.  Prompt user for filename and location of new or cloned profiles
- Refactored interaction between timeline and CM brain, to improve handling of edge cases (fogbugz case 1048497)
- Bugfix: StateDrivenCamera Editor was not finding states if target was OverrideController
- Bugfix when dragging orbital transposer transform: take bias into account
- Bugfix: SaveDuringPlay was not handling asset fields correctly - was sometimes crushing assets
- Bugfix: SimpleFollow transposers were not initilizing their position correctly at game start
- Bugfix: Timeline with CM shot was causing jitter in some FixedUpdate situations
- Bugfix: Multiple brains with heterogeneous update methods were not behaving correctly.  CM will now support this, but you must make sure that the brains have different layer masks.
- Example scenes now include use of CinemachineTriggerAction script.

## [2.1.13] - 2018-05-09
### Removed dependency on nonexistant Timeline package, minor bugfixes
- Bugfix: Custom Blends "Any to Any" was not working (regression)
- Bugfix: Composer was sometimes getting wrong aspect if multiple brains with different aspect ratios
- Bugfix: could not drag vcam transforms if multiple inspectors and one is hidden
- Bugfix: Framing Transposer initializes in the wrong place - noticeable if dead zone

## [2.1.12] - 2018-02-26
### Storyboard, Bugfixes and other enhancements.  Also some restructuring for Package Manager
- Project restructure: Removed Base, Timeline, and PostFX folders from project root.  PostProcessing code must now be manually imported from Cinemachine menu.  No more dependencies on scripting defines.
- New Storyboard extension, to display images over the vcams.  Comes with a Waveform monitor window for color grading
- New option to specify vcam position blend style: linear, spherical, or cylindrical, based on LookAt target
- Added API to support seamless position warping of target objects: OnTargetObjectWarped().
- Added support for custom blend curves
- Lookahead: added Ignore Y Axis Movement option
- Added support for cascading blends (i.e. blending from mid-blend looks better)
- POV/Orbital/FreeLook axis: exposed Min, Max, and Wrap in the UI, for customized axis range
- FreeLook: added Y Axis recentering
- POV: Added recentering feature to both axes
- Path: Added Normalized Path units option: 0 is start of path, 1 is end.
- Path: added length display in inspector
- Timeline Clip Editor: vcam sections are now collapsible
- API enhancement: added Finalize to Pipeline stages, called even for manager-style vcams
- Bugfix: PostProcessing V2 DoF blending works better
- Bugfix: OrbitalTransposer works better with WorldUp overrides
- Bugfix: Remove StateDrivenCamera "not playing a controller" warning
- Bugfix: Handle exceptions thrown by assemblies that don't want to be introspected
- Bugfix: vcams following physics objects incorrectly snapped to origin after exiting play mode
- Bugfix: predictor now supports time pause
- Bugfix: Moved StartCoroutine in Brain to OnEnable()
- Bugfix: Collider was causing problems in Physics on Android platforms
- Bugfix: dragging a vcam's position updtaes prefabs properly
- Bugfix: All extension now respect the "enabled" checkbox
- Bugfix: Undo for Extasion add will no longer generate null references

## [2.1.10] - 2017-11-28
### This is the first UPM release of *Unity Package Cinemachine*.
- New Aim component: Same As Follow Target simply uses the same orientation as the Follow target
- Perlin Noise component: added inspector UI to clone or locate existing Noise profiles, and to create new ones
- Noise Presets were moved outside of the Examples folder
- Example Assets are now included as embedded package, not imported by default
- Bugfix: FreeLook with PositionDelta was not properly updating the heading
- Bugfix: Transitioning between FreeLooks simetimes caused a short camera freeze
- Bugfix: Added some null checks to FreeLook, to prevent error messages at build time

## [2.1.9] - 2017-11-17
### Initial version.
*Version 2.1.9 cloned from private development repository, corresponding to package released on the asset store*<|MERGE_RESOLUTION|>--- conflicted
+++ resolved
@@ -7,13 +7,11 @@
 ## [3.1.5] - 2025-012-31
 ### Unreleased
 
-<<<<<<< HEAD
 ### Bugfixes
 - InheritPosition was not inheriting the camera position in all cases.
-=======
+
 ### Added
 - Added `CinemachineConfiner2D.CameraWasDisplaced()` and `CinemachineConfiner2D.GetCameraDisplacementDistance()` methods.
->>>>>>> 48c26358
 
 
 ## [3.1.4] - 2025-06-10
