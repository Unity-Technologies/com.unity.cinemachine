# Changelog
All notable changes to this package will be documented in this file.

The format is based on [Keep a Changelog](http://keepachangelog.com/en/1.0.0/)
and this project adheres to [Semantic Versioning](http://semver.org/spec/v2.0.0.html).

## [3.0.0-pre.4] - 2022-11-01
- Bugfix: Physical lens settings were not being properly applied.
- 3rdPersonFollow and 3rdPersonAim are deprecated and replaced by ThirdPersonFollow and ThirdPersonAim respectively.
- Bugfix: Lens blending was wrong.
- CinemachineDeoccluder is a new class, not just a rename of CinemachineCollider.
- CinemachineAutoFocus extension is now available for built-in and URP pipelines, with reduced functionality compared to HDRP.
- Camera.focusDistance is driven by CM when the camera is in physical mode.
<<<<<<< HEAD
=======
- Bugfix: CinemachineDeoccluder Pull Forward strategy only pulls forward even with Camera Radius bigger than 0.
- Path gizmo drawing was optimized.
>>>>>>> 83ee0ead
- Confiner2D provides API to adjust the confiner to the current window size.
- Confiner2D does less gc alloc.


## [3.0.0-pre.3] - 2022-10-28
- Bugfix: rotation composer lookahead sometimes popped


## [3.0.0-pre.2] - 2022-10-20
- Add Show Hierarchy Icon preference option.
- New icons for cinemachine (cameras, components, extensions, tracks).
- Freelook ForcePosition is more precise now.
- Confiner2D supports BoxCollider2D now.
- Added "Place Objects At World Origin" preference option support.
- Added Channel setting, to use for multiple CM Brains, instead of piggybacking on the layer system.
- CinemachineCollider renamed to CinemachineDeoccluder.
- New inspector and API for composition guides.
- Game View Guides now indicate when they are hot and can be dragged.
- CinemachineTrack assigns the default CinemachineBrain on creation.
- Add support for HDRP 14 (Unity 2022.2).
- Bugfix: StateDrivenCamera/Clearshot: Transition glitch when backing out of a transition in progress.
- Bugfix: Occasional 1-frame glitch when transitioning between some freelooks.
- Bugfix: Transposer with LockToTarget binding sometimes had gimbal lock.
- Bugfix: InputValueGain mode of axis input was not framerate-independent.
- Bugfix: POV starts up in its centered position, if recentering is enabled.


## [3.0.0-pre.1] - 2022-06-01
- Upgrade mechanism for upgrading Cinemachine 2 to Cinemachine 3.
- VirtualCamera refactor: CinemachineVirtualCamera is now CmCamera.
- FreeLook refactor: CinemachineFreeLook is now CmCamera with FreeLook Modifier.
- Combine Follow and LookAt Targets to single Tracking Target with optional LookAt Target.
- Add flag for custom priority setting.
- HDRP only: Added FocusDistance setting to lens
- HDRP only: New AutoFocus extension.  Use instead of VolumeSettings for Focus Tracking.  Includes Automatic mode that queries depth buffer instead of tracking a specific target.
- Added Lens Mode Override property to CM Brain.  When enabled, it allows CM cameras to override the lens mode (Perspective vs Ortho vs Physical).
- Added Unity Spline support.  Old Cinemachine Paths are deprecated in favour of Unity Splines.
- Added customizable Auto Dolly to cameras and Spline Cart.
- Added IShotQualityEvaluator to enable customization of shot quality evaluation for ClearShot
- Bugfix: No redundant RepaintAllViews calls.
- Bugfix: Collider damping is more robust with extreme FreeLook configurations


## [2.9.0] - 2022-08-15
- Bugfix: CinemachineConfiner was not confining correctly when Confine Screen Edges was enabled and the camera was rotated.
- Bugfix: Confiner2D confines to midpoint when camera window is bigger than the axis aligned bounding box of the input confiner.
- Bugfix: 3rdPersonFollow shows a warning message when no follow target is assigned like the rest of the body components.
- Bugfix: FadeOut sample scene shader was culling some objects incorrectly.
- Bugfix: Freelook had wrong heading at first frame, which could cause a slight jitter.
- Bugfix: FramingTransposer and Composer had a slight rounding error in their Bias fields when the Screen X and Y fields were modified. 
- Bugfix: Fixed spurious Z rotations during speherical blend.
- Bugfix: Blending speed was not set correctly, when blending back and forth between the same cameras.
- Regression fix: POV is relative to its parent transform.
- Bugfix: SensorSize is not saved when not using physical camera.
- Clipper library dependency is no longer conflicting with users.
- AimingRig sample is only optionally dependent on UnityEngine.UI.
- Bugfix: Transposer with LockToTarget binding sometimes had gibmal lock
- Bugfix: StateDrivenCamera/Clearshot: Transition glitch when backing out of a transition in progress


## [2.9.0-pre.7] - 2022-03-29
- Bugfix: memory leak with PostProcessing if no PP layer is present on the camera
- Bugfix: Standalone profiler no longer crashed with CM.
- Bugfix: Cinemachine does not produce compiler error in unity editor versions older than 2020, when Input System package is installed.
- Bugfix: EmbeddedAssetProperties were not displayed correctly in the editor.
- Timeline guards added to scripts that rely on it.
- Bugfix: SaveDuringPlay works with ILists now.
- Bugfix: Paste VirtualCamera and FreeLook components onto prefab works for subcomponents
- Bugfix: CinemachineInputProvider now correctly tracks enabled state of input action
- Bugfix: POV orientation was incorrect with World Up override
- Added AutoEnable option to CinemachineInputHandler


## [2.9.0-pre.6] - 2022-01-12
- Bugfix: Negative Near Clip Plane value is kept when camera is orthographic.
- Regression fix: could not change the projection of the main camera if a CM virtual camera is active.
- Regression fix: Axis input was ignoring CM's IgnoreTimeScale setting.
- Removed legacy .unitypackages
- New feature: CinemachineBrain may control other GameObject instead of the one it is attached to.
- Bugfix: Cinemachine assigns a default input controller delegate that returns 0 when the legacy input system is disabled.
- Cinemachine example scenes show informative text when used with Input System instead of throwing error messages.
- Regression fix: compilation errors when physics module is not present.
- GameObjects created with Gameobject menu items now follow Unity naming conventions.
- Regression fix: virtual cameras no longer forget that they are targeting groups on domain reload.
- Moved Cinemachine tools into the main Tools overlay (2022.1+), moved Freelook rig selection to a separate overlay, updated icons to support light and dark themes.
- Bugfix: 3rdPersonFollow logged console messages when looking straight up or down.
- BugFix: InputProvider no longer causes a tiny gc alloc every frame.
- Regression fix: CinemachineCollider smoothing time did not reset correctly, so it was working once only.
- Cinemachine supports Splines package. Added new Body component: CinemachineSplineDolly. 
- Bugfix: Overlay tooltip names were incorrect.
- Bugfix: Confiner2D now displays the calculated confining area when its vcam is selected.
- Samples no longer throw errors with HDRP and URP. 3rdPersonWithAimMode and Timeline samples no longer have invalid references.


## [2.9.0-pre.1] - 2021-10-26
- Added ability to directly set the active blend in CinemachineBrain.
- Bugfix: OnTargetObjectWarped() did not work properly for 3rdPersonFollow.
- Bugfix: POV did not properly handle overridden up.
- Regression fix: removed GC allocs in UpdateTargetCache.
- Bugfix: async scene load/unload could cause jitter.
- Bugfix: Input system should be read only once per render frame.
- Bugfix: Blends were sometimes incorrect when src or dst camera is looking along world up axis.
- Bugfix: Improve accuracy of Group Framing.
- New feature: Added scene view overlay tools for Cinemachine components.
- Regression fix: Lookahead works again.
- Cinemachine3rdPersonAim exposes AimTarget, which is the position of where the player would hit.


## [2.8.0] - 2021-07-13
- Bugfix: Freelook prefabs won't get corrupted after editing the Prefab via its instances.
- Bugfix: 3rdPersonFollow works with Aim components now. 
- Bugfix: Blends between vcams, that are rotated so that their up vector is different from World up, are correct now.
- Bugfix: POV recentering did not always recenter correctly, when an axis range was limited.
- Bugfix: Collider sometimes bounced a little when the camera radius was large.
- Bugfix: CinemachineVolumeSettings inspector was making the game view flicker.
- Bugfix: CinemachineVolumeSettings inspector displayed a misleading warning message with URP when focus tracking was enabled.
- Bugfix: Rapidly toggling active cameras before the blends were finished did not use the correct blend time.
- AimingRig sample scene updated with a better reactive crosshair design.
- Added API accessor for Active Blend in Clearshot and StateDrivenCamera. 
- Bugfix: Virtual Cameras were not updating in Edit mode when Brain's BlendUpdateMode was FixedUpdate.
- Bugfix: Lens mode override was not working correctly in all cases.
- Collider2D inspector: added warning when collider is of the wrong type.


## [2.8.0-pre.1] - 2021-04-21
- Switching targets (Follow, LookAt) is smooth by default. For the old behaviour, set PreviousStateIsValid to false after changing the targets.
- Bugfix: Reversing a blend in progress respects asymmetric blend times.
- Regression fix: CmPostProcessing and CmVolumeSettings components setting Depth of Field now works correctly with Framing Transposer. 
- Regression fix: 3rdPersonFollow kept player in view when Z damping was high.
- Regression fix: Physical camera properties were overwritten by vcams when "override mode: physical" was not selected.
- New sample scene: Boss cam demonstrates how to setup a camera that follows the player and looks at the player and the boss. Boss cam also shows examples of custom extensions.
- Added simplified modes to Impulse Source.
- Added secondary reaction settings to Impulse Listener.
- Added Storyboard support for ScreenSpaceOverlay and ScreenSpaceCamera camera render modes.
- Added DampingIntoCollision and DampingFromCollision properties to Cinemachine3rdPersonFollow to control how gradually the camera moves to correct for occlusions.
- Added CinemachineCore.OnTargetObjectWarped() to warp all vcams targeting an object.
- Added ability for vcam to have a negative near clip plane.
- Added Draggable Game Window Guides toggle in Cinemachine preferences. When disabled, Game Window guides are only for visualization.
- Added button to virtual camera inspectors to auto-generate the CinemachineInputProvider component if it is missing.
- Default PostProcessing profile priority is now configurable and defaults to 1000.
- Cinemachine3rdPersonFollow now operates without the physics module and without collision resolution.
- Bugfix: 3rdPersonFollow collision resolution failed when the camera radius was large.
- Bugfix: 3rdPersonFollow damping occured in world space instead of camera space.
- Bugfix: 3rdPersonFollow stuttered when Z damping was high.
- Regression fix: CinemachineInputProvider stopped providing input.
- Bugfix: Lens aspect and sensorSize were updated when lens OverrideMode != None.
- Bugfix: Changing targets on a live vcam misbehaved.
- Bugfix: Framing transposer did not handle empty groups.
- Bugfix: Interrupting a transition with InheritPosition enabled did not work.
- Bugfix: Cinemachine3rdPersonFollow handled collisions by default, now it is disabled by default.
- Bugfix: SaveDuringPlay saved some components that did not have the SaveDuringPlay attribute.
- Regression fix: Entries in the custom blends editor in CM Brain inspector were not selectable.
- GameView guides are drawn only if appropriate inspector subsection is expanded.
- FreeLook rigs are now organized in tabs in the inspector.
- New sample scene: **Boss cam** sample scene demonstrates a camera setup to follow the player and to look at the player and the boss. The scene provides  examples of custom extensions.
- New Sample scene: **2D zoom**, showing how to zoom an orthographic camera with mouse scroll.
- New Sample scene: **2D fighters**, showing how to add/remove targets gradually to/from a TargetGroup based on some conditions (here, it is the y coord of the players).
- Bugfix: CinemachineCollider's displacement damping was being calculated in world space instead of camera space.
- Bugfix: TrackedDolly sometimes introduced spurious rotations if Default Up and no Aim behaviour.
- Bugfix: 3rdPersonFollow's shoulder now changes smoothly with respect to world-up vector changes.


## [2.7.2] - 2021-02-15
- CinemachineConfiner2D now handles cases where camera window is oversized
- New sample scene (FadeOutNearbyObjects) demonstrating fade out effect for objects between camera and target using shaders. The example includes a cinemachine extension giving convenient control over the shader parameters
- Bugfix (1293429) - Brain could choose vcam with not the highest priority in some cases
- Bugfix: SaveDuringPlay also works on prefab instances
- Bugfix (1272146) - Adding vcam to a prefab asset no longer causes errors in console
- Bugfix (1290171) - Impulse manager was not cleared at playmode start
- Nested Scrub Bubble sample removed (filenames too long), available now as embedded package
- Compilation guards for physics, animation, and imgui. Cinemachine does not hard depend on anything now
- Bugfix: CM StoryBoard had a 1 pixel border
- Bugfix: CM StoryBoard lost viewport reference after hot reload
- Bugfix: FramingTransposer's TargetMovementOnly damping caused a flick.
- Bugfix: FreeLook small drift when no user input if SimpleFollowWithWorldUp
- Bugfix: InheritPosition did not work with SimpleFollow binding mode
- Bugfix: cleanup straggling post processing profiles when no active vcams
- Bugfix: Checking whether the Input Action passed to CinemachineInputHandler is enabled before using it.
- Bugfix: 3rdPersonFollow FOV was blended incorrectly when ReferenceLookAt was set to a faraway target
- Bugfix: Position predictor not properly reset
- Bugfix: Create via menu doesn't create as child of selected object
- Bugfix: Post-processing profiles not cleaned up when no active vcams
- Bugfix: Install CinemachineExamples Asset Package menu item was failing on 2018.4 / macOS
- New sample scene (2DConfinerComplex) demonstrating new CinemachineConfiner2D extension.
- Updated CharacterMovement2D script in 2D sample scenes (2DConfinedTargetGroup, 2DConfiner, 2DConfinerUndersized, 2DTargetGroup) to make jumping responsive. 
- Updated 2DConfinedTargetGroup and 2DConfiner scenes to use new CinemachineConfiner2D extension. 


## [2.7.1] - 2020-11-14
- New feature: CinemachineConfiner2D - Improved 2D confiner.
- Added ApplyAfter option to ImpulseListener, to add control over the ordering of extensions
- UI update - Moved Cinemachine menu to GameObject Create menu and Right Click context menu for Hierarchy.
- Virtual Camera Lens inspector supports display of Horizontal FOV
- Virtual Camera Lens can override orthographic and physical camera settings
- Bugfix (1060230) - lens inspector sometimes displayed ortho vs perspective incorrectly for a brief time
- Bugfix (1283984) - Error message when loading new scene with DontDestroyOnLoad
- bugfix (1284701) - Edge-case exception when vcam is deleted
- Storyboard Global Mute moved from Cinemachine menu to Cinemachine preferences.
- Bugfix - long-idle vcams when reawakened sometimes had a single frame with a huge deltaTime
- Bugfix - PostProcessing temporarily stopped being applied after exiting play mode


## [2.6.3] - 2020-09-16
- Regression fix (1274989) - OnTargetObjectWarped broken for OrbitalTransposer
- Bugfix (1276391) - CM Brain Reset did not reset Custom Blends asset in inspector
- Bugfix (1276343) - CM Brain inspector custom blends misaligned dropdown arrow
- Bugfix (1256530) - disallow multiple components where appropriate
- Bugfix: BlendList camera was incorrectly holding 0-length camera cuts
- Bugfix (1174993) - CM Brain logo was not added to Hierarchy next to Main Camera after adding vcam for the first time after importing CM.
- Bugfix (1100131) - Confiner is aware of 2D collider's offset attribute.



## [2.6.2] - 2020-09-02
### Bugfixes
- Regression fix: OnCameraCut Memory leak when using Cinemachine with PostProcessing package
- Bugfix (1272146): Checking for null pipeline, before drawing gizmos.
- Add support for disabling Physics module


## [2.6.1] - 2020-08-13
### Bugfixes
- Regression Fix: PostProcessing/VolumeSettings FocusTracksTarget was not accounting for lookAt target offset
- Regression fix: Confiner no longer confines noise and impulse
- Bugfix: StateDrivenCamera was choosing parent state if only 1 clip in blendstate, even though there was a vcam assigned to that clip
- Bugfix: vertical group composition was not composing properly
- Bugfix: CinemachineNewVirtualCamera.AddComponent() now works properly
- Bugfix: removed compile errors when Physics2D module is disabled
- Bugfix: brain updates on scene loaded or unloaded
- Bugfix (1252431): Fixed unnecessary GC Memory allocation every frame when using timeline  
- Bugfix (1260385): check for prefab instances correctly
- Bugfix (1266191) Clicking on foldout labels in preferences panel toggles their expanded state
- Bugfix (1266196) Composer target Size label in preferences panel was too big
- Bugfix: Scrubbing Cache was locking virtual camera transforms beyond the cache range
- Improved performance of path gizmo drawing
- Timeline Scrubbing Cache supports nested timelines, with some known limitations to be addressed with a future Timeline package release
- Added support for deterministic noise in the context of controlled rendering (via CinemachineCore.CurrentTimeOverride)
- Added Target Offset field to Framing Transposer
- Added Multi-object edit capabilities to virtual cameras and extensions 
- Added inspector button to clear the Scrubbing Cache


## [2.6.0] - 2020-06-04
### New Features and Bugfixes
- Added AxisState.IInputProvider API to better support custom input systems
- Added CinemachineInpiutProvider behaviour to support Unity's new input system
- Added Timeline Scrubbing cache: when enabled, simulates damping and noise when scrubbing in timeline
- Added ManualUpdate mode to the Brain, to allow for custom game loop logic
- VolumeSettings/PostProcessing: added ability to choose custom target for focus tracking
- Added CinemachineRecomposer for timeline-tweaking of procedural or recorded vcam Aim output
- Added GroupWeightManipulator for animating group member weights
- Impulse: Added PropagationSpeed, to allow the impulse to travel outward in a wave
- Impulse: added support for continuous impulses
- Added CinemachineIndependentImpulseListener, to give ImpulseListener ability to any game object
- Added 3rdPersonFollow and 3rdPersonAim for dead-accurate 3rd-person aiming camera
- Added ForceCameraPosition API of virtual cameras, to manually initialize a camera's position and rotation
- Added example scenes: Aiming Rig and Dual Target to show different 3rd person cmera styles
- FramingTransposer does its work after Aim, so it plays better with Aim components.
- Framing Transposer: add Damped Rotations option.  If unchecked, changes to the vcam's rotation will bypass Damping, and only target motion will be damped.
- Refactored Lookahead - better stability.  New behaviour may require some parameter adjustment in existing content
- Composer and Framing Transposer: improved handling at edge of hard zone (no juddering)
- Orbital Transposer / FreeLook: improved damping when target is moving
- CustomBlends editor UX improvements: allow direct editing of vcam names, as well as dropdown
- Add Convert to TargetGroup option on LookAt and Follow target fields
- Confiner: improved stability when ConfineScreenEdges is selected and confing shape is too small
- Extensions now have PrePipelineMutateState callback
- CinemachineCore.UniformDeltaTimeOverride works in Edit mode
- Added TargetAttachment property to vcams.  Normally 1, this can be used to relax attention to targets - effectively a damping override
- Bugfix: Blend Update Method handling was incorrect and caused judder in some circumstances
- Bugfix: VolumeSettings blending was popping when weight was epsilon if volume altered a non-lerpable value
- Bugfix (1234813) - Check for deleted freelooks
- Bugfix (1219867) - vcam popping on disable if blending
- Bugfix (1214301, 1213836) - disallow structural change when editing vcam prefabs
- Bugfix (1213471, 1213434): add null check in editor
- Bugfix (1213488): no solo for prefab vcams
- Bugfix (1213819): repaintGameView on editor change
- Bugfix (1217306): target group position drifting when empty or when members are descendants of the group
- Bugfix (1218695): Fully qualify UnityEditor.Menu to avoid compile errors in some circumstances
- Bugfix (1222740): Binding Modes, that don't have control over axis value range, are not affected by it. 
- Bugfix (1227606): Timeline preview and playmode not the same for composer with hand-animated rotations
- Bugfix: Confiner's cache is reset, when bounding shape/volume is changed.
- Bugfix (1232146): Vcam no longer jerks at edge of confiner bound box.
- Bugfix (1234966): CompositeCollider scale was applied twice.


## [2.5.0] - 2020-01-15
### Support HDRP 7 and URP simultaneously
- Accommodate simultaneous precesnce of HDRP and URP
- Regression fix: Axis was always recentered in Edit mode, even if recentering is off


## [2.4.0] - 2020-01-10
### HDRP 7 support and bugfixes
- Storyboard: added global mute function
- New vcams are by default created matching the scene view camera
- Added ApplyBeforeBody option to POV component, to support working with FramingTransposer
- Added RectenterTarget to POV component
- Added OnTransitionFromCamera callback to extensions
- Added Damping to SameAsFollowTarget and HardLockToTarget components
- URP 7.1.3: added CinemachinePixelPerfect extension
- Added Speed Mode to AxisState, to support direct axis control without max speed
- New example scene: OverTheShoulderAim illustrating how to do over-the-shoulder TPS cam, with Normal and Aim modes
- Impulse Manager: added option to ignore timescale
- Framing Transposer: added OnTransition handling for camera rotation if InheritPosition
- Upgrade to support HDRP and Universal RP 7.0.0 API
- Upgrade to support HDRP and Universal RP 7.1.0 API
- Removed Resources diretories
- Sample scenes now available via package manager
- Added optional "Display Name" field to Cinemachine Shot in Timeline
- Added "Adopt Current Camera Settings" item to vcam inspector context menu
- Composer and FramingTransposer: allow the dead zone to extend to 2, and the Screen x,Y can range from -0.5 to 1.5
- HDRP: lens presets include physical settings if physical camera
- Regression Fix: Framing Transposer: ignore LookAt target.  Use Follow exclusively
- Bugfix: Framing Transposer was not handling dynamic changes to FOV properly
- Bugfix: PostProcessing extension was not handling standby update correctly when on Manager Vcams
- Bugfix: PostProcessing extension was leaking a smallamounts of memory when scenes were unloaded
- Bugfixes: (fogbugz 1193311, 1193307, 1192423, 1192414): disallow presets for vcams
- Bugfix: In some heading modes, FreeLook was improperly modifying the axes when activated
- Bugfix: Orbital transposer was improperly filtering the heading in TargetForward heading mode
- Bugfix: added EmbeddedAssetHelper null check
- Bugfix: composer screen guides drawn in correct place for physical camera
- Bugfix: FreeLook was not respecting wait time for X axis recentering
- Bugfix: FreeLook X axis was not always perfectly synched between rigs
- Bugfix (fogbugz 1176866): Collider: clean up static RigidBody on exit
- Bugfix (fogbugz 1174180): framing transposer wrong ortho size calculation
- Bugfix (fogbugz 1158509): Split brain.UpdateMethod into VcamUpdateMethod and BrainUpdateMethod, to make blending work correctly
- Bugfix (fogbugz 1162074): Framing transposer and group transposer only reached half maximum ortho size 
- Bugfix (fogbugz 1165599): Transposer: fix gimbal lock issue in LockToTargetWithWorldUp
- Bugfix: VolumeSettings: handle layermask in HDAdditionalCameraData
- Bugfix: use vcam's up when drawing gizmos (orbital transposer and free look)


## [2.3.4] - 2019-05-22
### PostProcessing V3 and bugfixes
- Added support for PostProcessing V3 - now called CinemachineVolumeSttings
- Added CinemachineCore.GetBlendOverride delegate to allow applications to override any vcam blend when it happens
- When a blend is cancelled by the opposite blend, reduce the blend time
- Orthographic cameras allow a Near Clip of 0
- Timeline won't auto-create CM brains when something dragged onto it
- Confiner: Improvement in automatic path invalidation when number of path points path changes
- Added CinemachineInpuitAxisDriver utility for overriding the default AxisState behaviour
- CinemachineCameraOffset: added customizable stage for when to apply the offset
- Added Loop option to BlendList Camera
- Improved Lookahead: does not automatically recenter
- Brain no longer applies time scaling to fixed delta
- Added dependency on Unity.ugui (2019.2 and up)
- Bugfix: potential endless loop when using Ignore tag in Collider
- Bugfix: Allow externally-driven FeeLook XAxis to work properly with SimpleFollow
- Bugfix: vcams with noise would sometimes show one noiseless frame when they were activated and standby update was not Always
- Bugfix: Generate a cut event if cutting to a blend-in-progess (fogbugz 1150847)
- Bugfix: reset lens shift if not physical camera
- Bugfix: Collider must consider actual target position, not lookahead position
- Bugfix: FreeLook heading RecenterNow was not working
- Bugfix: lookahead now takes the overridden Up into account
- Bugfix: screen composer guides drawn in wrong place for picture-in-picture
- Bugfix: FreeLook now draws only 1 active composer guide at a time (fogbugz 1138263)
- Bugfix: cameras sometimes snapped when interrupting blends
- Bugfix: Path handles no longer scale with the path object
- Bugfix: Framing Transposer Center on Activate was not working properly (fogbugz 1129824)
- Bugfix: FreeLook inherit position
- Bugfix: collider was pushing camera too far if there were multiple overlapping obstacles
- Bugfix: use IsAssignableFrom instead of IsSubclass in several places
- Bugfix: when interrupting a blend in progress, Cut was not respected
- Bugfix: collider minimum occlusion time and smoothing time interaction
- Bugfix: TargetGroup.RemoveMember error (fogbugz 1119028)
- Bugfix: TargetGroup member lerping jerk when member weight near 0
- Bugfix: Transposer angular damping should be 0 only if binding mode not LockToTarget

## [2.3.3] - 2019-01-08
### Temporary patch to get around a Unity bug in conditional dependencies
- Removed Cinemachine.Timeline namespace, as a workaround for fogbugz 1115321

## [2.3.1] - 2019-01-07
### Bugfixes
- Added timeline dependency
- OnTargetObjectWarped no longer generates garbage

## [2.3.0] - 2018-12-20
### Support for Unity 2019.1
- Added dependency on new unity.timeline
- Added conditional dependence on PostProcessingV2
- No copying CM gizmo into assets folder
- FreeLook: if inherit position from similar FreeLooks, bypass damping 
- Timeline: improve handling when vcam values are tweaked inside shot inspector (fogbugz 1109024)

## [2.2.8] - 2018-12-10
### Bugfixes, optimizations, and some experimental stuff
- Transposer: added Angular Damping Mode, to support quaternion calculations in gimbal-lock situations
- Framing Transposer and Group Transposer: group composing bugfixes, respect min/max limits
- Added ConemachineCameraOffset extension, to offset the camera a fixed distance at the end of the pipeline
- Dolly Cart: added support for LateUpdate
- State-driven-camera: added [NoSaveDuringPlay] to Animated Target and Layer Index
- Added AxisState.Recentering.RecenterNow() API call to skip wait time and start recentering now (if enabled)
- Added NoLens blend hint, to leave camera Lens settings alone
- Updated documentation (corrections, and relocation to prevent importing)
- Upgrade: added support for nested prefabs in Unity 2018.3 (fogbugz 1077395)
- Optimization: position predictor is more efficient
- Optimization: Composer caches some calculations 
- Optimization: Fix editor slowdown when Lens Presets asset is missing
- Experimental: Optional new damping algorithm: attempt to reduce sensitivity to variable framerate
- Experimental: Optional new extra-efficient versions of vcam and FreeLook (not back-compatible)
- Timeline: play/pause doesn't kick out the timeline vcam
- Path editor: make sure game view gets updated when a path waypoint is dragged in the scene view
- Composer guides are shown even if Camera is attached to a renderTexture
- Bugfix: allow impulse definition to be a non-public field (property drawer was complaining)
- Bugfix: added null check for when there is no active virtual camera
- Bugfix: CollisionImpulseSource typo in detection of 2D collider
- Bugfix: PasteComponentValues to prefab vcams and FreeLooks were corrupting scene and prefabs
- Bugfix: Timeline mixer was glitching for single frames at the end of blends
- Bugfix: Added OnTransitionFromCamera() to POV and OrbitalTransposer, to transition axes intelligently
- Regression fix: if no active vcam, don't set the Camera's transform

## [2.2.7] - 2018-07-24
### Mostly bugfixes
- Bugfix: fogbugz case 1053595: Cinemachine Collider leaves hidden collider at origin that interferes with scene objects
- Bugfix: fogbugz case 1063754: empty target group produces console messages
- Bugfix: FreeLook Paste Component Values now pastes the CM subcomponents as well
- Bugfix: added extra null checks to support cases where current vcam is dynamically deleted
- Bugfix: reset BlendList when enabled
- Regression fix: FreeLook axis values get transferred when similar vcams transition
- Bugfix: cutting to BlendList vcam sometimes produced a few bad frames
- Bugfix: smart update tracks the targets more efficiently and correctly, and supports RigidBody interpolation (2018.2 and up)
- Enhancement: POV component interprets POV as relative to parent transform if there is one
- API change: OnCameraLive and CameraActivated events take outgoing vcam also as parameter (may be null)

## [2.2.0] - 2018-06-18
### Impulse Module and More
- New Cinemachine Impulse module for event-driven camera shakes
- New Event Helper script CinemachineTriggerAction takes action on Collider and Collider2D enter/exit events, and exposes them as UnityEvents
- New performance-tuning feature: Standby Update.  Controls how often to update the vcam when it's in Standby.  
- New NoiseSettings editor with signal preview
- Added Focal Length or Named FOV presets for Camera Lens
- Added support for Physical Camera: focal length and Lens Offset
- New improved Group framing algorithm: tighter group framing in GroupComposer and FramingTransposer
- Collider: now returns TargetIsObscured if the target is offscreen (great for cameras with fixed aim)
- Collider: added Minimum Occlusion Time setting, to ignore fleeting obstructions
- Collider: added Transparent Layers mask, to specify solid objects that don't obstruct view
- Collider: damping will no longer take the camera through obstacles
- Collider: Added separate damping setting for when target is being occluded vs when camera is being returned to its normal position
- Collider: added Smoothing setting, to reduce camera jumpiness in environements with lots of obstacles
- NoiseSettings: added checkbox for pure sine-wave instead of Perlin wave
- If no LookAt target, PostProcessing FocusTracksTarget offset is relative to camera
- TrackedDolly: Default up mode sets Up to World Up
- Virtual Camera: New Transitions section in inspector that gives more control over blending:
  - Blend Hint provides some control over how the position and rotation are interpolated
  - Inherit Position checkbox to ensure smooth positional handoff from outgoing camera
  - OnCameraLive event gets fired when the camera activates.  Useful for custom handlers.
- Added ScreenSpaceAimWhenTargetsDiffer as a vcam blend hint.  This influences what happens when blending between vcams with different LookAt targets
- Increased stability of vcams with very small FOVs
- Framing Transposer no longer requires LookAt to be null
- LensSettings Aspect, Orthographic, IsPhysicalCamera, SensorSize properties no longer internal
- Noise Profiles: don't magically create assets.  Prompt user for filename and location of new or cloned profiles
- Refactored interaction between timeline and CM brain, to improve handling of edge cases (fogbugz case 1048497)
- Bugfix: StateDrivenCamera Editor was not finding states if target was OverrideController
- Bugfix when dragging orbital transposer transform: take bias into account
- Bugfix: SaveDuringPlay was not handling asset fields correctly - was sometimes crushing assets
- Bugfix: SimpleFollow transposers were not initilizing their position correctly at game start
- Bugfix: Timeline with CM shot was causing jitter in some FixedUpdate situations
- Bugfix: Multiple brains with heterogeneous update methods were not behaving correctly.  CM will now support this, but you must make sure that the brains have different layer masks.
- Example scenes now include use of CinemachineTriggerAction script.  

## [2.1.13] - 2018-05-09
### Removed dependency on nonexistant Timeline package, minor bugfixes
- Bugfix: Custom Blends "Any to Any" was not working (regression)
- Bugfix: Composer was sometimes getting wrong aspect if multiple brains with different aspect ratios
- Bugfix: could not drag vcam transforms if multiple inspectors and one is hidden
- Bugfix: Framing Transposer initializes in the wrong place - noticeable if dead zone

## [2.1.12] - 2018-02-26
### Storyboard, Bugfixes and other enhancements.  Also some restructuring for Package Manager
- Project restructure: Removed Base, Timeline, and PostFX folders from project root.  PostProcessing code must now be manually imported from Cinemachine menu.  No more dependencies on scripting defines.
- New Storyboard extension, to display images over the vcams.  Comes with a Waveform monitor window for color grading
- New option to specify vcam position blend style: linear, spherical, or cylindrical, based on LookAt target
- Added API to support seamless position warping of target objects: OnTargetObjectWarped().
- Added support for custom blend curves
- Lookahead: added Ignore Y Axis Movement option
- Added support for cascading blends (i.e. blending from mid-blend looks better)
- POV/Orbital/FreeLook axis: exposed Min, Max, and Wrap in the UI, for customized axis range
- FreeLook: added Y Axis recentering
- POV: Added recentering feature to both axes
- Path: Added Normalized Path units option: 0 is start of path, 1 is end.
- Path: added length display in inspector
- Timeline Clip Editor: vcam sections are now collapsible
- API enhancement: added Finalize to Pipeline stages, called even for manager-style vcams
- Bugfix: PostProcessing V2 DoF blending works better
- Bugfix: OrbitalTransposer works better with WorldUp overrides
- Bugfix: Remove StateDrivenCamera "not playing a controller" warning
- Bugfix: Handle exceptions thrown by assemblies that don't want to be introspected
- Bugfix: vcams following physics objects incorrectly snapped to origin after exiting play mode
- Bugfix: predictor now supports time pause
- Bugfix: Moved StartCoroutine in Brain to OnEnable()
- Bugfix: Collider was causing problems in Physics on Android platforms
- Bugfix: dragging a vcam's position updtaes prefabs properly
- Bugfix: All extension now respect the "enabled" checkbox
- Bugfix: Undo for Extasion add will no longer generate null references

## [2.1.10] - 2017-11-28
### This is the first UPM release of *Unity Package Cinemachine*.
- New Aim component: Same As Follow Target simply uses the same orientation as the Follow target
- Perlin Noise component: added inspector UI to clone or locate existing Noise profiles, and to create new ones
- Noise Presets were moved outside of the Examples folder
- Example Assets are now included as embedded package, not imported by default
- Bugfix: FreeLook with PositionDelta was not properly updating the heading
- Bugfix: Transitioning between FreeLooks simetimes caused a short camera freeze
- Bugfix: Added some null checks to FreeLook, to prevent error messages at build time

## [2.1.9] - 2017-11-17
### Initial version.
*Version 2.1.9 cloned from private development repository, corresponding to package released on the asset store*<|MERGE_RESOLUTION|>--- conflicted
+++ resolved
@@ -11,11 +11,8 @@
 - CinemachineDeoccluder is a new class, not just a rename of CinemachineCollider.
 - CinemachineAutoFocus extension is now available for built-in and URP pipelines, with reduced functionality compared to HDRP.
 - Camera.focusDistance is driven by CM when the camera is in physical mode.
-<<<<<<< HEAD
-=======
 - Bugfix: CinemachineDeoccluder Pull Forward strategy only pulls forward even with Camera Radius bigger than 0.
 - Path gizmo drawing was optimized.
->>>>>>> 83ee0ead
 - Confiner2D provides API to adjust the confiner to the current window size.
 - Confiner2D does less gc alloc.
 
