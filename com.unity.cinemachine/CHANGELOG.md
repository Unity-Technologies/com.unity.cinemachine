--- conflicted
+++ resolved
@@ -10,12 +10,9 @@
 - Bugfix: InputAxis.TriggerRecentering() function caused the axis to immediately snap to its recenter value.
 - Bugfix: When multiple CM Brains were present, FixedUpdte cameras were sometimes being updated too frequently, resulting in jittery motion.
 - SimplePlayerController no longer uses PlayerController.isGrounded because it's not reliable outside of FixedUpdate.
-<<<<<<< HEAD
 - Regression fix: StateDrivenCamera inspector was failing to correctly set the states in the instruction list.
-=======
 - Decollider ignores terrain layers when resolving obstacles.
 - Bugfix: The GroupAverage Rotation Mode in CinemachineTargetGroup was not calculated properly.
->>>>>>> a738b0f0
 
 ### Changed
 - CinemachineGroupFraming now has a compatibility mode so that it can work with CinemachineConfiner2D out of the box.
