# Changelog
All notable changes to this package will be documented in this file.

The format is based on [Keep a Changelog](http://keepachangelog.com/en/1.0.0/)
and this project adheres to [Semantic Versioning](http://semver.org/spec/v2.0.0.html).

## [Unreleased]

### Added

- New IgnoreTarget blend hint will blend rotations without considering the tracking target.

### Changed
- CinemachineBlendListCamera has been renamed to CinemachineSequencerCamera.
- Renamed .asmdef files to follow the convention: Unity.[PackageName].
- Several settings moved to Transition Settings section of inspector.
<<<<<<< HEAD
- LensSettings was refactored to improve handling of SensorSize and other physical properties.
- Full physical camera support for builtin pipeline.
- LensPresets and PhysicalLensPresets are now separate assets.
=======
- TrackedObjectOffset renamed to TargetOffset.
- Improved layout of PositionComposer and RotationComposer inspectors.
>>>>>>> ea228caf


## [3.0.0-pre.4] - 2023-02-09

### Added

- Progress bar added to Cinemachine Upgrader.
- CinemachineDeoccluder is a new class, not just a rename of CinemachineCollider.
- CinemachineAutoFocus extension is now available for built-in and URP pipelines, with reduced functionality compared to HDRP.
- Camera.focusDistance is driven by CM when the camera is in physical mode.
- Confiner2D provides API to adjust the confiner to the current window size when the lens or aspect changes.
- TargetGroup now ignores members whose gameObjects are inactive.
- Cinemachine Samples can import their package dependencies.
- CinemachinePathBase search radius fixed for not looped paths.
- Add SplineAutoDolly.ISplineAutoDolly.Reset() method and SplineAutoDolly.Enabled flag.
- Confiner2D and Confiner3D support smooth stop at bounds edge.
- URP: add temporal effects reset on camera cut.
- Add Weight setting to CinemachinePostProcessing and CinemachineVolumeSettings.
- GroupFraming also works on LookAt target.
- Several new Sample scenes were added.

### Changed

- Improved performance of CINEMACHINE_EXPERIMENTAL_DAMPING algorithm.
- Path gizmo drawing was optimized.
- Confiner2D does less gc alloc.
- CinemachineSmoothPath is upgraded to Splines correctly now.
- InputAxis refactor for recentering and momentary axis support.
- CinemachineIndependentImpulseListener renamed to CinemachineExternalImpulseListener.
- CmCamera is now CinemachineCamera.
- The SimpleFollowWithWorldUp binding mode has been renamed to LazyFollow.
- CinemachineExtension API changes to VirtualCamera, GetAllExtraStates, OnTargetObjectWarped, and ForceCameraPosition.
- Third person shooter sample use object pooling for the projectiles.

### Deprecated

- CinemachineConfiner is deprecated.  New behaviour CinemachineConfiner3D to handle 3D confining.  Use CinemachineConfiner2D for 2D confining.
- 3rdPersonFollow and 3rdPersonAim are deprecated and replaced by ThirdPersonFollow and ThirdPersonAim respectively.

### Fixed

- Regression fix: POV and PanTilt handle ReferenceUp correctly.
- Bugfix: Lens blending was wrong.
- Bugfix: CinemachineDeoccluder Pull Forward strategy only pulls forward even with Camera Radius bigger than 0.
- Bugfix: Extensions were not respecting execution order on domain reload.
- Bugfix: AxisState was not respecting timescale == 0.
- Bugfix: priority ordering was wrong when the difference between any priority values were smaller than integer min or bigger than integer max values.
- Bugfix: Very occasional axis drift in SimpleFollow when viewing angle is +-90 degrees.
- Bugfix: Physical lens settings were not being properly applied.


## [3.0.0-pre.3] - 2022-10-28
- Bugfix: rotation composer lookahead sometimes popped


## [3.0.0-pre.2] - 2022-10-20
- Add Show Hierarchy Icon preference option.
- New icons for cinemachine (cameras, components, extensions, tracks).
- Freelook ForcePosition is more precise now.
- Confiner2D supports BoxCollider2D now.
- Added "Place Objects At World Origin" preference option support.
- Added Channel setting, to use for multiple CM Brains, instead of piggybacking on the layer system.
- CinemachineCollider renamed to CinemachineDeoccluder.
- New inspector and API for composition guides.
- Game View Guides now indicate when they are hot and can be dragged.
- CinemachineTrack assigns the default CinemachineBrain on creation.
- Add support for HDRP 14 (Unity 2022.2).
- Bugfix: StateDrivenCamera/Clearshot: Transition glitch when backing out of a transition in progress.
- Bugfix: Occasional 1-frame glitch when transitioning between some freelooks.
- Bugfix: Transposer with LockToTarget binding sometimes had gimbal lock.
- Bugfix: InputValueGain mode of axis input was not framerate-independent.
- Bugfix: POV starts up in its centered position, if recentering is enabled.


## [3.0.0-pre.1] - 2022-06-01
- Upgrade mechanism for upgrading Cinemachine 2 to Cinemachine 3.
- VirtualCamera refactor: CinemachineVirtualCamera is now CmCamera.
- FreeLook refactor: CinemachineFreeLook is now CmCamera with FreeLook Modifier.
- Combine Follow and LookAt Targets to single Tracking Target with optional LookAt Target.
- Add flag for custom priority setting.
- HDRP only: Added FocusDistance setting to lens
- HDRP only: New AutoFocus extension.  Use instead of VolumeSettings for Focus Tracking.  Includes Automatic mode that queries depth buffer instead of tracking a specific target.
- Added Lens Mode Override property to CM Brain.  When enabled, it allows CM cameras to override the lens mode (Perspective vs Ortho vs Physical).
- Added Unity Spline support.  Old Cinemachine Paths are deprecated in favour of Unity Splines.
- Added customizable Auto Dolly to cameras and Spline Cart.
- Added IShotQualityEvaluator to enable customization of shot quality evaluation for ClearShot
- Bugfix: No redundant RepaintAllViews calls.
- Bugfix: Collider damping is more robust with extreme FreeLook configurations


## [2.9.0] - 2022-08-15
- Bugfix: CinemachineConfiner was not confining correctly when Confine Screen Edges was enabled and the camera was rotated.
- Bugfix: Confiner2D confines to midpoint when camera window is bigger than the axis aligned bounding box of the input confiner.
- Bugfix: 3rdPersonFollow shows a warning message when no follow target is assigned like the rest of the body components.
- Bugfix: FadeOut sample scene shader was culling some objects incorrectly.
- Bugfix: Freelook had wrong heading at first frame, which could cause a slight jitter.
- Bugfix: FramingTransposer and Composer had a slight rounding error in their Bias fields when the Screen X and Y fields were modified. 
- Bugfix: Fixed spurious Z rotations during speherical blend.
- Bugfix: Blending speed was not set correctly, when blending back and forth between the same cameras.
- Regression fix: POV is relative to its parent transform.
- Bugfix: SensorSize is not saved when not using physical camera.
- Clipper library dependency is no longer conflicting with users.
- AimingRig sample is only optionally dependent on UnityEngine.UI.
- Bugfix: Transposer with LockToTarget binding sometimes had gibmal lock
- Bugfix: StateDrivenCamera/Clearshot: Transition glitch when backing out of a transition in progress


## [2.9.0-pre.7] - 2022-03-29
- Bugfix: memory leak with PostProcessing if no PP layer is present on the camera
- Bugfix: Standalone profiler no longer crashed with CM.
- Bugfix: Cinemachine does not produce compiler error in unity editor versions older than 2020, when Input System package is installed.
- Bugfix: EmbeddedAssetProperties were not displayed correctly in the editor.
- Timeline guards added to scripts that rely on it.
- Bugfix: SaveDuringPlay works with ILists now.
- Bugfix: Paste VirtualCamera and FreeLook components onto prefab works for subcomponents
- Bugfix: CinemachineInputProvider now correctly tracks enabled state of input action
- Bugfix: POV orientation was incorrect with World Up override
- Added AutoEnable option to CinemachineInputHandler


## [2.9.0-pre.6] - 2022-01-12
- Bugfix: Negative Near Clip Plane value is kept when camera is orthographic.
- Regression fix: could not change the projection of the main camera if a CM virtual camera is active.
- Regression fix: Axis input was ignoring CM's IgnoreTimeScale setting.
- Removed legacy .unitypackages
- New feature: CinemachineBrain may control other GameObject instead of the one it is attached to.
- Bugfix: Cinemachine assigns a default input controller delegate that returns 0 when the legacy input system is disabled.
- Cinemachine example scenes show informative text when used with Input System instead of throwing error messages.
- Regression fix: compilation errors when physics module is not present.
- GameObjects created with Gameobject menu items now follow Unity naming conventions.
- Regression fix: virtual cameras no longer forget that they are targeting groups on domain reload.
- Moved Cinemachine tools into the main Tools overlay (2022.1+), moved Freelook rig selection to a separate overlay, updated icons to support light and dark themes.
- Bugfix: 3rdPersonFollow logged console messages when looking straight up or down.
- BugFix: InputProvider no longer causes a tiny gc alloc every frame.
- Regression fix: CinemachineCollider smoothing time did not reset correctly, so it was working once only.
- Cinemachine supports Splines package. Added new Body component: CinemachineSplineDolly. 
- Bugfix: Overlay tooltip names were incorrect.
- Bugfix: Confiner2D now displays the calculated confining area when its vcam is selected.
- Samples no longer throw errors with HDRP and URP. 3rdPersonWithAimMode and Timeline samples no longer have invalid references.


## [2.9.0-pre.1] - 2021-10-26
- Added ability to directly set the active blend in CinemachineBrain.
- Bugfix: OnTargetObjectWarped() did not work properly for 3rdPersonFollow.
- Bugfix: POV did not properly handle overridden up.
- Regression fix: removed GC allocs in UpdateTargetCache.
- Bugfix: async scene load/unload could cause jitter.
- Bugfix: Input system should be read only once per render frame.
- Bugfix: Blends were sometimes incorrect when src or dst camera is looking along world up axis.
- Bugfix: Improve accuracy of Group Framing.
- New feature: Added scene view overlay tools for Cinemachine components.
- Regression fix: Lookahead works again.
- Cinemachine3rdPersonAim exposes AimTarget, which is the position of where the player would hit.


## [2.8.0] - 2021-07-13
- Bugfix: Freelook prefabs won't get corrupted after editing the Prefab via its instances.
- Bugfix: 3rdPersonFollow works with Aim components now. 
- Bugfix: Blends between vcams, that are rotated so that their up vector is different from World up, are correct now.
- Bugfix: POV recentering did not always recenter correctly, when an axis range was limited.
- Bugfix: Collider sometimes bounced a little when the camera radius was large.
- Bugfix: CinemachineVolumeSettings inspector was making the game view flicker.
- Bugfix: CinemachineVolumeSettings inspector displayed a misleading warning message with URP when focus tracking was enabled.
- Bugfix: Rapidly toggling active cameras before the blends were finished did not use the correct blend time.
- AimingRig sample scene updated with a better reactive crosshair design.
- Added API accessor for Active Blend in Clearshot and StateDrivenCamera. 
- Bugfix: Virtual Cameras were not updating in Edit mode when Brain's BlendUpdateMode was FixedUpdate.
- Bugfix: Lens mode override was not working correctly in all cases.
- Collider2D inspector: added warning when collider is of the wrong type.


## [2.8.0-pre.1] - 2021-04-21
- Switching targets (Follow, LookAt) is smooth by default. For the old behaviour, set PreviousStateIsValid to false after changing the targets.
- Bugfix: Reversing a blend in progress respects asymmetric blend times.
- Regression fix: CmPostProcessing and CmVolumeSettings components setting Depth of Field now works correctly with Framing Transposer. 
- Regression fix: 3rdPersonFollow kept player in view when Z damping was high.
- Regression fix: Physical camera properties were overwritten by vcams when "override mode: physical" was not selected.
- New sample scene: Boss cam demonstrates how to setup a camera that follows the player and looks at the player and the boss. Boss cam also shows examples of custom extensions.
- Added simplified modes to Impulse Source.
- Added secondary reaction settings to Impulse Listener.
- Added Storyboard support for ScreenSpaceOverlay and ScreenSpaceCamera camera render modes.
- Added DampingIntoCollision and DampingFromCollision properties to Cinemachine3rdPersonFollow to control how gradually the camera moves to correct for occlusions.
- Added CinemachineCore.OnTargetObjectWarped() to warp all vcams targeting an object.
- Added ability for vcam to have a negative near clip plane.
- Added Draggable Game Window Guides toggle in Cinemachine preferences. When disabled, Game Window guides are only for visualization.
- Added button to virtual camera inspectors to auto-generate the CinemachineInputProvider component if it is missing.
- Default PostProcessing profile priority is now configurable and defaults to 1000.
- Cinemachine3rdPersonFollow now operates without the physics module and without collision resolution.
- Bugfix: 3rdPersonFollow collision resolution failed when the camera radius was large.
- Bugfix: 3rdPersonFollow damping occured in world space instead of camera space.
- Bugfix: 3rdPersonFollow stuttered when Z damping was high.
- Regression fix: CinemachineInputProvider stopped providing input.
- Bugfix: Lens aspect and sensorSize were updated when lens OverrideMode != None.
- Bugfix: Changing targets on a live vcam misbehaved.
- Bugfix: Framing transposer did not handle empty groups.
- Bugfix: Interrupting a transition with InheritPosition enabled did not work.
- Bugfix: Cinemachine3rdPersonFollow handled collisions by default, now it is disabled by default.
- Bugfix: SaveDuringPlay saved some components that did not have the SaveDuringPlay attribute.
- Regression fix: Entries in the custom blends editor in CM Brain inspector were not selectable.
- GameView guides are drawn only if appropriate inspector subsection is expanded.
- FreeLook rigs are now organized in tabs in the inspector.
- New sample scene: **Boss cam** sample scene demonstrates a camera setup to follow the player and to look at the player and the boss. The scene provides  examples of custom extensions.
- New Sample scene: **2D zoom**, showing how to zoom an orthographic camera with mouse scroll.
- New Sample scene: **2D fighters**, showing how to add/remove targets gradually to/from a TargetGroup based on some conditions (here, it is the y coord of the players).
- Bugfix: CinemachineCollider's displacement damping was being calculated in world space instead of camera space.
- Bugfix: TrackedDolly sometimes introduced spurious rotations if Default Up and no Aim behaviour.
- Bugfix: 3rdPersonFollow's shoulder now changes smoothly with respect to world-up vector changes.


## [2.7.2] - 2021-02-15
- CinemachineConfiner2D now handles cases where camera window is oversized
- New sample scene (FadeOutNearbyObjects) demonstrating fade out effect for objects between camera and target using shaders. The example includes a cinemachine extension giving convenient control over the shader parameters
- Bugfix (1293429) - Brain could choose vcam with not the highest priority in some cases
- Bugfix: SaveDuringPlay also works on prefab instances
- Bugfix (1272146) - Adding vcam to a prefab asset no longer causes errors in console
- Bugfix (1290171) - Impulse manager was not cleared at playmode start
- Nested Scrub Bubble sample removed (filenames too long), available now as embedded package
- Compilation guards for physics, animation, and imgui. Cinemachine does not hard depend on anything now
- Bugfix: CM StoryBoard had a 1 pixel border
- Bugfix: CM StoryBoard lost viewport reference after hot reload
- Bugfix: FramingTransposer's TargetMovementOnly damping caused a flick.
- Bugfix: FreeLook small drift when no user input if SimpleFollowWithWorldUp
- Bugfix: InheritPosition did not work with SimpleFollow binding mode
- Bugfix: cleanup straggling post processing profiles when no active vcams
- Bugfix: Checking whether the Input Action passed to CinemachineInputHandler is enabled before using it.
- Bugfix: 3rdPersonFollow FOV was blended incorrectly when ReferenceLookAt was set to a faraway target
- Bugfix: Position predictor not properly reset
- Bugfix: Create via menu doesn't create as child of selected object
- Bugfix: Post-processing profiles not cleaned up when no active vcams
- Bugfix: Install CinemachineExamples Asset Package menu item was failing on 2018.4 / macOS
- New sample scene (2DConfinerComplex) demonstrating new CinemachineConfiner2D extension.
- Updated CharacterMovement2D script in 2D sample scenes (2DConfinedTargetGroup, 2DConfiner, 2DConfinerUndersized, 2DTargetGroup) to make jumping responsive. 
- Updated 2DConfinedTargetGroup and 2DConfiner scenes to use new CinemachineConfiner2D extension. 


## [2.7.1] - 2020-11-14
- New feature: CinemachineConfiner2D - Improved 2D confiner.
- Added ApplyAfter option to ImpulseListener, to add control over the ordering of extensions
- UI update - Moved Cinemachine menu to GameObject Create menu and Right Click context menu for Hierarchy.
- Virtual Camera Lens inspector supports display of Horizontal FOV
- Virtual Camera Lens can override orthographic and physical camera settings
- Bugfix (1060230) - lens inspector sometimes displayed ortho vs perspective incorrectly for a brief time
- Bugfix (1283984) - Error message when loading new scene with DontDestroyOnLoad
- bugfix (1284701) - Edge-case exception when vcam is deleted
- Storyboard Global Mute moved from Cinemachine menu to Cinemachine preferences.
- Bugfix - long-idle vcams when reawakened sometimes had a single frame with a huge deltaTime
- Bugfix - PostProcessing temporarily stopped being applied after exiting play mode


## [2.6.3] - 2020-09-16
- Regression fix (1274989) - OnTargetObjectWarped broken for OrbitalTransposer
- Bugfix (1276391) - CM Brain Reset did not reset Custom Blends asset in inspector
- Bugfix (1276343) - CM Brain inspector custom blends misaligned dropdown arrow
- Bugfix (1256530) - disallow multiple components where appropriate
- Bugfix: BlendList camera was incorrectly holding 0-length camera cuts
- Bugfix (1174993) - CM Brain logo was not added to Hierarchy next to Main Camera after adding vcam for the first time after importing CM.
- Bugfix (1100131) - Confiner is aware of 2D collider's offset attribute.



## [2.6.2] - 2020-09-02
### Bugfixes
- Regression fix: OnCameraCut Memory leak when using Cinemachine with PostProcessing package
- Bugfix (1272146): Checking for null pipeline, before drawing gizmos.
- Add support for disabling Physics module


## [2.6.1] - 2020-08-13
### Bugfixes
- Regression Fix: PostProcessing/VolumeSettings FocusTracksTarget was not accounting for lookAt target offset
- Regression fix: Confiner no longer confines noise and impulse
- Bugfix: StateDrivenCamera was choosing parent state if only 1 clip in blendstate, even though there was a vcam assigned to that clip
- Bugfix: vertical group composition was not composing properly
- Bugfix: CinemachineNewVirtualCamera.AddComponent() now works properly
- Bugfix: removed compile errors when Physics2D module is disabled
- Bugfix: brain updates on scene loaded or unloaded
- Bugfix (1252431): Fixed unnecessary GC Memory allocation every frame when using timeline  
- Bugfix (1260385): check for prefab instances correctly
- Bugfix (1266191) Clicking on foldout labels in preferences panel toggles their expanded state
- Bugfix (1266196) Composer target Size label in preferences panel was too big
- Bugfix: Scrubbing Cache was locking virtual camera transforms beyond the cache range
- Improved performance of path gizmo drawing
- Timeline Scrubbing Cache supports nested timelines, with some known limitations to be addressed with a future Timeline package release
- Added support for deterministic noise in the context of controlled rendering (via CinemachineCore.CurrentTimeOverride)
- Added Target Offset field to Framing Transposer
- Added Multi-object edit capabilities to virtual cameras and extensions 
- Added inspector button to clear the Scrubbing Cache


## [2.6.0] - 2020-06-04
### New Features and Bugfixes
- Added AxisState.IInputProvider API to better support custom input systems
- Added CinemachineInpiutProvider behaviour to support Unity's new input system
- Added Timeline Scrubbing cache: when enabled, simulates damping and noise when scrubbing in timeline
- Added ManualUpdate mode to the Brain, to allow for custom game loop logic
- VolumeSettings/PostProcessing: added ability to choose custom target for focus tracking
- Added CinemachineRecomposer for timeline-tweaking of procedural or recorded vcam Aim output
- Added GroupWeightManipulator for animating group member weights
- Impulse: Added PropagationSpeed, to allow the impulse to travel outward in a wave
- Impulse: added support for continuous impulses
- Added CinemachineIndependentImpulseListener, to give ImpulseListener ability to any game object
- Added 3rdPersonFollow and 3rdPersonAim for dead-accurate 3rd-person aiming camera
- Added ForceCameraPosition API of virtual cameras, to manually initialize a camera's position and rotation
- Added example scenes: Aiming Rig and Dual Target to show different 3rd person cmera styles
- FramingTransposer does its work after Aim, so it plays better with Aim components.
- Framing Transposer: add Damped Rotations option.  If unchecked, changes to the vcam's rotation will bypass Damping, and only target motion will be damped.
- Refactored Lookahead - better stability.  New behaviour may require some parameter adjustment in existing content
- Composer and Framing Transposer: improved handling at edge of hard zone (no juddering)
- Orbital Transposer / FreeLook: improved damping when target is moving
- CustomBlends editor UX improvements: allow direct editing of vcam names, as well as dropdown
- Add Convert to TargetGroup option on LookAt and Follow target fields
- Confiner: improved stability when ConfineScreenEdges is selected and confing shape is too small
- Extensions now have PrePipelineMutateState callback
- CinemachineCore.UniformDeltaTimeOverride works in Edit mode
- Added TargetAttachment property to vcams.  Normally 1, this can be used to relax attention to targets - effectively a damping override
- Bugfix: Blend Update Method handling was incorrect and caused judder in some circumstances
- Bugfix: VolumeSettings blending was popping when weight was epsilon if volume altered a non-lerpable value
- Bugfix (1234813) - Check for deleted freelooks
- Bugfix (1219867) - vcam popping on disable if blending
- Bugfix (1214301, 1213836) - disallow structural change when editing vcam prefabs
- Bugfix (1213471, 1213434): add null check in editor
- Bugfix (1213488): no solo for prefab vcams
- Bugfix (1213819): repaintGameView on editor change
- Bugfix (1217306): target group position drifting when empty or when members are descendants of the group
- Bugfix (1218695): Fully qualify UnityEditor.Menu to avoid compile errors in some circumstances
- Bugfix (1222740): Binding Modes, that don't have control over axis value range, are not affected by it. 
- Bugfix (1227606): Timeline preview and playmode not the same for composer with hand-animated rotations
- Bugfix: Confiner's cache is reset, when bounding shape/volume is changed.
- Bugfix (1232146): Vcam no longer jerks at edge of confiner bound box.
- Bugfix (1234966): CompositeCollider scale was applied twice.


## [2.5.0] - 2020-01-15
### Support HDRP 7 and URP simultaneously
- Accommodate simultaneous precesnce of HDRP and URP
- Regression fix: Axis was always recentered in Edit mode, even if recentering is off


## [2.4.0] - 2020-01-10
### HDRP 7 support and bugfixes
- Storyboard: added global mute function
- New vcams are by default created matching the scene view camera
- Added ApplyBeforeBody option to POV component, to support working with FramingTransposer
- Added RectenterTarget to POV component
- Added OnTransitionFromCamera callback to extensions
- Added Damping to SameAsFollowTarget and HardLockToTarget components
- URP 7.1.3: added CinemachinePixelPerfect extension
- Added Speed Mode to AxisState, to support direct axis control without max speed
- New example scene: OverTheShoulderAim illustrating how to do over-the-shoulder TPS cam, with Normal and Aim modes
- Impulse Manager: added option to ignore timescale
- Framing Transposer: added OnTransition handling for camera rotation if InheritPosition
- Upgrade to support HDRP and Universal RP 7.0.0 API
- Upgrade to support HDRP and Universal RP 7.1.0 API
- Removed Resources diretories
- Sample scenes now available via package manager
- Added optional "Display Name" field to Cinemachine Shot in Timeline
- Added "Adopt Current Camera Settings" item to vcam inspector context menu
- Composer and FramingTransposer: allow the dead zone to extend to 2, and the Screen x,Y can range from -0.5 to 1.5
- HDRP: lens presets include physical settings if physical camera
- Regression Fix: Framing Transposer: ignore LookAt target.  Use Follow exclusively
- Bugfix: Framing Transposer was not handling dynamic changes to FOV properly
- Bugfix: PostProcessing extension was not handling standby update correctly when on Manager Vcams
- Bugfix: PostProcessing extension was leaking a smallamounts of memory when scenes were unloaded
- Bugfixes: (fogbugz 1193311, 1193307, 1192423, 1192414): disallow presets for vcams
- Bugfix: In some heading modes, FreeLook was improperly modifying the axes when activated
- Bugfix: Orbital transposer was improperly filtering the heading in TargetForward heading mode
- Bugfix: added EmbeddedAssetHelper null check
- Bugfix: composer screen guides drawn in correct place for physical camera
- Bugfix: FreeLook was not respecting wait time for X axis recentering
- Bugfix: FreeLook X axis was not always perfectly synched between rigs
- Bugfix (fogbugz 1176866): Collider: clean up static RigidBody on exit
- Bugfix (fogbugz 1174180): framing transposer wrong ortho size calculation
- Bugfix (fogbugz 1158509): Split brain.UpdateMethod into VcamUpdateMethod and BrainUpdateMethod, to make blending work correctly
- Bugfix (fogbugz 1162074): Framing transposer and group transposer only reached half maximum ortho size 
- Bugfix (fogbugz 1165599): Transposer: fix gimbal lock issue in LockToTargetWithWorldUp
- Bugfix: VolumeSettings: handle layermask in HDAdditionalCameraData
- Bugfix: use vcam's up when drawing gizmos (orbital transposer and free look)


## [2.3.4] - 2019-05-22
### PostProcessing V3 and bugfixes
- Added support for PostProcessing V3 - now called CinemachineVolumeSttings
- Added CinemachineCore.GetBlendOverride delegate to allow applications to override any vcam blend when it happens
- When a blend is cancelled by the opposite blend, reduce the blend time
- Orthographic cameras allow a Near Clip of 0
- Timeline won't auto-create CM brains when something dragged onto it
- Confiner: Improvement in automatic path invalidation when number of path points path changes
- Added CinemachineInpuitAxisDriver utility for overriding the default AxisState behaviour
- CinemachineCameraOffset: added customizable stage for when to apply the offset
- Added Loop option to BlendList Camera
- Improved Lookahead: does not automatically recenter
- Brain no longer applies time scaling to fixed delta
- Added dependency on Unity.ugui (2019.2 and up)
- Bugfix: potential endless loop when using Ignore tag in Collider
- Bugfix: Allow externally-driven FeeLook XAxis to work properly with SimpleFollow
- Bugfix: vcams with noise would sometimes show one noiseless frame when they were activated and standby update was not Always
- Bugfix: Generate a cut event if cutting to a blend-in-progess (fogbugz 1150847)
- Bugfix: reset lens shift if not physical camera
- Bugfix: Collider must consider actual target position, not lookahead position
- Bugfix: FreeLook heading RecenterNow was not working
- Bugfix: lookahead now takes the overridden Up into account
- Bugfix: screen composer guides drawn in wrong place for picture-in-picture
- Bugfix: FreeLook now draws only 1 active composer guide at a time (fogbugz 1138263)
- Bugfix: cameras sometimes snapped when interrupting blends
- Bugfix: Path handles no longer scale with the path object
- Bugfix: Framing Transposer Center on Activate was not working properly (fogbugz 1129824)
- Bugfix: FreeLook inherit position
- Bugfix: collider was pushing camera too far if there were multiple overlapping obstacles
- Bugfix: use IsAssignableFrom instead of IsSubclass in several places
- Bugfix: when interrupting a blend in progress, Cut was not respected
- Bugfix: collider minimum occlusion time and smoothing time interaction
- Bugfix: TargetGroup.RemoveMember error (fogbugz 1119028)
- Bugfix: TargetGroup member lerping jerk when member weight near 0
- Bugfix: Transposer angular damping should be 0 only if binding mode not LockToTarget

## [2.3.3] - 2019-01-08
### Temporary patch to get around a Unity bug in conditional dependencies
- Removed Cinemachine.Timeline namespace, as a workaround for fogbugz 1115321

## [2.3.1] - 2019-01-07
### Bugfixes
- Added timeline dependency
- OnTargetObjectWarped no longer generates garbage

## [2.3.0] - 2018-12-20
### Support for Unity 2019.1
- Added dependency on new unity.timeline
- Added conditional dependence on PostProcessingV2
- No copying CM gizmo into assets folder
- FreeLook: if inherit position from similar FreeLooks, bypass damping 
- Timeline: improve handling when vcam values are tweaked inside shot inspector (fogbugz 1109024)

## [2.2.8] - 2018-12-10
### Bugfixes, optimizations, and some experimental stuff
- Transposer: added Angular Damping Mode, to support quaternion calculations in gimbal-lock situations
- Framing Transposer and Group Transposer: group composing bugfixes, respect min/max limits
- Added ConemachineCameraOffset extension, to offset the camera a fixed distance at the end of the pipeline
- Dolly Cart: added support for LateUpdate
- State-driven-camera: added [NoSaveDuringPlay] to Animated Target and Layer Index
- Added AxisState.Recentering.RecenterNow() API call to skip wait time and start recentering now (if enabled)
- Added NoLens blend hint, to leave camera Lens settings alone
- Updated documentation (corrections, and relocation to prevent importing)
- Upgrade: added support for nested prefabs in Unity 2018.3 (fogbugz 1077395)
- Optimization: position predictor is more efficient
- Optimization: Composer caches some calculations 
- Optimization: Fix editor slowdown when Lens Presets asset is missing
- Experimental: Optional new damping algorithm: attempt to reduce sensitivity to variable framerate
- Experimental: Optional new extra-efficient versions of vcam and FreeLook (not back-compatible)
- Timeline: play/pause doesn't kick out the timeline vcam
- Path editor: make sure game view gets updated when a path waypoint is dragged in the scene view
- Composer guides are shown even if Camera is attached to a renderTexture
- Bugfix: allow impulse definition to be a non-public field (property drawer was complaining)
- Bugfix: added null check for when there is no active virtual camera
- Bugfix: CollisionImpulseSource typo in detection of 2D collider
- Bugfix: PasteComponentValues to prefab vcams and FreeLooks were corrupting scene and prefabs
- Bugfix: Timeline mixer was glitching for single frames at the end of blends
- Bugfix: Added OnTransitionFromCamera() to POV and OrbitalTransposer, to transition axes intelligently
- Regression fix: if no active vcam, don't set the Camera's transform

## [2.2.7] - 2018-07-24
### Mostly bugfixes
- Bugfix: fogbugz case 1053595: Cinemachine Collider leaves hidden collider at origin that interferes with scene objects
- Bugfix: fogbugz case 1063754: empty target group produces console messages
- Bugfix: FreeLook Paste Component Values now pastes the CM subcomponents as well
- Bugfix: added extra null checks to support cases where current vcam is dynamically deleted
- Bugfix: reset BlendList when enabled
- Regression fix: FreeLook axis values get transferred when similar vcams transition
- Bugfix: cutting to BlendList vcam sometimes produced a few bad frames
- Bugfix: smart update tracks the targets more efficiently and correctly, and supports RigidBody interpolation (2018.2 and up)
- Enhancement: POV component interprets POV as relative to parent transform if there is one
- API change: OnCameraLive and CameraActivated events take outgoing vcam also as parameter (may be null)

## [2.2.0] - 2018-06-18
### Impulse Module and More
- New Cinemachine Impulse module for event-driven camera shakes
- New Event Helper script CinemachineTriggerAction takes action on Collider and Collider2D enter/exit events, and exposes them as UnityEvents
- New performance-tuning feature: Standby Update.  Controls how often to update the vcam when it's in Standby.  
- New NoiseSettings editor with signal preview
- Added Focal Length or Named FOV presets for Camera Lens
- Added support for Physical Camera: focal length and Lens Offset
- New improved Group framing algorithm: tighter group framing in GroupComposer and FramingTransposer
- Collider: now returns TargetIsObscured if the target is offscreen (great for cameras with fixed aim)
- Collider: added Minimum Occlusion Time setting, to ignore fleeting obstructions
- Collider: added Transparent Layers mask, to specify solid objects that don't obstruct view
- Collider: damping will no longer take the camera through obstacles
- Collider: Added separate damping setting for when target is being occluded vs when camera is being returned to its normal position
- Collider: added Smoothing setting, to reduce camera jumpiness in environements with lots of obstacles
- NoiseSettings: added checkbox for pure sine-wave instead of Perlin wave
- If no LookAt target, PostProcessing FocusTracksTarget offset is relative to camera
- TrackedDolly: Default up mode sets Up to World Up
- Virtual Camera: New Transitions section in inspector that gives more control over blending:
  - Blend Hint provides some control over how the position and rotation are interpolated
  - Inherit Position checkbox to ensure smooth positional handoff from outgoing camera
  - OnCameraLive event gets fired when the camera activates.  Useful for custom handlers.
- Added ScreenSpaceAimWhenTargetsDiffer as a vcam blend hint.  This influences what happens when blending between vcams with different LookAt targets
- Increased stability of vcams with very small FOVs
- Framing Transposer no longer requires LookAt to be null
- LensSettings Aspect, Orthographic, IsPhysicalCamera, SensorSize properties no longer internal
- Noise Profiles: don't magically create assets.  Prompt user for filename and location of new or cloned profiles
- Refactored interaction between timeline and CM brain, to improve handling of edge cases (fogbugz case 1048497)
- Bugfix: StateDrivenCamera Editor was not finding states if target was OverrideController
- Bugfix when dragging orbital transposer transform: take bias into account
- Bugfix: SaveDuringPlay was not handling asset fields correctly - was sometimes crushing assets
- Bugfix: SimpleFollow transposers were not initilizing their position correctly at game start
- Bugfix: Timeline with CM shot was causing jitter in some FixedUpdate situations
- Bugfix: Multiple brains with heterogeneous update methods were not behaving correctly.  CM will now support this, but you must make sure that the brains have different layer masks.
- Example scenes now include use of CinemachineTriggerAction script.  

## [2.1.13] - 2018-05-09
### Removed dependency on nonexistant Timeline package, minor bugfixes
- Bugfix: Custom Blends "Any to Any" was not working (regression)
- Bugfix: Composer was sometimes getting wrong aspect if multiple brains with different aspect ratios
- Bugfix: could not drag vcam transforms if multiple inspectors and one is hidden
- Bugfix: Framing Transposer initializes in the wrong place - noticeable if dead zone

## [2.1.12] - 2018-02-26
### Storyboard, Bugfixes and other enhancements.  Also some restructuring for Package Manager
- Project restructure: Removed Base, Timeline, and PostFX folders from project root.  PostProcessing code must now be manually imported from Cinemachine menu.  No more dependencies on scripting defines.
- New Storyboard extension, to display images over the vcams.  Comes with a Waveform monitor window for color grading
- New option to specify vcam position blend style: linear, spherical, or cylindrical, based on LookAt target
- Added API to support seamless position warping of target objects: OnTargetObjectWarped().
- Added support for custom blend curves
- Lookahead: added Ignore Y Axis Movement option
- Added support for cascading blends (i.e. blending from mid-blend looks better)
- POV/Orbital/FreeLook axis: exposed Min, Max, and Wrap in the UI, for customized axis range
- FreeLook: added Y Axis recentering
- POV: Added recentering feature to both axes
- Path: Added Normalized Path units option: 0 is start of path, 1 is end.
- Path: added length display in inspector
- Timeline Clip Editor: vcam sections are now collapsible
- API enhancement: added Finalize to Pipeline stages, called even for manager-style vcams
- Bugfix: PostProcessing V2 DoF blending works better
- Bugfix: OrbitalTransposer works better with WorldUp overrides
- Bugfix: Remove StateDrivenCamera "not playing a controller" warning
- Bugfix: Handle exceptions thrown by assemblies that don't want to be introspected
- Bugfix: vcams following physics objects incorrectly snapped to origin after exiting play mode
- Bugfix: predictor now supports time pause
- Bugfix: Moved StartCoroutine in Brain to OnEnable()
- Bugfix: Collider was causing problems in Physics on Android platforms
- Bugfix: dragging a vcam's position updtaes prefabs properly
- Bugfix: All extension now respect the "enabled" checkbox
- Bugfix: Undo for Extasion add will no longer generate null references

## [2.1.10] - 2017-11-28
### This is the first UPM release of *Unity Package Cinemachine*.
- New Aim component: Same As Follow Target simply uses the same orientation as the Follow target
- Perlin Noise component: added inspector UI to clone or locate existing Noise profiles, and to create new ones
- Noise Presets were moved outside of the Examples folder
- Example Assets are now included as embedded package, not imported by default
- Bugfix: FreeLook with PositionDelta was not properly updating the heading
- Bugfix: Transitioning between FreeLooks simetimes caused a short camera freeze
- Bugfix: Added some null checks to FreeLook, to prevent error messages at build time

## [2.1.9] - 2017-11-17
### Initial version.
*Version 2.1.9 cloned from private development repository, corresponding to package released on the asset store*<|MERGE_RESOLUTION|>--- conflicted
+++ resolved
@@ -14,14 +14,11 @@
 - CinemachineBlendListCamera has been renamed to CinemachineSequencerCamera.
 - Renamed .asmdef files to follow the convention: Unity.[PackageName].
 - Several settings moved to Transition Settings section of inspector.
-<<<<<<< HEAD
+- TrackedObjectOffset renamed to TargetOffset.
+- Improved layout of PositionComposer and RotationComposer inspectors.
 - LensSettings was refactored to improve handling of SensorSize and other physical properties.
 - Full physical camera support for builtin pipeline.
 - LensPresets and PhysicalLensPresets are now separate assets.
-=======
-- TrackedObjectOffset renamed to TargetOffset.
-- Improved layout of PositionComposer and RotationComposer inspectors.
->>>>>>> ea228caf
 
 
 ## [3.0.0-pre.4] - 2023-02-09
