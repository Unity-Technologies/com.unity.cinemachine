# Changelog
All notable changes to this package will be documented in this file.

The format is based on [Keep a Changelog](http://keepachangelog.com/en/1.0.0/)
and this project adheres to [Semantic Versioning](http://semver.org/spec/v2.0.0.html).

## [Unreleased]

### Fixed

### Added

### Changed
<<<<<<< HEAD
- SimplePlayerAimController upgraded to work on arbitrary surfaces (no longer depends on world up)
=======
- ThirdPersonFollow sets state.ReferenceUp, to allow usage on arbitrary surfaces without global world up override.
>>>>>>> d2526f3b


## [3.0.1] - 2023-11-27

### Fixed
- Bugfix: Divide-by-zero error in InputAxis.CancelDeltaTime if deltaTime is zero.
- Regression fix: CinemachineCamera inspector Solo functionality was not updating correctly.
- Regression fix: Legacy Lens settings had lost their ability to be animated.
- Bugfix: Upgrader was not correctly upgrading animation bindings in some cases.

### Added
- Added CinemachineVirtualCameraBase.CancelDamping() convenience method to snap camera to its target position.
- Added CinemachineOrbitalFollow.TargetOffset to reposition orbit center.
- Added CinemachineGroupFraming.CenterOffset to reposition group center on the screen.
- Added LookAtOffset to CinemachineHardLookAt behaviour.
- Added support for the new Camera Overlay.

### Changed
- RuntimeUtility.GetScratchCollider and RuntimeUtility.DestroyScratchCollider are now public, to allow custom extensions to use them.
- SaveDuringPlay supports multi-scene editing.


## [3.0.0] - 2023-10-25

### Fixed
- Regression fix: Extensions and components were unable to modify the blend hint.
- Bugfix: HardLockToTarget component was ignoring PreviousStateIsValid flag.
 
### Added
- Cancellation of active blend is now possible in ManagerCameras, same as in CM Brains.

### Changed
- CinemachineBrain.TopCameraFromPriorityQueue() is now protected virtual.
 

## [3.0.0-pre.9] - 2023-10-01

### Fixed
- Regresion fix: Sequencer inspector child camera popups were not being populated.
- Regresion fix: Manager Camera's child camera warning icons were not being updated correctly.
- Regresion fix: ManagerCameras were crushing PreviousStateIsValid in their children.
- Bugfix: CinemachineInputAxisController editor was missing foldout arrows on the Driven Axis items.


## [3.0.0-pre.8] - 2023-09-22

### Fixed
- Bugfix: Occasional precision issue when camera rotation is exactly 180 degress, causing rotational flickering.
- Bugfix: Deceleration at the end of axis range was too aggressive.
- Bugfix: Orbital recentering should not be forced when transitioning to a camera.
- Bugfix: InheritPosition takes the actual camera position, so it works consistently if transitioning mid-blend.
- Bugfix: CinemachineDeoccluder was causing a pop when OnTargetObjectWarped was called.
- Bugfix: Spurious camera cut events were being issued, especially in HDRP.
- Bugfix: Null reference exceptions when inspector is hidden behind another tab.
- Bugfix: GroupFraming inspector was displaying incorrect warning when LookAt target is a group.
- Bugfix: GroupFraming displays more accurate group size indicator in the game view.
- Bugfix: nullrefs in log when target group was deleted but was still being referenced by vcams.
- Regression fix: CinemachineCollider generated NaN positions if no target was set.

### Added
- New sample: ThirdPersonWithAimMode showing how to implement a FreeLook camera with Aim mode.
- Added Recentering Target to OrbitalFollow.  Recentering is now possible with Lazy Follow.
- Added API in Deoccluder and ThirdPersonFollow to access which collision objects are impacting the camera position.
- Added ICinemachineTargetGroup.IsValid property to detect deleted groups.
- Added option to disable deltaTime scaling in CinemachineInputAxisProvider.

### Changed
- Improved OrbitalFollow's ForceCameraPosition algorithm.
- Deoccluder accommodates camera radius in all modes.
- Renamed CinemachineSplineDolly.CameraUp to CameraRotation, which more accurately reflects what it does.
- Renamed InputAxis.DoRecentering() to InputAxis.UpdateRecentering()
- StateDrivenCamera: child camera enabled status and priority are now taken into account when choosing the current active camera.

### Deprecated
- Removed CinemachineToolSettings overlay.


## [3.0.0-pre.7] - 2023-05-04

### Added
- Added CinemachineCore.GetCustomBlender and BlendCreatedEvent to allow custom blend behaviour.
- New Custom Blends sample scene illustrating how to customize the blend algorithm.
- CinemachineChannels can now be named via the CinemachineChannelNames asset.  OutputChannel struct has been removed.
- Added CinemachineCameraManagerEvents behaviour.
- Added the option of defining CINEMACHINE_NO_CM2_SUPPORT, to lighten the package by removing legacy CM2 support.
- ThirdPerson Shooter sample scene now has an option to swap shoulders.

### Changed
- Improved handling of nested blends.
- CinemachineCameraEvents and CinemachineBrainEvents and CnemachineCameraManagerEvents can be added to any GameObject, not only to the target objects.


## [3.0.0-pre.5] - 2023-04-25

### Fixed
- Bugfix: MixingCamera calls OnTransitionFromCamera correctly for all its children.

### Added
- New BlendHint: IgnoreTarget will blend rotations without considering the tracking target.
- New BlendHint: FreezeWhenBlendingOut will blend out from a snapshot of the camera state.
- InputAxisController has the option to suppress input while the attached camera is blending.
- Added CinemachineCameraEvents and CinemachineBrainEvents behaviours for event processing.
- Added BlendFinished and CameraDeactivated events.
- Add split screen sample for the input system.
- Samples UI works with both legacy input and Input package.
- Timeline: Added Track Priority field in CinemachineTrack to control track precedence when tracks are contained in nested timelines.
- New 2D platformer sample showing custom camera manager.

### Changed
- Minimum Unity version is now 2022.2.15, for best inspector experience.
- All namespaces changed from "Cinemachine" to "Unity.Cinemachine".
- "Cinemachine.Utility" namespace folded into to "Unity.Cinemachine".
- CinemachineBlendListCamera has been renamed to CinemachineSequencerCamera.
- Renamed .asmdef files to follow the convention: Unity.[PackageName].
- TrackedObjectOffset renamed to TargetOffset.
- Improved layout of PositionComposer and RotationComposer inspectors.
- LensSettings was refactored to improve handling of SensorSize and other physical properties.
- Full physical camera support for builtin pipeline.
- LensPresets and PhysicalLensPresets are now separate assets.
- CinemachineInputAxisController refactored to be more easily customized.
- Samples are compatible with Built-in, Universal, and High Definition Render Pipelines.
- CinemachineUpgradeManager re-opens original scene after upgrade is complete.
- Events system refactored.
- Refactored CinemachineCameraManagerBase to be more useful for customizing.
- CinemchineCore refactored to remove singleton.


## [3.0.0-pre.4] - 2023-02-09

### Added

- Progress bar added to Cinemachine Upgrader.
- CinemachineDeoccluder is a new class, not just a rename of CinemachineCollider.
- CinemachineAutoFocus extension is now available for built-in and URP pipelines, with reduced functionality compared to HDRP.
- Camera.focusDistance is driven by CM when the camera is in physical mode.
- Confiner2D provides API to adjust the confiner to the current window size when the lens or aspect changes.
- TargetGroup now ignores members whose gameObjects are inactive.
- Cinemachine Samples can import their package dependencies.
- CinemachinePathBase search radius fixed for not looped paths.
- Add SplineAutoDolly.ISplineAutoDolly.Reset() method and SplineAutoDolly.Enabled flag.
- Confiner2D and Confiner3D support smooth stop at bounds edge.
- URP: add temporal effects reset on camera cut.
- Add Weight setting to CinemachinePostProcessing and CinemachineVolumeSettings.
- GroupFraming also works on LookAt target.
- Several new Sample scenes were added.

### Changed

- Improved performance of CINEMACHINE_EXPERIMENTAL_DAMPING algorithm.
- Path gizmo drawing was optimized.
- Confiner2D does less gc alloc.
- CinemachineSmoothPath is upgraded to Splines correctly now.
- InputAxis refactor for recentering and momentary axis support.
- CinemachineIndependentImpulseListener renamed to CinemachineExternalImpulseListener.
- CmCamera is now CinemachineCamera.
- The SimpleFollowWithWorldUp binding mode has been renamed to LazyFollow.
- CinemachineExtension API changes to VirtualCamera, GetAllExtraStates, OnTargetObjectWarped, and ForceCameraPosition.
- Third person shooter sample use object pooling for the projectiles.

### Deprecated

- CinemachineConfiner is deprecated.  New behaviour CinemachineConfiner3D to handle 3D confining.  Use CinemachineConfiner2D for 2D confining.
- 3rdPersonFollow and 3rdPersonAim are deprecated and replaced by ThirdPersonFollow and ThirdPersonAim respectively.

### Fixed

- Regression fix: POV and PanTilt handle ReferenceUp correctly.
- Bugfix: Lens blending was wrong.
- Bugfix: CinemachineDeoccluder Pull Forward strategy only pulls forward even with Camera Radius bigger than 0.
- Bugfix: Extensions were not respecting execution order on domain reload.
- Bugfix: AxisState was not respecting timescale == 0.
- Bugfix: priority ordering was wrong when the difference between any priority values were smaller than integer min or bigger than integer max values.
- Bugfix: Very occasional axis drift in SimpleFollow when viewing angle is +-90 degrees.
- Bugfix: Physical lens settings were not being properly applied.


## [3.0.0-pre.3] - 2022-10-28
- Bugfix: rotation composer lookahead sometimes popped


## [3.0.0-pre.2] - 2022-10-20
- Add Show Hierarchy Icon preference option.
- New icons for cinemachine (cameras, components, extensions, tracks).
- Freelook ForcePosition is more precise now.
- Confiner2D supports BoxCollider2D now.
- Added "Place Objects At World Origin" preference option support.
- Added Channel setting, to use for multiple CM Brains, instead of piggybacking on the layer system.
- CinemachineCollider renamed to CinemachineDeoccluder.
- New inspector and API for composition guides.
- Game View Guides now indicate when they are hot and can be dragged.
- CinemachineTrack assigns the default CinemachineBrain on creation.
- Add support for HDRP 14 (Unity 2022.2).
- Bugfix: StateDrivenCamera/Clearshot: Transition glitch when backing out of a transition in progress.
- Bugfix: Occasional 1-frame glitch when transitioning between some freelooks.
- Bugfix: Transposer with LockToTarget binding sometimes had gimbal lock.
- Bugfix: InputValueGain mode of axis input was not framerate-independent.
- Bugfix: POV starts up in its centered position, if recentering is enabled.


## [3.0.0-pre.1] - 2022-06-01
- Upgrade mechanism for upgrading Cinemachine 2 to Cinemachine 3.
- VirtualCamera refactor: CinemachineVirtualCamera is now CmCamera.
- FreeLook refactor: CinemachineFreeLook is now CmCamera with FreeLook Modifier.
- Combine Follow and LookAt Targets to single Tracking Target with optional LookAt Target.
- Add flag for custom priority setting.
- HDRP only: Added FocusDistance setting to lens
- HDRP only: New AutoFocus extension.  Use instead of VolumeSettings for Focus Tracking.  Includes Automatic mode that queries depth buffer instead of tracking a specific target.
- Added Lens Mode Override property to CM Brain.  When enabled, it allows CM cameras to override the lens mode (Perspective vs Ortho vs Physical).
- Added Unity Spline support.  Old Cinemachine Paths are deprecated in favour of Unity Splines.
- Added customizable Auto Dolly to cameras and Spline Cart.
- Added IShotQualityEvaluator to enable customization of shot quality evaluation for ClearShot
- Bugfix: No redundant RepaintAllViews calls.
- Bugfix: Collider damping is more robust with extreme FreeLook configurations


## [2.9.0] - 2022-08-15
- Bugfix: CinemachineConfiner was not confining correctly when Confine Screen Edges was enabled and the camera was rotated.
- Bugfix: Confiner2D confines to midpoint when camera window is bigger than the axis aligned bounding box of the input confiner.
- Bugfix: 3rdPersonFollow shows a warning message when no follow target is assigned like the rest of the body components.
- Bugfix: FadeOut sample scene shader was culling some objects incorrectly.
- Bugfix: Freelook had wrong heading at first frame, which could cause a slight jitter.
- Bugfix: FramingTransposer and Composer had a slight rounding error in their Bias fields when the Screen X and Y fields were modified. 
- Bugfix: Fixed spurious Z rotations during speherical blend.
- Bugfix: Blending speed was not set correctly, when blending back and forth between the same cameras.
- Regression fix: POV is relative to its parent transform.
- Bugfix: SensorSize is not saved when not using physical camera.
- Clipper library dependency is no longer conflicting with users.
- AimingRig sample is only optionally dependent on UnityEngine.UI.
- Bugfix: Transposer with LockToTarget binding sometimes had gibmal lock
- Bugfix: StateDrivenCamera/Clearshot: Transition glitch when backing out of a transition in progress


## [2.9.0-pre.7] - 2022-03-29
- Bugfix: memory leak with PostProcessing if no PP layer is present on the camera
- Bugfix: Standalone profiler no longer crashed with CM.
- Bugfix: Cinemachine does not produce compiler error in unity editor versions older than 2020, when Input System package is installed.
- Bugfix: EmbeddedAssetProperties were not displayed correctly in the editor.
- Timeline guards added to scripts that rely on it.
- Bugfix: SaveDuringPlay works with ILists now.
- Bugfix: Paste VirtualCamera and FreeLook components onto prefab works for subcomponents
- Bugfix: CinemachineInputProvider now correctly tracks enabled state of input action
- Bugfix: POV orientation was incorrect with World Up override
- Added AutoEnable option to CinemachineInputHandler


## [2.9.0-pre.6] - 2022-01-12
- Bugfix: Negative Near Clip Plane value is kept when camera is orthographic.
- Regression fix: could not change the projection of the main camera if a CM virtual camera is active.
- Regression fix: Axis input was ignoring CM's IgnoreTimeScale setting.
- Removed legacy .unitypackages
- New feature: CinemachineBrain may control other GameObject instead of the one it is attached to.
- Bugfix: Cinemachine assigns a default input controller delegate that returns 0 when the legacy input system is disabled.
- Cinemachine example scenes show informative text when used with Input System instead of throwing error messages.
- Regression fix: compilation errors when physics module is not present.
- GameObjects created with Gameobject menu items now follow Unity naming conventions.
- Regression fix: virtual cameras no longer forget that they are targeting groups on domain reload.
- Moved Cinemachine tools into the main Tools overlay (2022.1+), moved Freelook rig selection to a separate overlay, updated icons to support light and dark themes.
- Bugfix: 3rdPersonFollow logged console messages when looking straight up or down.
- BugFix: InputProvider no longer causes a tiny gc alloc every frame.
- Regression fix: CinemachineCollider smoothing time did not reset correctly, so it was working once only.
- Cinemachine supports Splines package. Added new Body component: CinemachineSplineDolly. 
- Bugfix: Overlay tooltip names were incorrect.
- Bugfix: Confiner2D now displays the calculated confining area when its vcam is selected.
- Samples no longer throw errors with HDRP and URP. 3rdPersonWithAimMode and Timeline samples no longer have invalid references.


## [2.9.0-pre.1] - 2021-10-26
- Added ability to directly set the active blend in CinemachineBrain.
- Bugfix: OnTargetObjectWarped() did not work properly for 3rdPersonFollow.
- Bugfix: POV did not properly handle overridden up.
- Regression fix: removed GC allocs in UpdateTargetCache.
- Bugfix: async scene load/unload could cause jitter.
- Bugfix: Input system should be read only once per render frame.
- Bugfix: Blends were sometimes incorrect when src or dst camera is looking along world up axis.
- Bugfix: Improve accuracy of Group Framing.
- New feature: Added scene view overlay tools for Cinemachine components.
- Regression fix: Lookahead works again.
- Cinemachine3rdPersonAim exposes AimTarget, which is the position of where the player would hit.


## [2.8.0] - 2021-07-13
- Bugfix: Freelook prefabs won't get corrupted after editing the Prefab via its instances.
- Bugfix: 3rdPersonFollow works with Aim components now. 
- Bugfix: Blends between vcams, that are rotated so that their up vector is different from World up, are correct now.
- Bugfix: POV recentering did not always recenter correctly, when an axis range was limited.
- Bugfix: Collider sometimes bounced a little when the camera radius was large.
- Bugfix: CinemachineVolumeSettings inspector was making the game view flicker.
- Bugfix: CinemachineVolumeSettings inspector displayed a misleading warning message with URP when focus tracking was enabled.
- Bugfix: Rapidly toggling active cameras before the blends were finished did not use the correct blend time.
- AimingRig sample scene updated with a better reactive crosshair design.
- Added API accessor for Active Blend in Clearshot and StateDrivenCamera. 
- Bugfix: Virtual Cameras were not updating in Edit mode when Brain's BlendUpdateMode was FixedUpdate.
- Bugfix: Lens mode override was not working correctly in all cases.
- Collider2D inspector: added warning when collider is of the wrong type.


## [2.8.0-pre.1] - 2021-04-21
- Switching targets (Follow, LookAt) is smooth by default. For the old behaviour, set PreviousStateIsValid to false after changing the targets.
- Bugfix: Reversing a blend in progress respects asymmetric blend times.
- Regression fix: CmPostProcessing and CmVolumeSettings components setting Depth of Field now works correctly with Framing Transposer. 
- Regression fix: 3rdPersonFollow kept player in view when Z damping was high.
- Regression fix: Physical camera properties were overwritten by vcams when "override mode: physical" was not selected.
- New sample scene: Boss cam demonstrates how to setup a camera that follows the player and looks at the player and the boss. Boss cam also shows examples of custom extensions.
- Added simplified modes to Impulse Source.
- Added secondary reaction settings to Impulse Listener.
- Added Storyboard support for ScreenSpaceOverlay and ScreenSpaceCamera camera render modes.
- Added DampingIntoCollision and DampingFromCollision properties to Cinemachine3rdPersonFollow to control how gradually the camera moves to correct for occlusions.
- Added CinemachineCore.OnTargetObjectWarped() to warp all vcams targeting an object.
- Added ability for vcam to have a negative near clip plane.
- Added Draggable Game Window Guides toggle in Cinemachine preferences. When disabled, Game Window guides are only for visualization.
- Added button to virtual camera inspectors to auto-generate the CinemachineInputProvider component if it is missing.
- Default PostProcessing profile priority is now configurable and defaults to 1000.
- Cinemachine3rdPersonFollow now operates without the physics module and without collision resolution.
- Bugfix: 3rdPersonFollow collision resolution failed when the camera radius was large.
- Bugfix: 3rdPersonFollow damping occured in world space instead of camera space.
- Bugfix: 3rdPersonFollow stuttered when Z damping was high.
- Regression fix: CinemachineInputProvider stopped providing input.
- Bugfix: Lens aspect and sensorSize were updated when lens OverrideMode != None.
- Bugfix: Changing targets on a live vcam misbehaved.
- Bugfix: Framing transposer did not handle empty groups.
- Bugfix: Interrupting a transition with InheritPosition enabled did not work.
- Bugfix: Cinemachine3rdPersonFollow handled collisions by default, now it is disabled by default.
- Bugfix: SaveDuringPlay saved some components that did not have the SaveDuringPlay attribute.
- Regression fix: Entries in the custom blends editor in CM Brain inspector were not selectable.
- GameView guides are drawn only if appropriate inspector subsection is expanded.
- FreeLook rigs are now organized in tabs in the inspector.
- New sample scene: **Boss cam** sample scene demonstrates a camera setup to follow the player and to look at the player and the boss. The scene provides  examples of custom extensions.
- New Sample scene: **2D zoom**, showing how to zoom an orthographic camera with mouse scroll.
- New Sample scene: **2D fighters**, showing how to add/remove targets gradually to/from a TargetGroup based on some conditions (here, it is the y coord of the players).
- Bugfix: CinemachineCollider's displacement damping was being calculated in world space instead of camera space.
- Bugfix: TrackedDolly sometimes introduced spurious rotations if Default Up and no Aim behaviour.
- Bugfix: 3rdPersonFollow's shoulder now changes smoothly with respect to world-up vector changes.


## [2.7.2] - 2021-02-15
- CinemachineConfiner2D now handles cases where camera window is oversized
- New sample scene (FadeOutNearbyObjects) demonstrating fade out effect for objects between camera and target using shaders. The example includes a cinemachine extension giving convenient control over the shader parameters
- Bugfix (1293429) - Brain could choose vcam with not the highest priority in some cases
- Bugfix: SaveDuringPlay also works on prefab instances
- Bugfix (1272146) - Adding vcam to a prefab asset no longer causes errors in console
- Bugfix (1290171) - Impulse manager was not cleared at playmode start
- Nested Scrub Bubble sample removed (filenames too long), available now as embedded package
- Compilation guards for physics, animation, and imgui. Cinemachine does not hard depend on anything now
- Bugfix: CM StoryBoard had a 1 pixel border
- Bugfix: CM StoryBoard lost viewport reference after hot reload
- Bugfix: FramingTransposer's TargetMovementOnly damping caused a flick.
- Bugfix: FreeLook small drift when no user input if SimpleFollowWithWorldUp
- Bugfix: InheritPosition did not work with SimpleFollow binding mode
- Bugfix: cleanup straggling post processing profiles when no active vcams
- Bugfix: Checking whether the Input Action passed to CinemachineInputHandler is enabled before using it.
- Bugfix: 3rdPersonFollow FOV was blended incorrectly when ReferenceLookAt was set to a faraway target
- Bugfix: Position predictor not properly reset
- Bugfix: Create via menu doesn't create as child of selected object
- Bugfix: Post-processing profiles not cleaned up when no active vcams
- Bugfix: Install CinemachineExamples Asset Package menu item was failing on 2018.4 / macOS
- New sample scene (2DConfinerComplex) demonstrating new CinemachineConfiner2D extension.
- Updated CharacterMovement2D script in 2D sample scenes (2DConfinedTargetGroup, 2DConfiner, 2DConfinerUndersized, 2DTargetGroup) to make jumping responsive. 
- Updated 2DConfinedTargetGroup and 2DConfiner scenes to use new CinemachineConfiner2D extension. 


## [2.7.1] - 2020-11-14
- New feature: CinemachineConfiner2D - Improved 2D confiner.
- Added ApplyAfter option to ImpulseListener, to add control over the ordering of extensions
- UI update - Moved Cinemachine menu to GameObject Create menu and Right Click context menu for Hierarchy.
- Virtual Camera Lens inspector supports display of Horizontal FOV
- Virtual Camera Lens can override orthographic and physical camera settings
- Bugfix (1060230) - lens inspector sometimes displayed ortho vs perspective incorrectly for a brief time
- Bugfix (1283984) - Error message when loading new scene with DontDestroyOnLoad
- bugfix (1284701) - Edge-case exception when vcam is deleted
- Storyboard Global Mute moved from Cinemachine menu to Cinemachine preferences.
- Bugfix - long-idle vcams when reawakened sometimes had a single frame with a huge deltaTime
- Bugfix - PostProcessing temporarily stopped being applied after exiting play mode


## [2.6.3] - 2020-09-16
- Regression fix (1274989) - OnTargetObjectWarped broken for OrbitalTransposer
- Bugfix (1276391) - CM Brain Reset did not reset Custom Blends asset in inspector
- Bugfix (1276343) - CM Brain inspector custom blends misaligned dropdown arrow
- Bugfix (1256530) - disallow multiple components where appropriate
- Bugfix: BlendList camera was incorrectly holding 0-length camera cuts
- Bugfix (1174993) - CM Brain logo was not added to Hierarchy next to Main Camera after adding vcam for the first time after importing CM.
- Bugfix (1100131) - Confiner is aware of 2D collider's offset attribute.



## [2.6.2] - 2020-09-02
### Bugfixes
- Regression fix: OnCameraCut Memory leak when using Cinemachine with PostProcessing package
- Bugfix (1272146): Checking for null pipeline, before drawing gizmos.
- Add support for disabling Physics module


## [2.6.1] - 2020-08-13
### Bugfixes
- Regression Fix: PostProcessing/VolumeSettings FocusTracksTarget was not accounting for lookAt target offset
- Regression fix: Confiner no longer confines noise and impulse
- Bugfix: StateDrivenCamera was choosing parent state if only 1 clip in blendstate, even though there was a vcam assigned to that clip
- Bugfix: vertical group composition was not composing properly
- Bugfix: CinemachineNewVirtualCamera.AddComponent() now works properly
- Bugfix: removed compile errors when Physics2D module is disabled
- Bugfix: brain updates on scene loaded or unloaded
- Bugfix (1252431): Fixed unnecessary GC Memory allocation every frame when using timeline  
- Bugfix (1260385): check for prefab instances correctly
- Bugfix (1266191) Clicking on foldout labels in preferences panel toggles their expanded state
- Bugfix (1266196) Composer target Size label in preferences panel was too big
- Bugfix: Scrubbing Cache was locking virtual camera transforms beyond the cache range
- Improved performance of path gizmo drawing
- Timeline Scrubbing Cache supports nested timelines, with some known limitations to be addressed with a future Timeline package release
- Added support for deterministic noise in the context of controlled rendering (via CinemachineCore.CurrentTimeOverride)
- Added Target Offset field to Framing Transposer
- Added Multi-object edit capabilities to virtual cameras and extensions 
- Added inspector button to clear the Scrubbing Cache


## [2.6.0] - 2020-06-04
### New Features and Bugfixes
- Added AxisState.IInputProvider API to better support custom input systems
- Added CinemachineInpiutProvider behaviour to support Unity's new input system
- Added Timeline Scrubbing cache: when enabled, simulates damping and noise when scrubbing in timeline
- Added ManualUpdate mode to the Brain, to allow for custom game loop logic
- VolumeSettings/PostProcessing: added ability to choose custom target for focus tracking
- Added CinemachineRecomposer for timeline-tweaking of procedural or recorded vcam Aim output
- Added GroupWeightManipulator for animating group member weights
- Impulse: Added PropagationSpeed, to allow the impulse to travel outward in a wave
- Impulse: added support for continuous impulses
- Added CinemachineIndependentImpulseListener, to give ImpulseListener ability to any game object
- Added 3rdPersonFollow and 3rdPersonAim for dead-accurate 3rd-person aiming camera
- Added ForceCameraPosition API of virtual cameras, to manually initialize a camera's position and rotation
- Added example scenes: Aiming Rig and Dual Target to show different 3rd person cmera styles
- FramingTransposer does its work after Aim, so it plays better with Aim components.
- Framing Transposer: add Damped Rotations option.  If unchecked, changes to the vcam's rotation will bypass Damping, and only target motion will be damped.
- Refactored Lookahead - better stability.  New behaviour may require some parameter adjustment in existing content
- Composer and Framing Transposer: improved handling at edge of hard zone (no juddering)
- Orbital Transposer / FreeLook: improved damping when target is moving
- CustomBlends editor UX improvements: allow direct editing of vcam names, as well as dropdown
- Add Convert to TargetGroup option on LookAt and Follow target fields
- Confiner: improved stability when ConfineScreenEdges is selected and confing shape is too small
- Extensions now have PrePipelineMutateState callback
- CinemachineCore.UniformDeltaTimeOverride works in Edit mode
- Added TargetAttachment property to vcams.  Normally 1, this can be used to relax attention to targets - effectively a damping override
- Bugfix: Blend Update Method handling was incorrect and caused judder in some circumstances
- Bugfix: VolumeSettings blending was popping when weight was epsilon if volume altered a non-lerpable value
- Bugfix (1234813) - Check for deleted freelooks
- Bugfix (1219867) - vcam popping on disable if blending
- Bugfix (1214301, 1213836) - disallow structural change when editing vcam prefabs
- Bugfix (1213471, 1213434): add null check in editor
- Bugfix (1213488): no solo for prefab vcams
- Bugfix (1213819): repaintGameView on editor change
- Bugfix (1217306): target group position drifting when empty or when members are descendants of the group
- Bugfix (1218695): Fully qualify UnityEditor.Menu to avoid compile errors in some circumstances
- Bugfix (1222740): Binding Modes, that don't have control over axis value range, are not affected by it. 
- Bugfix (1227606): Timeline preview and playmode not the same for composer with hand-animated rotations
- Bugfix: Confiner's cache is reset, when bounding shape/volume is changed.
- Bugfix (1232146): Vcam no longer jerks at edge of confiner bound box.
- Bugfix (1234966): CompositeCollider scale was applied twice.


## [2.5.0] - 2020-01-15
### Support HDRP 7 and URP simultaneously
- Accommodate simultaneous precesnce of HDRP and URP
- Regression fix: Axis was always recentered in Edit mode, even if recentering is off


## [2.4.0] - 2020-01-10
### HDRP 7 support and bugfixes
- Storyboard: added global mute function
- New vcams are by default created matching the scene view camera
- Added ApplyBeforeBody option to POV component, to support working with FramingTransposer
- Added RectenterTarget to POV component
- Added OnTransitionFromCamera callback to extensions
- Added Damping to SameAsFollowTarget and HardLockToTarget components
- URP 7.1.3: added CinemachinePixelPerfect extension
- Added Speed Mode to AxisState, to support direct axis control without max speed
- New example scene: OverTheShoulderAim illustrating how to do over-the-shoulder TPS cam, with Normal and Aim modes
- Impulse Manager: added option to ignore timescale
- Framing Transposer: added OnTransition handling for camera rotation if InheritPosition
- Upgrade to support HDRP and Universal RP 7.0.0 API
- Upgrade to support HDRP and Universal RP 7.1.0 API
- Removed Resources diretories
- Sample scenes now available via package manager
- Added optional "Display Name" field to Cinemachine Shot in Timeline
- Added "Adopt Current Camera Settings" item to vcam inspector context menu
- Composer and FramingTransposer: allow the dead zone to extend to 2, and the Screen x,Y can range from -0.5 to 1.5
- HDRP: lens presets include physical settings if physical camera
- Regression Fix: Framing Transposer: ignore LookAt target.  Use Follow exclusively
- Bugfix: Framing Transposer was not handling dynamic changes to FOV properly
- Bugfix: PostProcessing extension was not handling standby update correctly when on Manager Vcams
- Bugfix: PostProcessing extension was leaking a smallamounts of memory when scenes were unloaded
- Bugfixes: (fogbugz 1193311, 1193307, 1192423, 1192414): disallow presets for vcams
- Bugfix: In some heading modes, FreeLook was improperly modifying the axes when activated
- Bugfix: Orbital transposer was improperly filtering the heading in TargetForward heading mode
- Bugfix: added EmbeddedAssetHelper null check
- Bugfix: composer screen guides drawn in correct place for physical camera
- Bugfix: FreeLook was not respecting wait time for X axis recentering
- Bugfix: FreeLook X axis was not always perfectly synched between rigs
- Bugfix (fogbugz 1176866): Collider: clean up static RigidBody on exit
- Bugfix (fogbugz 1174180): framing transposer wrong ortho size calculation
- Bugfix (fogbugz 1158509): Split brain.UpdateMethod into VcamUpdateMethod and BrainUpdateMethod, to make blending work correctly
- Bugfix (fogbugz 1162074): Framing transposer and group transposer only reached half maximum ortho size 
- Bugfix (fogbugz 1165599): Transposer: fix gimbal lock issue in LockToTargetWithWorldUp
- Bugfix: VolumeSettings: handle layermask in HDAdditionalCameraData
- Bugfix: use vcam's up when drawing gizmos (orbital transposer and free look)


## [2.3.4] - 2019-05-22
### PostProcessing V3 and bugfixes
- Added support for PostProcessing V3 - now called CinemachineVolumeSttings
- Added CinemachineCore.GetBlendOverride delegate to allow applications to override any vcam blend when it happens
- When a blend is cancelled by the opposite blend, reduce the blend time
- Orthographic cameras allow a Near Clip of 0
- Timeline won't auto-create CM brains when something dragged onto it
- Confiner: Improvement in automatic path invalidation when number of path points path changes
- Added CinemachineInpuitAxisDriver utility for overriding the default AxisState behaviour
- CinemachineCameraOffset: added customizable stage for when to apply the offset
- Added Loop option to BlendList Camera
- Improved Lookahead: does not automatically recenter
- Brain no longer applies time scaling to fixed delta
- Added dependency on Unity.ugui (2019.2 and up)
- Bugfix: potential endless loop when using Ignore tag in Collider
- Bugfix: Allow externally-driven FeeLook XAxis to work properly with SimpleFollow
- Bugfix: vcams with noise would sometimes show one noiseless frame when they were activated and standby update was not Always
- Bugfix: Generate a cut event if cutting to a blend-in-progess (fogbugz 1150847)
- Bugfix: reset lens shift if not physical camera
- Bugfix: Collider must consider actual target position, not lookahead position
- Bugfix: FreeLook heading RecenterNow was not working
- Bugfix: lookahead now takes the overridden Up into account
- Bugfix: screen composer guides drawn in wrong place for picture-in-picture
- Bugfix: FreeLook now draws only 1 active composer guide at a time (fogbugz 1138263)
- Bugfix: cameras sometimes snapped when interrupting blends
- Bugfix: Path handles no longer scale with the path object
- Bugfix: Framing Transposer Center on Activate was not working properly (fogbugz 1129824)
- Bugfix: FreeLook inherit position
- Bugfix: collider was pushing camera too far if there were multiple overlapping obstacles
- Bugfix: use IsAssignableFrom instead of IsSubclass in several places
- Bugfix: when interrupting a blend in progress, Cut was not respected
- Bugfix: collider minimum occlusion time and smoothing time interaction
- Bugfix: TargetGroup.RemoveMember error (fogbugz 1119028)
- Bugfix: TargetGroup member lerping jerk when member weight near 0
- Bugfix: Transposer angular damping should be 0 only if binding mode not LockToTarget

## [2.3.3] - 2019-01-08
### Temporary patch to get around a Unity bug in conditional dependencies
- Removed Cinemachine.Timeline namespace, as a workaround for fogbugz 1115321

## [2.3.1] - 2019-01-07
### Bugfixes
- Added timeline dependency
- OnTargetObjectWarped no longer generates garbage

## [2.3.0] - 2018-12-20
### Support for Unity 2019.1
- Added dependency on new unity.timeline
- Added conditional dependence on PostProcessingV2
- No copying CM gizmo into assets folder
- FreeLook: if inherit position from similar FreeLooks, bypass damping 
- Timeline: improve handling when vcam values are tweaked inside shot inspector (fogbugz 1109024)

## [2.2.8] - 2018-12-10
### Bugfixes, optimizations, and some experimental stuff
- Transposer: added Angular Damping Mode, to support quaternion calculations in gimbal-lock situations
- Framing Transposer and Group Transposer: group composing bugfixes, respect min/max limits
- Added ConemachineCameraOffset extension, to offset the camera a fixed distance at the end of the pipeline
- Dolly Cart: added support for LateUpdate
- State-driven-camera: added [NoSaveDuringPlay] to Animated Target and Layer Index
- Added AxisState.Recentering.RecenterNow() API call to skip wait time and start recentering now (if enabled)
- Added NoLens blend hint, to leave camera Lens settings alone
- Updated documentation (corrections, and relocation to prevent importing)
- Upgrade: added support for nested prefabs in Unity 2018.3 (fogbugz 1077395)
- Optimization: position predictor is more efficient
- Optimization: Composer caches some calculations 
- Optimization: Fix editor slowdown when Lens Presets asset is missing
- Experimental: Optional new damping algorithm: attempt to reduce sensitivity to variable framerate
- Experimental: Optional new extra-efficient versions of vcam and FreeLook (not back-compatible)
- Timeline: play/pause doesn't kick out the timeline vcam
- Path editor: make sure game view gets updated when a path waypoint is dragged in the scene view
- Composer guides are shown even if Camera is attached to a renderTexture
- Bugfix: allow impulse definition to be a non-public field (property drawer was complaining)
- Bugfix: added null check for when there is no active virtual camera
- Bugfix: CollisionImpulseSource typo in detection of 2D collider
- Bugfix: PasteComponentValues to prefab vcams and FreeLooks were corrupting scene and prefabs
- Bugfix: Timeline mixer was glitching for single frames at the end of blends
- Bugfix: Added OnTransitionFromCamera() to POV and OrbitalTransposer, to transition axes intelligently
- Regression fix: if no active vcam, don't set the Camera's transform

## [2.2.7] - 2018-07-24
### Mostly bugfixes
- Bugfix: fogbugz case 1053595: Cinemachine Collider leaves hidden collider at origin that interferes with scene objects
- Bugfix: fogbugz case 1063754: empty target group produces console messages
- Bugfix: FreeLook Paste Component Values now pastes the CM subcomponents as well
- Bugfix: added extra null checks to support cases where current vcam is dynamically deleted
- Bugfix: reset BlendList when enabled
- Regression fix: FreeLook axis values get transferred when similar vcams transition
- Bugfix: cutting to BlendList vcam sometimes produced a few bad frames
- Bugfix: smart update tracks the targets more efficiently and correctly, and supports RigidBody interpolation (2018.2 and up)
- Enhancement: POV component interprets POV as relative to parent transform if there is one
- API change: OnCameraLive and CameraActivated events take outgoing vcam also as parameter (may be null)

## [2.2.0] - 2018-06-18
### Impulse Module and More
- New Cinemachine Impulse module for event-driven camera shakes
- New Event Helper script CinemachineTriggerAction takes action on Collider and Collider2D enter/exit events, and exposes them as UnityEvents
- New performance-tuning feature: Standby Update.  Controls how often to update the vcam when it's in Standby.  
- New NoiseSettings editor with signal preview
- Added Focal Length or Named FOV presets for Camera Lens
- Added support for Physical Camera: focal length and Lens Offset
- New improved Group framing algorithm: tighter group framing in GroupComposer and FramingTransposer
- Collider: now returns TargetIsObscured if the target is offscreen (great for cameras with fixed aim)
- Collider: added Minimum Occlusion Time setting, to ignore fleeting obstructions
- Collider: added Transparent Layers mask, to specify solid objects that don't obstruct view
- Collider: damping will no longer take the camera through obstacles
- Collider: Added separate damping setting for when target is being occluded vs when camera is being returned to its normal position
- Collider: added Smoothing setting, to reduce camera jumpiness in environements with lots of obstacles
- NoiseSettings: added checkbox for pure sine-wave instead of Perlin wave
- If no LookAt target, PostProcessing FocusTracksTarget offset is relative to camera
- TrackedDolly: Default up mode sets Up to World Up
- Virtual Camera: New Transitions section in inspector that gives more control over blending:
  - Blend Hint provides some control over how the position and rotation are interpolated
  - Inherit Position checkbox to ensure smooth positional handoff from outgoing camera
  - OnCameraLive event gets fired when the camera activates.  Useful for custom handlers.
- Added ScreenSpaceAimWhenTargetsDiffer as a vcam blend hint.  This influences what happens when blending between vcams with different LookAt targets
- Increased stability of vcams with very small FOVs
- Framing Transposer no longer requires LookAt to be null
- LensSettings Aspect, Orthographic, IsPhysicalCamera, SensorSize properties no longer internal
- Noise Profiles: don't magically create assets.  Prompt user for filename and location of new or cloned profiles
- Refactored interaction between timeline and CM brain, to improve handling of edge cases (fogbugz case 1048497)
- Bugfix: StateDrivenCamera Editor was not finding states if target was OverrideController
- Bugfix when dragging orbital transposer transform: take bias into account
- Bugfix: SaveDuringPlay was not handling asset fields correctly - was sometimes crushing assets
- Bugfix: SimpleFollow transposers were not initilizing their position correctly at game start
- Bugfix: Timeline with CM shot was causing jitter in some FixedUpdate situations
- Bugfix: Multiple brains with heterogeneous update methods were not behaving correctly.  CM will now support this, but you must make sure that the brains have different layer masks.
- Example scenes now include use of CinemachineTriggerAction script.  

## [2.1.13] - 2018-05-09
### Removed dependency on nonexistant Timeline package, minor bugfixes
- Bugfix: Custom Blends "Any to Any" was not working (regression)
- Bugfix: Composer was sometimes getting wrong aspect if multiple brains with different aspect ratios
- Bugfix: could not drag vcam transforms if multiple inspectors and one is hidden
- Bugfix: Framing Transposer initializes in the wrong place - noticeable if dead zone

## [2.1.12] - 2018-02-26
### Storyboard, Bugfixes and other enhancements.  Also some restructuring for Package Manager
- Project restructure: Removed Base, Timeline, and PostFX folders from project root.  PostProcessing code must now be manually imported from Cinemachine menu.  No more dependencies on scripting defines.
- New Storyboard extension, to display images over the vcams.  Comes with a Waveform monitor window for color grading
- New option to specify vcam position blend style: linear, spherical, or cylindrical, based on LookAt target
- Added API to support seamless position warping of target objects: OnTargetObjectWarped().
- Added support for custom blend curves
- Lookahead: added Ignore Y Axis Movement option
- Added support for cascading blends (i.e. blending from mid-blend looks better)
- POV/Orbital/FreeLook axis: exposed Min, Max, and Wrap in the UI, for customized axis range
- FreeLook: added Y Axis recentering
- POV: Added recentering feature to both axes
- Path: Added Normalized Path units option: 0 is start of path, 1 is end.
- Path: added length display in inspector
- Timeline Clip Editor: vcam sections are now collapsible
- API enhancement: added Finalize to Pipeline stages, called even for manager-style vcams
- Bugfix: PostProcessing V2 DoF blending works better
- Bugfix: OrbitalTransposer works better with WorldUp overrides
- Bugfix: Remove StateDrivenCamera "not playing a controller" warning
- Bugfix: Handle exceptions thrown by assemblies that don't want to be introspected
- Bugfix: vcams following physics objects incorrectly snapped to origin after exiting play mode
- Bugfix: predictor now supports time pause
- Bugfix: Moved StartCoroutine in Brain to OnEnable()
- Bugfix: Collider was causing problems in Physics on Android platforms
- Bugfix: dragging a vcam's position updtaes prefabs properly
- Bugfix: All extension now respect the "enabled" checkbox
- Bugfix: Undo for Extasion add will no longer generate null references

## [2.1.10] - 2017-11-28
### This is the first UPM release of *Unity Package Cinemachine*.
- New Aim component: Same As Follow Target simply uses the same orientation as the Follow target
- Perlin Noise component: added inspector UI to clone or locate existing Noise profiles, and to create new ones
- Noise Presets were moved outside of the Examples folder
- Example Assets are now included as embedded package, not imported by default
- Bugfix: FreeLook with PositionDelta was not properly updating the heading
- Bugfix: Transitioning between FreeLooks simetimes caused a short camera freeze
- Bugfix: Added some null checks to FreeLook, to prevent error messages at build time

## [2.1.9] - 2017-11-17
### Initial version.
*Version 2.1.9 cloned from private development repository, corresponding to package released on the asset store*<|MERGE_RESOLUTION|>--- conflicted
+++ resolved
@@ -11,11 +11,8 @@
 ### Added
 
 ### Changed
-<<<<<<< HEAD
 - SimplePlayerAimController upgraded to work on arbitrary surfaces (no longer depends on world up)
-=======
 - ThirdPersonFollow sets state.ReferenceUp, to allow usage on arbitrary surfaces without global world up override.
->>>>>>> d2526f3b
 
 
 ## [3.0.1] - 2023-11-27
