--- conflicted
+++ resolved
@@ -27,11 +27,8 @@
 - Add SplineAutoDolly.ISplineAutoDolly.Reset() method and SplineAutoDolly.Enabled flag.
 - Bugfix: AxisState was not respecting timescale == 0
 - CmCamera is now CinemachineCamera.
-<<<<<<< HEAD
 - ImputAxis refactor for recentering and momentary axis support.
-=======
 - Confiner2D and Confiner3D support smooth stop at bounds edge.
->>>>>>> e140754e
 
 
 ## [3.0.0-pre.3] - 2022-10-28
