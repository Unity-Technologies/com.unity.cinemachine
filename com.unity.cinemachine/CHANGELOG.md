# Changelog
All notable changes to this package will be documented in this file.

The format is based on [Keep a Changelog](http://keepachangelog.com/en/1.0.0/)
and this project adheres to [Semantic Versioning](http://semver.org/spec/v2.0.0.html).


## ## [3.0.0-pre.1] - 2022-06-01
- Upgrade mechanism for upgrading Cinemachine 2 to Cinemachine 3.
- VirtualCamera refactor: CinemachineVirtualCamera is now CmCamera.
- FreeLook refactor: CinemachineFreeLook is now CmCamera with FreeLook Modifier.
- Combine Follow and LookAt Targets to single Tracking Target with optional LookAt Target.
- Add flag for custom priority setting.
- HDRP only: Added FocusDistance setting to lens
- HDRP only: New AutoFocus extension.  Use instead of VolumeSettings for Focus Tracking.  Includes Automatic mode that queries depth buffer instead of tracking a specific target.


## UNRELEASED
- Bugfix: Confiner2D confines to midpoint when camera window is bigger than the axis aligned bounding box of the input confiner.
- Bugfix: 3rdPersonFollow shows a warning message when no follow target is assigned like the rest of the body components.
- Bugfix: FadeOut sample scene shader was culling some objects incorrectly.
- Bugfix: Freelook had wrong heading at first frame, which could cause a slight jitter.
- Bugfix: FramingTransposer and Composer had a slight rounding error in their Bias fields when the Screen X and Y fields were modified. 
- Bugfix: Fixed spurious Z rotations during speherical blend.
<<<<<<< HEAD
- Bugfix: Blending speed was not set correctly, when blending back and forth between the same cameras.
=======
- Regression fix: POV is relative to its parent transform.
>>>>>>> 8d5bedd4
- Bugfix: SensorSize is not saved when not using physical camera.


## [2.9.0-pre.7] - 2022-03-29
- Bugfix: memory leak with PostProcessing if no PP layer is present on the camera
- Bugfix: Standalone profiler no longer crashed with CM.
- Bugfix: Cinemachine does not produce compiler error in unity editor versions older than 2020, when Input System package is installed.
- Bugfix: EmbeddedAssetProperties were not displayed correctly in the editor.
- Timeline guards added to scripts that rely on it.
- Bugfix: SaveDuringPlay works with ILists now.
- Bugfix: Paste VirtualCamera and FreeLook components onto prefab works for subcomponents
- Bugfix: CinemachineInputProvider now correctly tracks enabled state of input action
- Bugfix: POV orientation was incorrect with World Up override
- Added AutoEnable option to CinemachineInputHandler


## [2.9.0-pre.6] - 2022-01-12
- Bugfix: Negative Near Clip Plane value is kept when camera is orthographic.
- Regression fix: could not change the projection of the main camera if a CM virtual camera is active.
- Regression fix: Axis input was ignoring CM's IgnoreTimeScale setting.
- Removed legacy .unitypackages
- New feature: CinemachineBrain may control other GameObject instead of the one it is attached to.
- Bugfix: Cinemachine assigns a default input controller delegate that returns 0 when the legacy input system is disabled.
- Cinemachine example scenes show informative text when used with Input System instead of throwing error messages.
- Regression fix: compilation errors when physics module is not present.
- GameObjects created with Gameobject menu items now follow Unity naming conventions.
- Regression fix: virtual cameras no longer forget that they are targeting groups on domain reload.
- Moved Cinemachine tools into the main Tools overlay (2022.1+), moved Freelook rig selection to a separate overlay, updated icons to support light and dark themes.
- Bugfix: 3rdPersonFollow logged console messages when looking straight up or down.
- BugFix: InputProvider no longer causes a tiny gc alloc every frame.
- Regression fix: CinemachineCollider smoothing time did not reset correctly, so it was working once only.
- Cinemachine supports Splines package. Added new Body component: CinemachineSplineDolly. 
- Bugfix: Overlay tooltip names were incorrect.
- Bugfix: Confiner2D now displays the calculated confining area when its vcam is selected.
- Samples no longer throw errors with HDRP and URP. 3rdPersonWithAimMode and Timeline samples no longer have invalid references.


## [2.9.0-pre.1] - 2021-10-26
- Added ability to directly set the active blend in CinemachineBrain.
- Bugfix: OnTargetObjectWarped() did not work properly for 3rdPersonFollow.
- Bugfix: POV did not properly handle overridden up.
- Regression fix: removed GC allocs in UpdateTargetCache.
- Bugfix: async scene load/unload could cause jitter.
- Bugfix: Input system should be read only once per render frame.
- Bugfix: Blends were sometimes incorrect when src or dst camera is looking along world up axis.
- Bugfix: Improve accuracy of Group Framing.
- New feature: Added scene view overlay tools for Cinemachine components.
- Regression fix: Lookahead works again.
- Cinemachine3rdPersonAim exposes AimTarget, which is the position of where the player would hit.


## [2.8.0] - 2021-07-13
- Bugfix: Freelook prefabs won't get corrupted after editing the Prefab via its instances.
- Bugfix: 3rdPersonFollow works with Aim components now. 
- Bugfix: Blends between vcams, that are rotated so that their up vector is different from World up, are correct now.
- Bugfix: POV recentering did not always recenter correctly, when an axis range was limited.
- Bugfix: Collider sometimes bounced a little when the camera radius was large.
- Bugfix: CinemachineVolumeSettings inspector was making the game view flicker.
- Bugfix: CinemachineVolumeSettings inspector displayed a misleading warning message with URP when focus tracking was enabled.
- Bugfix: Rapidly toggling active cameras before the blends were finished did not use the correct blend time.
- AimingRig sample scene updated with a better reactive crosshair design.
- Added API accessor for Active Blend in Clearshot and StateDrivenCamera. 
- Bugfix: Virtual Cameras were not updating in Edit mode when Brain's BlendUpdateMode was FixedUpdate.
- Bugfix: Lens mode override was not working correctly in all cases.
- Collider2D inspector: added warning when collider is of the wrong type.


## [2.8.0-pre.1] - 2021-04-21
- Switching targets (Follow, LookAt) is smooth by default. For the old behaviour, set PreviousStateIsValid to false after changing the targets.
- Bugfix: Reversing a blend in progress respects asymmetric blend times.
- Regression fix: CmPostProcessing and CmVolumeSettings components setting Depth of Field now works correctly with Framing Transposer. 
- Regression fix: 3rdPersonFollow kept player in view when Z damping was high.
- Regression fix: Physical camera properties were overwritten by vcams when "override mode: physical" was not selected.
- New sample scene: Boss cam demonstrates how to setup a camera that follows the player and looks at the player and the boss. Boss cam also shows examples of custom extensions.
- Added simplified modes to Impulse Source.
- Added secondary reaction settings to Impulse Listener.
- Added Storyboard support for ScreenSpaceOverlay and ScreenSpaceCamera camera render modes.
- Added DampingIntoCollision and DampingFromCollision properties to Cinemachine3rdPersonFollow to control how gradually the camera moves to correct for occlusions.
- Added CinemachineCore.OnTargetObjectWarped() to warp all vcams targeting an object.
- Added ability for vcam to have a negative near clip plane.
- Added Draggable Game Window Guides toggle in Cinemachine preferences. When disabled, Game Window guides are only for visualization.
- Added button to virtual camera inspectors to auto-generate the CinemachineInputProvider component if it is missing.
- Default PostProcessing profile priority is now configurable and defaults to 1000.
- Cinemachine3rdPersonFollow now operates without the physics module and without collision resolution.
- Bugfix: 3rdPersonFollow collision resolution failed when the camera radius was large.
- Bugfix: 3rdPersonFollow damping occured in world space instead of camera space.
- Bugfix: 3rdPersonFollow stuttered when Z damping was high.
- Regression fix: CinemachineInputProvider stopped providing input.
- Bugfix: Lens aspect and sensorSize were updated when lens OverrideMode != None.
- Bugfix: Changing targets on a live vcam misbehaved.
- Bugfix: Framing transposer did not handle empty groups.
- Bugfix: Interrupting a transition with InheritPosition enabled did not work.
- Bugfix: Cinemachine3rdPersonFollow handled collisions by default, now it is disabled by default.
- Bugfix: SaveDuringPlay saved some components that did not have the SaveDuringPlay attribute.
- Regression fix: Entries in the custom blends editor in CM Brain inspector were not selectable.
- GameView guides are drawn only if appropriate inspector subsection is expanded.
- FreeLook rigs are now organized in tabs in the inspector.
- New sample scene: **Boss cam** sample scene demonstrates a camera setup to follow the player and to look at the player and the boss. The scene provides  examples of custom extensions.
- New Sample scene: **2D zoom**, showing how to zoom an orthographic camera with mouse scroll.
- New Sample scene: **2D fighters**, showing how to add/remove targets gradually to/from a TargetGroup based on some conditions (here, it is the y coord of the players).
- Bugfix: CinemachineCollider's displacement damping was being calculated in world space instead of camera space.
- Bugfix: TrackedDolly sometimes introduced spurious rotations if Default Up and no Aim behaviour.
- Bugfix: 3rdPersonFollow's shoulder now changes smoothly with respect to world-up vector changes.


## [2.7.2] - 2021-02-15
- CinemachineConfiner2D now handles cases where camera window is oversized
- New sample scene (FadeOutNearbyObjects) demonstrating fade out effect for objects between camera and target using shaders. The example includes a cinemachine extension giving convenient control over the shader parameters
- Bugfix (1293429) - Brain could choose vcam with not the highest priority in some cases
- Bugfix: SaveDuringPlay also works on prefab instances
- Bugfix (1272146) - Adding vcam to a prefab asset no longer causes errors in console
- Bugfix (1290171) - Impulse manager was not cleared at playmode start
- Nested Scrub Bubble sample removed (filenames too long), available now as embedded package
- Compilation guards for physics, animation, and imgui. Cinemachine does not hard depend on anything now
- Bugfix: CM StoryBoard had a 1 pixel border
- Bugfix: CM StoryBoard lost viewport reference after hot reload
- Bugfix: FramingTransposer's TargetMovementOnly damping caused a flick.
- Bugfix: FreeLook small drift when no user input if SimpleFollowWithWorldUp
- Bugfix: InheritPosition did not work with SimpleFollow binding mode
- Bugfix: cleanup straggling post processing profiles when no active vcams
- Bugfix: Checking whether the Input Action passed to CinemachineInputHandler is enabled before using it.
- Bugfix: 3rdPersonFollow FOV was blended incorrectly when ReferenceLookAt was set to a faraway target
- Bugfix: Position predictor not properly reset
- Bugfix: Create via menu doesn't create as child of selected object
- Bugfix: Post-processing profiles not cleaned up when no active vcams
- Bugfix: Install CinemachineExamples Asset Package menu item was failing on 2018.4 / macOS
- New sample scene (2DConfinerComplex) demonstrating new CinemachineConfiner2D extension.
- Updated CharacterMovement2D script in 2D sample scenes (2DConfinedTargetGroup, 2DConfiner, 2DConfinerUndersized, 2DTargetGroup) to make jumping responsive. 
- Updated 2DConfinedTargetGroup and 2DConfiner scenes to use new CinemachineConfiner2D extension. 


## [2.7.1] - 2020-11-14
- New feature: CinemachineConfiner2D - Improved 2D confiner.
- Added ApplyAfter option to ImpulseListener, to add control over the ordering of extensions
- UI update - Moved Cinemachine menu to GameObject Create menu and Right Click context menu for Hierarchy.
- Virtual Camera Lens inspector supports display of Horizontal FOV
- Virtual Camera Lens can override orthographic and physical camera settings
- Bugfix (1060230) - lens inspector sometimes displayed ortho vs perspective incorrectly for a brief time
- Bugfix (1283984) - Error message when loading new scene with DontDestroyOnLoad
- bugfix (1284701) - Edge-case exception when vcam is deleted
- Storyboard Global Mute moved from Cinemachine menu to Cinemachine preferences.
- Bugfix - long-idle vcams when reawakened sometimes had a single frame with a huge deltaTime
- Bugfix - PostProcessing temporarily stopped being applied after exiting play mode


## [2.6.3] - 2020-09-16
- Regression fix (1274989) - OnTargetObjectWarped broken for OrbitalTransposer
- Bugfix (1276391) - CM Brain Reset did not reset Custom Blends asset in inspector
- Bugfix (1276343) - CM Brain inspector custom blends misaligned dropdown arrow
- Bugfix (1256530) - disallow multiple components where appropriate
- Bugfix: BlendList camera was incorrectly holding 0-length camera cuts
- Bugfix (1174993) - CM Brain logo was not added to Hierarchy next to Main Camera after adding vcam for the first time after importing CM.
- Bugfix (1100131) - Confiner is aware of 2D collider's offset attribute.



## [2.6.2] - 2020-09-02
### Bugfixes
- Regression fix: OnCameraCut Memory leak when using Cinemachine with PostProcessing package
- Bugfix (1272146): Checking for null pipeline, before drawing gizmos.
- Add support for disabling Physics module


## [2.6.1] - 2020-08-13
### Bugfixes
- Regression Fix: PostProcessing/VolumeSettings FocusTracksTarget was not accounting for lookAt target offset
- Regression fix: Confiner no longer confines noise and impulse
- Bugfix: StateDrivenCamera was choosing parent state if only 1 clip in blendstate, even though there was a vcam assigned to that clip
- Bugfix: vertical group composition was not composing properly
- Bugfix: CinemachineNewVirtualCamera.AddComponent() now works properly
- Bugfix: removed compile errors when Physics2D module is disabled
- Bugfix: brain updates on scene loaded or unloaded
- Bugfix (1252431): Fixed unnecessary GC Memory allocation every frame when using timeline  
- Bugfix (1260385): check for prefab instances correctly
- Bugfix (1266191) Clicking on foldout labels in preferences panel toggles their expanded state
- Bugfix (1266196) Composer target Size label in preferences panel was too big
- Bugfix: Scrubbing Cache was locking virtual camera transforms beyond the cache range
- Improved performance of path gizmo drawing
- Timeline Scrubbing Cache supports nested timelines, with some known limitations to be addressed with a future Timeline package release
- Added support for deterministic noise in the context of controlled rendering (via CinemachineCore.CurrentTimeOverride)
- Added Target Offset field to Framing Transposer
- Added Multi-object edit capabilities to virtual cameras and extensions 
- Added inspector button to clear the Scrubbing Cache


## [2.6.0] - 2020-06-04
### New Features and Bugfixes
- Added AxisState.IInputProvider API to better support custom input systems
- Added CinemachineInpiutProvider behaviour to support Unity's new input system
- Added Timeline Scrubbing cache: when enabled, simulates damping and noise when scrubbing in timeline
- Added ManualUpdate mode to the Brain, to allow for custom game loop logic
- VolumeSettings/PostProcessing: added ability to choose custom target for focus tracking
- Added CinemachineRecomposer for timeline-tweaking of procedural or recorded vcam Aim output
- Added GroupWeightManipulator for animating group member weights
- Impulse: Added PropagationSpeed, to allow the impulse to travel outward in a wave
- Impulse: added support for continuous impulses
- Added CinemachineIndependentImpulseListener, to give ImpulseListener ability to any game object
- Added 3rdPersonFollow and 3rdPersonAim for dead-accurate 3rd-person aiming camera
- Added ForceCameraPosition API of virtual cameras, to manually initialize a camera's position and rotation
- Added example scenes: Aiming Rig and Dual Target to show different 3rd person cmera styles
- FramingTransposer does its work after Aim, so it plays better with Aim components.
- Framing Transposer: add Damped Rotations option.  If unchecked, changes to the vcam's rotation will bypass Damping, and only target motion will be damped.
- Refactored Lookahead - better stability.  New behaviour may require some parameter adjustment in existing content
- Composer and Framing Transposer: improved handling at edge of hard zone (no juddering)
- Orbital Transposer / FreeLook: improved damping when target is moving
- CustomBlends editor UX improvements: allow direct editing of vcam names, as well as dropdown
- Add Convert to TargetGroup option on LookAt and Follow target fields
- Confiner: improved stability when ConfineScreenEdges is selected and confing shape is too small
- Extensions now have PrePipelineMutateState callback
- CinemachineCore.UniformDeltaTimeOverride works in Edit mode
- Added TargetAttachment property to vcams.  Normally 1, this can be used to relax attention to targets - effectively a damping override
- Bugfix: Blend Update Method handling was incorrect and caused judder in some circumstances
- Bugfix: VolumeSettings blending was popping when weight was epsilon if volume altered a non-lerpable value
- Bugfix (1234813) - Check for deleted freelooks
- Bugfix (1219867) - vcam popping on disable if blending
- Bugfix (1214301, 1213836) - disallow structural change when editing vcam prefabs
- Bugfix (1213471, 1213434): add null check in editor
- Bugfix (1213488): no solo for prefab vcams
- Bugfix (1213819): repaintGameView on editor change
- Bugfix (1217306): target group position drifting when empty or when members are descendants of the group
- Bugfix (1218695): Fully qualify UnityEditor.Menu to avoid compile errors in some circumstances
- Bugfix (1222740): Binding Modes, that don't have control over axis value range, are not affected by it. 
- Bugfix (1227606): Timeline preview and playmode not the same for composer with hand-animated rotations
- Bugfix: Confiner's cache is reset, when bounding shape/volume is changed.
- Bugfix (1232146): Vcam no longer jerks at edge of confiner bound box.
- Bugfix (1234966): CompositeCollider scale was applied twice.


## [2.5.0] - 2020-01-15
### Support HDRP 7 and URP simultaneously
- Accommodate simultaneous precesnce of HDRP and URP
- Regression fix: Axis was always recentered in Edit mode, even if recentering is off


## [2.4.0] - 2020-01-10
### HDRP 7 support and bugfixes
- Storyboard: added global mute function
- New vcams are by default created matching the scene view camera
- Added ApplyBeforeBody option to POV component, to support working with FramingTransposer
- Added RectenterTarget to POV component
- Added OnTransitionFromCamera callback to extensions
- Added Damping to SameAsFollowTarget and HardLockToTarget components
- URP 7.1.3: added CinemachinePixelPerfect extension
- Added Speed Mode to AxisState, to support direct axis control without max speed
- New example scene: OverTheShoulderAim illustrating how to do over-the-shoulder TPS cam, with Normal and Aim modes
- Impulse Manager: added option to ignore timescale
- Framing Transposer: added OnTransition handling for camera rotation if InheritPosition
- Upgrade to support HDRP and Universal RP 7.0.0 API
- Upgrade to support HDRP and Universal RP 7.1.0 API
- Removed Resources diretories
- Sample scenes now available via package manager
- Added optional "Display Name" field to Cinemachine Shot in Timeline
- Added "Adopt Current Camera Settings" item to vcam inspector context menu
- Composer and FramingTransposer: allow the dead zone to extend to 2, and the Screen x,Y can range from -0.5 to 1.5
- HDRP: lens presets include physical settings if physical camera
- Regression Fix: Framing Transposer: ignore LookAt target.  Use Follow exclusively
- Bugfix: Framing Transposer was not handling dynamic changes to FOV properly
- Bugfix: PostProcessing extension was not handling standby update correctly when on Manager Vcams
- Bugfix: PostProcessing extension was leaking a smallamounts of memory when scenes were unloaded
- Bugfixes: (fogbugz 1193311, 1193307, 1192423, 1192414): disallow presets for vcams
- Bugfix: In some heading modes, FreeLook was improperly modifying the axes when activated
- Bugfix: Orbital transposer was improperly filtering the heading in TargetForward heading mode
- Bugfix: added EmbeddedAssetHelper null check
- Bugfix: composer screen guides drawn in correct place for physical camera
- Bugfix: FreeLook was not respecting wait time for X axis recentering
- Bugfix: FreeLook X axis was not always perfectly synched between rigs
- Bugfix (fogbugz 1176866): Collider: clean up static RigidBody on exit
- Bugfix (fogbugz 1174180): framing transposer wrong ortho size calculation
- Bugfix (fogbugz 1158509): Split brain.UpdateMethod into VcamUpdateMethod and BrainUpdateMethod, to make blending work correctly
- Bugfix (fogbugz 1162074): Framing transposer and group transposer only reached half maximum ortho size 
- Bugfix (fogbugz 1165599): Transposer: fix gimbal lock issue in LockToTargetWithWorldUp
- Bugfix: VolumeSettings: handle layermask in HDAdditionalCameraData
- Bugfix: use vcam's up when drawing gizmos (orbital transposer and free look)


## [2.3.4] - 2019-05-22
### PostProcessing V3 and bugfixes
- Added support for PostProcessing V3 - now called CinemachineVolumeSttings
- Added CinemachineCore.GetBlendOverride delegate to allow applications to override any vcam blend when it happens
- When a blend is cancelled by the opposite blend, reduce the blend time
- Orthographic cameras allow a Near Clip of 0
- Timeline won't auto-create CM brains when something dragged onto it
- Confiner: Improvement in automatic path invalidation when number of path points path changes
- Added CinemachineInpuitAxisDriver utility for overriding the default AxisState behaviour
- CinemachineCameraOffset: added customizable stage for when to apply the offset
- Added Loop option to BlendList Camera
- Improved Lookahead: does not automatically recenter
- Brain no longer applies time scaling to fixed delta
- Added dependency on Unity.ugui (2019.2 and up)
- Bugfix: potential endless loop when using Ignore tag in Collider
- Bugfix: Allow externally-driven FeeLook XAxis to work properly with SimpleFollow
- Bugfix: vcams with noise would sometimes show one noiseless frame when they were activated and standby update was not Always
- Bugfix: Generate a cut event if cutting to a blend-in-progess (fogbugz 1150847)
- Bugfix: reset lens shift if not physical camera
- Bugfix: Collider must consider actual target position, not lookahead position
- Bugfix: FreeLook heading RecenterNow was not working
- Bugfix: lookahead now takes the overridden Up into account
- Bugfix: screen composer guides drawn in wrong place for picture-in-picture
- Bugfix: FreeLook now draws only 1 active composer guide at a time (fogbugz 1138263)
- Bugfix: cameras sometimes snapped when interrupting blends
- Bugfix: Path handles no longer scale with the path object
- Bugfix: Framing Transposer Center on Activate was not working properly (fogbugz 1129824)
- Bugfix: FreeLook inherit position
- Bugfix: collider was pushing camera too far if there were multiple overlapping obstacles
- Bugfix: use IsAssignableFrom instead of IsSubclass in several places
- Bugfix: when interrupting a blend in progress, Cut was not respected
- Bugfix: collider minimum occlusion time and smoothing time interaction
- Bugfix: TargetGroup.RemoveMember error (fogbugz 1119028)
- Bugfix: TargetGroup member lerping jerk when member weight near 0
- Bugfix: Transposer angular damping should be 0 only if binding mode not LockToTarget

## [2.3.3] - 2019-01-08
### Temporary patch to get around a Unity bug in conditional dependencies
- Removed Cinemachine.Timeline namespace, as a workaround for fogbugz 1115321

## [2.3.1] - 2019-01-07
### Bugfixes
- Added timeline dependency
- OnTargetObjectWarped no longer generates garbage

## [2.3.0] - 2018-12-20
### Support for Unity 2019.1
- Added dependency on new unity.timeline
- Added conditional dependence on PostProcessingV2
- No copying CM gizmo into assets folder
- FreeLook: if inherit position from similar FreeLooks, bypass damping 
- Timeline: improve handling when vcam values are tweaked inside shot inspector (fogbugz 1109024)

## [2.2.8] - 2018-12-10
### Bugfixes, optimizations, and some experimental stuff
- Transposer: added Angular Damping Mode, to support quaternion calculations in gimbal-lock situations
- Framing Transposer and Group Transposer: group composing bugfixes, respect min/max limits
- Added ConemachineCameraOffset extension, to offset the camera a fixed distance at the end of the pipeline
- Dolly Cart: added support for LateUpdate
- State-driven-camera: added [NoSaveDuringPlay] to Animated Target and Layer Index
- Added AxisState.Recentering.RecenterNow() API call to skip wait time and start recentering now (if enabled)
- Added NoLens blend hint, to leave camera Lens settings alone
- Updated documentation (corrections, and relocation to prevent importing)
- Upgrade: added support for nested prefabs in Unity 2018.3 (fogbugz 1077395)
- Optimization: position predictor is more efficient
- Optimization: Composer caches some calculations 
- Optimization: Fix editor slowdown when Lens Presets asset is missing
- Experimental: Optional new damping algorithm: attempt to reduce sensitivity to variable framerate
- Experimental: Optional new extra-efficient versions of vcam and FreeLook (not back-compatible)
- Timeline: play/pause doesn't kick out the timeline vcam
- Path editor: make sure game view gets updated when a path waypoint is dragged in the scene view
- Composer guides are shown even if Camera is attached to a renderTexture
- Bugfix: allow impulse definition to be a non-public field (property drawer was complaining)
- Bugfix: added null check for when there is no active virtual camera
- Bugfix: CollisionImpulseSource typo in detection of 2D collider
- Bugfix: PasteComponentValues to prefab vcams and FreeLooks were corrupting scene and prefabs
- Bugfix: Timeline mixer was glitching for single frames at the end of blends
- Bugfix: Added OnTransitionFromCamera() to POV and OrbitalTransposer, to transition axes intelligently
- Regression fix: if no active vcam, don't set the Camera's transform

## [2.2.7] - 2018-07-24
### Mostly bugfixes
- Bugfix: fogbugz case 1053595: Cinemachine Collider leaves hidden collider at origin that interferes with scene objects
- Bugfix: fogbugz case 1063754: empty target group produces console messages
- Bugfix: FreeLook Paste Component Values now pastes the CM subcomponents as well
- Bugfix: added extra null checks to support cases where current vcam is dynamically deleted
- Bugfix: reset BlendList when enabled
- Regression fix: FreeLook axis values get transferred when similar vcams transition
- Bugfix: cutting to BlendList vcam sometimes produced a few bad frames
- Bugfix: smart update tracks the targets more efficiently and correctly, and supports RigidBody interpolation (2018.2 and up)
- Enhancement: POV component interprets POV as relative to parent transform if there is one
- API change: OnCameraLive and CameraActivated events take outgoing vcam also as parameter (may be null)

## [2.2.0] - 2018-06-18
### Impulse Module and More
- New Cinemachine Impulse module for event-driven camera shakes
- New Event Helper script CinemachineTriggerAction takes action on Collider and Collider2D enter/exit events, and exposes them as UnityEvents
- New performance-tuning feature: Standby Update.  Controls how often to update the vcam when it's in Standby.  
- New NoiseSettings editor with signal preview
- Added Focal Length or Named FOV presets for Camera Lens
- Added support for Physical Camera: focal length and Lens Offset
- New improved Group framing algorithm: tighter group framing in GroupComposer and FramingTransposer
- Collider: now returns TargetIsObscured if the target is offscreen (great for cameras with fixed aim)
- Collider: added Minimum Occlusion Time setting, to ignore fleeting obstructions
- Collider: added Transparent Layers mask, to specify solid objects that don't obstruct view
- Collider: damping will no longer take the camera through obstacles
- Collider: Added separate damping setting for when target is being occluded vs when camera is being returned to its normal position
- Collider: added Smoothing setting, to reduce camera jumpiness in environements with lots of obstacles
- NoiseSettings: added checkbox for pure sine-wave instead of Perlin wave
- If no LookAt target, PostProcessing FocusTracksTarget offset is relative to camera
- TrackedDolly: Default up mode sets Up to World Up
- Virtual Camera: New Transitions section in inspector that gives more control over blending:
  - Blend Hint provides some control over how the position and rotation are interpolated
  - Inherit Position checkbox to ensure smooth positional handoff from outgoing camera
  - OnCameraLive event gets fired when the camera activates.  Useful for custom handlers.
- Added ScreenSpaceAimWhenTargetsDiffer as a vcam blend hint.  This influences what happens when blending between vcams with different LookAt targets
- Increased stability of vcams with very small FOVs
- Framing Transposer no longer requires LookAt to be null
- LensSettings Aspect, Orthographic, IsPhysicalCamera, SensorSize properties no longer internal
- Noise Profiles: don't magically create assets.  Prompt user for filename and location of new or cloned profiles
- Refactored interaction between timeline and CM brain, to improve handling of edge cases (fogbugz case 1048497)
- Bugfix: StateDrivenCamera Editor was not finding states if target was OverrideController
- Bugfix when dragging orbital transposer transform: take bias into account
- Bugfix: SaveDuringPlay was not handling asset fields correctly - was sometimes crushing assets
- Bugfix: SimpleFollow transposers were not initilizing their position correctly at game start
- Bugfix: Timeline with CM shot was causing jitter in some FixedUpdate situations
- Bugfix: Multiple brains with heterogeneous update methods were not behaving correctly.  CM will now support this, but you must make sure that the brains have different layer masks.
- Example scenes now include use of CinemachineTriggerAction script.  

## [2.1.13] - 2018-05-09
### Removed dependency on nonexistant Timeline package, minor bugfixes
- Bugfix: Custom Blends "Any to Any" was not working (regression)
- Bugfix: Composer was sometimes getting wrong aspect if multiple brains with different aspect ratios
- Bugfix: could not drag vcam transforms if multiple inspectors and one is hidden
- Bugfix: Framing Transposer initializes in the wrong place - noticeable if dead zone

## [2.1.12] - 2018-02-26
### Storyboard, Bugfixes and other enhancements.  Also some restructuring for Package Manager
- Project restructure: Removed Base, Timeline, and PostFX folders from project root.  PostProcessing code must now be manually imported from Cinemachine menu.  No more dependencies on scripting defines.
- New Storyboard extension, to display images over the vcams.  Comes with a Waveform monitor window for color grading
- New option to specify vcam position blend style: linear, spherical, or cylindrical, based on LookAt target
- Added API to support seamless position warping of target objects: OnTargetObjectWarped().
- Added support for custom blend curves
- Lookahead: added Ignore Y Axis Movement option
- Added support for cascading blends (i.e. blending from mid-blend looks better)
- POV/Orbital/FreeLook axis: exposed Min, Max, and Wrap in the UI, for customized axis range
- FreeLook: added Y Axis recentering
- POV: Added recentering feature to both axes
- Path: Added Normalized Path units option: 0 is start of path, 1 is end.
- Path: added length display in inspector
- Timeline Clip Editor: vcam sections are now collapsible
- API enhancement: added Finalize to Pipeline stages, called even for manager-style vcams
- Bugfix: PostProcessing V2 DoF blending works better
- Bugfix: OrbitalTransposer works better with WorldUp overrides
- Bugfix: Remove StateDrivenCamera "not playing a controller" warning
- Bugfix: Handle exceptions thrown by assemblies that don't want to be introspected
- Bugfix: vcams following physics objects incorrectly snapped to origin after exiting play mode
- Bugfix: predictor now supports time pause
- Bugfix: Moved StartCoroutine in Brain to OnEnable()
- Bugfix: Collider was causing problems in Physics on Android platforms
- Bugfix: dragging a vcam's position updtaes prefabs properly
- Bugfix: All extension now respect the "enabled" checkbox
- Bugfix: Undo for Extasion add will no longer generate null references

## [2.1.10] - 2017-11-28
### This is the first UPM release of *Unity Package Cinemachine*.
- New Aim component: Same As Follow Target simply uses the same orientation as the Follow target
- Perlin Noise component: added inspector UI to clone or locate existing Noise profiles, and to create new ones
- Noise Presets were moved outside of the Examples folder
- Example Assets are now included as embedded package, not imported by default
- Bugfix: FreeLook with PositionDelta was not properly updating the heading
- Bugfix: Transitioning between FreeLooks simetimes caused a short camera freeze
- Bugfix: Added some null checks to FreeLook, to prevent error messages at build time

## [2.1.9] - 2017-11-17
### Initial version.
*Version 2.1.9 cloned from private development repository, corresponding to package released on the asset store*<|MERGE_RESOLUTION|>--- conflicted
+++ resolved
@@ -22,11 +22,8 @@
 - Bugfix: Freelook had wrong heading at first frame, which could cause a slight jitter.
 - Bugfix: FramingTransposer and Composer had a slight rounding error in their Bias fields when the Screen X and Y fields were modified. 
 - Bugfix: Fixed spurious Z rotations during speherical blend.
-<<<<<<< HEAD
 - Bugfix: Blending speed was not set correctly, when blending back and forth between the same cameras.
-=======
 - Regression fix: POV is relative to its parent transform.
->>>>>>> 8d5bedd4
 - Bugfix: SensorSize is not saved when not using physical camera.
 
 
