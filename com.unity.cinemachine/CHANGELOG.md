--- conflicted
+++ resolved
@@ -8,13 +8,10 @@
 ### Unreleased
 
 ### Bugfixes
-<<<<<<< HEAD
-- Fixed look at being ignored in third person camera when camera is navel gazing
+
+- Fixed look at being ignored in third person camera when camera is navel gazing.
+- Fixed error when both HDRP and URP rendering pipelines are added to a project.\
 - Fixed outdated warning on RotationComposerComponent.
-=======
-- Fixed look at being ignored in third person camera when camera is navel gazing.
-- Fixed error when both HDRP and URP rendering pipelines are added to a project.
->>>>>>> 983aa18f
 
 ## [3.1.5] - 2025-10-21
 
