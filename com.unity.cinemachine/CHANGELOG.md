# Changelog
All notable changes to this package will be documented in this file.

The format is based on [Keep a Changelog](http://keepachangelog.com/en/1.0.0/)
and this project adheres to [Semantic Versioning](http://semver.org/spec/v2.0.0.html).

## [3.1.5] - 2025-012-31
### Unreleased

### Bugfixes
<<<<<<< HEAD
- CinemachineVolumeSettings: changes to Focal Length and Aperture settings were not being applied while auto-focus was enabled.
=======
- InheritPosition was not inheriting the camera position in all cases.

### Added
- Added `CinemachineConfiner2D.CameraWasDisplaced()` and `CinemachineConfiner2D.GetCameraDisplacementDistance()` methods.
>>>>>>> 116c84bc


## [3.1.4] - 2025-06-10

### Bugfixes
- Deoccluder did not always properly reset its state.
- Deoccluder and Decollider were introducing spurious damping when the FreeLook orbit size changed.
- Mac only: Some dropdowns and popups in Cinemachine inspectors did not work consistently.
- Regression fix: Confiner2D was not always confining when a camera was newly activated.
- RotationComposer and PositionComposer no longer damp in response to composition changes from the FreeLookModifier.
- Fixed sample asset selection at import depending on current render pipeline and input configuration.  You need to re-import the samples to fix any existing issues.
- Confiner2D was behaving inconsistently for large sized bounding boxes due to precision issues.
- StateDrivenCamera inspector was not populating the states in the instruction list correctly.
- Fixed a number of issues causing ForceCameraPosition to not behave as expected.
- Maximizing an inspector which contained custom blends would generate console errors and cause the inspector to be unresponsive.

### Changed
- Cinemachine Shot Editor for Timeline no longer displays improper UX to create cameras when editing a prefab.
- The game-view composer guides dynamically reflect the current composition when a FreeLookModifier is changing it.
- When a FreeLookModifier is enabled for composition, the game-view composer guides are no longer draggable.
 
### Added
- Added Easing setting to FreeLookModifier, to smooth the transition between top and bottom FreeLook hemispheres.
- Added an overload for `CinemachineBrain.ManualUpdate` which takes a custom frame count and deltaTime, allowing more customized control over the game loop.
- Added `CINEMACHINE_TRANSPARENT_POST_PROCESSING_BLENDS` scripting define to tune the PostProcessing blend behaviour.
- Added Signal Combination Mode to Impulse Listener, to allow combining multiple impulse signals in different ways.


## [3.1.3] - 2025-02-01

### Bugfixes
- Regression fix: CinemachinePanTilt recentering was ignoring axis Center setting.
- CameraDeactivated events were not sent consistently when a blend interrupted another blend before completion.
- CameraActivated events were not sent consistently when activation was due to timeline blends.
- FramingTransposer with a dead zone would sometimes drift.
- Decollider would sometimes cause camera to slip inside cracks between adjacent colliders.
- The Deoccluder failed to reset its state when initially enabled, and sometimes caused small spurious camera rotations.
- Fixed the Radial Axis input axis in the CinemachineOrbitalFollow component to map to the y axis.
- Desired blend time is respected when interrupting blends with heterogeneous blend-in and blend-out times.

### Changed
- Added delayed processing to near and far clip plane inspector fields for the CinemachineCamera lens.
- Updated the gamepad inputs in the CinemachineDefaultInputActions asset to closer match standard gamepad conventions. Renamed the Player action map to CM Default.

### Added
- CinemachineConfiner2D.BoundingShapeIsBaked can be used to check if the confiner's bounding shape is baked.
- CinemachineConfiner2D.BakeBoundingShape() can be used to force-complete the confiner's baking of the bounding shape.


## [3.1.2] - 2024-10-01

### Added
- Added CinemachineVirtualCameraBaseEditor, to facilitate making conformant inspectors for custom virtual cameras and virtual camera managers.
- Added Padding option to CinemachineConfiner2D.
- Added CinemachineSplineSmoother for creating smooth splines suitable for camera paths.  This replicates the behaviour of CinemachineSmoothPath in CM2.
- Added Easing option to CinemachineSplineRoll.
- Added SaveDuringPlay support to CinemchineSplineRoll.
- Added preference option to show spline normals instead of the railroad-track gizmo.

### Changed
- The presence of a tracking target no longer affects whether the CinemachineCamera state's position and rotation are pushed back to the transform.
- TargetPositionCache.GetTargetPosition() and TargetPositionCache.GetTargetRotation() are now public, so that custom classes can support cached timeline scrubbing.

### Bugfixes
- Sometimes a deeply-nested passive camera's position would creep due to precision inaccuracies.
- When coming out of a cutscene, sometimes the original camera would fail to be restored.
- Spline roll direction was inverted.
- The upgrader sometimes failed to delete all obsolete components.
- The path upgrader was creating knots using Broken instead of Mirrored mode, and was not setting knot rotations correctly.  This resulted in spline Up vectors not always being smooth.


## [3.1.1] - 2024-06-15

### Added
- New Rotation Control behaviour SplineDollyLookAtTargets lets you specify LookAt points at desired positions along a Spline Dolly trajectory.
- Added Recenter Target setting to CinemachinePanTilt.

### Fixed
- Bugfix: InputAxis.TriggerRecentering() function caused the axis to immediately snap to its recenter value.
- Bugfix: When multiple CM Brains were present, FixedUpdte cameras were sometimes being updated too frequently, resulting in jittery motion.
- Regression fix: StateDrivenCamera inspector was failing to correctly set the states in the instruction list.
- Bugfix: Decollider ignored terrain layers when resolving obstacles.
- Bugfix: The GroupAverage Rotation Mode in CinemachineTargetGroup was not calculated properly.
- Bugfix: added missing null check in CinemachineTargetGroup.WeightedMemberBoundsForValidMember.
- Bugfix: added missing null check in CinemachineDeoccluder.PushCameraBack().
- Bugfix: Cinemachine did not work properly with scaled splines.

### Changed
- CinemachineGroupFraming now has a compatibility mode so that it can work with CinemachineConfiner2D out of the box.
- Removed FadeOutNearbyObjects sample scene and shader, because they do not show anythng useful.
- SimplePlayerController no longer uses PlayerController.isGrounded because it's not reliable outside of FixedUpdate.


## [3.1.0] - 2024-04-01

### Fixed
- Bugfix: index out of range exception when adding a Cm Shot to a timeline track whose CinemachineBrain is inactive.
- Bugfix: OrbitalFollow with 3-ring setup would inappropriately damp in respose to vertical input if LookAt and Follow were at different vertical positions.
- Bugfix: StateDrivenCamera min activation time was broken.
- Bugfix: Solo not updating when brain is in FixedUpdate.
- Bugfix: Spline roll was being calculated incorrectly when spline was rotated.
- Bugfix: "Freeze When Blending Out" didn't work when switching betwen two cameras multiple times.
- Bugfix: Cinemachine cameras would sometimes unnecessarily dirty the scene due to floating-point imprecision when setting transform rotations.

### Added
- Added CinemachineDecollider to resolve camera intersection with colliders and terrains, without necessarily preserving line-of-sight to target.
- CinemachineDeoccluder has the option to resolve towards the Follow target instead of the LookAt target.
- Added CinemachineShotQualityEvaluator which is a standalone version of the evaluation code in Deoccluder.
- Added StateDrivenCamera.CancelWait() method to cancel the current wait on a pending state change.
- Added FlyAround sample scene showing a simple fly-around camera.
- Added IgnoreTimeScale option to InputAxisControllerBase.
- Added confirmation dialog when exiting play mode, if Save During Play is enabled and changes have been made to saveable properties.

### Changed
- SplineDolly and SplineCart: position on spline is preserved when units change.
- SimplePlayerAimController sample upgraded to work on arbitrary surfaces (no longer depends on world up).
- SimplePlayerController sample has logic to avoid input gimbal lock when player is upside-down relative to the camera.
- PlayerOnSphere sample is now PlayerOnSurface - can walk on arbitrary surfaces.
- Axis recentering happens independently on axes with differing recentering tmes, so that input on one axis does not impact the recentering state of the others.
- FreeLookOnSphericalSurface sample is improved, adding a moving surface and second camera.
- Replaced SameAsFollowTarget with RotateWithFollowTarget (SameAsFollowTarget still exists but is deprecated).
- Deoccluder evaluates shots in the Finalize stage instead of Aim.


## [3.0.1] - 2023-11-27

### Fixed
- Bugfix: Divide-by-zero error in InputAxis.CancelDeltaTime if deltaTime is zero.
- Regression fix: CinemachineCamera inspector Solo functionality was not updating correctly.
- Regression fix: Legacy Lens settings had lost their ability to be animated.
- Bugfix: Upgrader was not correctly upgrading animation bindings in some cases.

### Added
- Added CinemachineVirtualCameraBase.CancelDamping() convenience method to snap camera to its target position.
- Added CinemachineOrbitalFollow.TargetOffset to reposition orbit center.
- Added CinemachineGroupFraming.CenterOffset to reposition group center on the screen.
- Added LookAtOffset to CinemachineHardLookAt behaviour.
- Added support for the new Camera Overlay.

### Changed
- RuntimeUtility.GetScratchCollider and RuntimeUtility.DestroyScratchCollider are now public, to allow custom extensions to use them.
- SaveDuringPlay supports multi-scene editing.


## [3.0.0] - 2023-10-25

### Fixed
- Regression fix: Extensions and components were unable to modify the blend hint.
- Bugfix: HardLockToTarget component was ignoring PreviousStateIsValid flag.

### Added
- Cancellation of active blend is now possible in ManagerCameras, same as in CM Brains.

### Changed
- CinemachineBrain.TopCameraFromPriorityQueue() is now protected virtual.


## [3.0.0-pre.9] - 2023-10-01

### Fixed
- Regresion fix: Sequencer inspector child camera popups were not being populated.
- Regresion fix: Manager Camera's child camera warning icons were not being updated correctly.
- Regresion fix: ManagerCameras were crushing PreviousStateIsValid in their children.
- Bugfix: CinemachineInputAxisController editor was missing foldout arrows on the Driven Axis items.


## [3.0.0-pre.8] - 2023-09-22

### Fixed
- Bugfix: Occasional precision issue when camera rotation is exactly 180 degress, causing rotational flickering.
- Bugfix: Deceleration at the end of axis range was too aggressive.
- Bugfix: Orbital recentering should not be forced when transitioning to a camera.
- Bugfix: InheritPosition takes the actual camera position, so it works consistently if transitioning mid-blend.
- Bugfix: CinemachineDeoccluder was causing a pop when OnTargetObjectWarped was called.
- Bugfix: Spurious camera cut events were being issued, especially in HDRP.
- Bugfix: Null reference exceptions when inspector is hidden behind another tab.
- Bugfix: GroupFraming inspector was displaying incorrect warning when LookAt target is a group.
- Bugfix: GroupFraming displays more accurate group size indicator in the game view.
- Bugfix: nullrefs in log when target group was deleted but was still being referenced by vcams.
- Regression fix: CinemachineCollider generated NaN positions if no target was set.

### Added
- New sample: ThirdPersonWithAimMode showing how to implement a FreeLook camera with Aim mode.
- Added Recentering Target to OrbitalFollow.  Recentering is now possible with Lazy Follow.
- Added API in Deoccluder and ThirdPersonFollow to access which collision objects are impacting the camera position.
- Added ICinemachineTargetGroup.IsValid property to detect deleted groups.
- Added option to disable deltaTime scaling in CinemachineInputAxisProvider.

### Changed
- Improved OrbitalFollow's ForceCameraPosition algorithm.
- Deoccluder accommodates camera radius in all modes.
- Renamed CinemachineSplineDolly.CameraUp to CameraRotation, which more accurately reflects what it does.
- Renamed InputAxis.DoRecentering() to InputAxis.UpdateRecentering()
- StateDrivenCamera: child camera enabled status and priority are now taken into account when choosing the current active camera.

### Deprecated
- Removed CinemachineToolSettings overlay.


## [3.0.0-pre.7] - 2023-05-04

### Added
- Added CinemachineCore.GetCustomBlender and BlendCreatedEvent to allow custom blend behaviour.
- New Custom Blends sample scene illustrating how to customize the blend algorithm.
- CinemachineChannels can now be named via the CinemachineChannelNames asset.  OutputChannel struct has been removed.
- Added CinemachineCameraManagerEvents behaviour.
- Added the option of defining CINEMACHINE_NO_CM2_SUPPORT, to lighten the package by removing legacy CM2 support.
- ThirdPerson Shooter sample scene now has an option to swap shoulders.

### Changed
- Improved handling of nested blends.
- CinemachineCameraEvents and CinemachineBrainEvents and CnemachineCameraManagerEvents can be added to any GameObject, not only to the target objects.


## [3.0.0-pre.5] - 2023-04-25

### Fixed
- Bugfix: MixingCamera calls OnTransitionFromCamera correctly for all its children.

### Added
- New BlendHint: IgnoreTarget will blend rotations without considering the tracking target.
- New BlendHint: FreezeWhenBlendingOut will blend out from a snapshot of the camera state.
- InputAxisController has the option to suppress input while the attached camera is blending.
- Added CinemachineCameraEvents and CinemachineBrainEvents behaviours for event processing.
- Added BlendFinished and CameraDeactivated events.
- Add split screen sample for the input system.
- Samples UI works with both legacy input and Input package.
- Timeline: Added Track Priority field in CinemachineTrack to control track precedence when tracks are contained in nested timelines.
- New 2D platformer sample showing custom camera manager.

### Changed
- Minimum Unity version is now 2022.2.15, for best inspector experience.
- All namespaces changed from "Cinemachine" to "Unity.Cinemachine".
- "Cinemachine.Utility" namespace folded into to "Unity.Cinemachine".
- CinemachineBlendListCamera has been renamed to CinemachineSequencerCamera.
- Renamed .asmdef files to follow the convention: Unity.[PackageName].
- TrackedObjectOffset renamed to TargetOffset.
- Improved layout of PositionComposer and RotationComposer inspectors.
- LensSettings was refactored to improve handling of SensorSize and other physical properties.
- Full physical camera support for builtin pipeline.
- LensPresets and PhysicalLensPresets are now separate assets.
- CinemachineInputAxisController refactored to be more easily customized.
- Samples are compatible with Built-in, Universal, and High Definition Render Pipelines.
- CinemachineUpgradeManager re-opens original scene after upgrade is complete.
- Events system refactored.
- Refactored CinemachineCameraManagerBase to be more useful for customizing.
- CinemchineCore refactored to remove singleton.


## [3.0.0-pre.4] - 2023-02-09

### Added

- Progress bar added to Cinemachine Upgrader.
- CinemachineDeoccluder is a new class, not just a rename of CinemachineCollider.
- CinemachineAutoFocus extension is now available for built-in and URP pipelines, with reduced functionality compared to HDRP.
- Camera.focusDistance is driven by CM when the camera is in physical mode.
- Confiner2D provides API to adjust the confiner to the current window size when the lens or aspect changes.
- TargetGroup now ignores members whose gameObjects are inactive.
- Cinemachine Samples can import their package dependencies.
- CinemachinePathBase search radius fixed for not looped paths.
- Add SplineAutoDolly.ISplineAutoDolly.Reset() method and SplineAutoDolly.Enabled flag.
- Confiner2D and Confiner3D support smooth stop at bounds edge.
- URP: add temporal effects reset on camera cut.
- Add Weight setting to CinemachinePostProcessing and CinemachineVolumeSettings.
- GroupFraming also works on LookAt target.
- Several new Sample scenes were added.

### Changed

- Improved performance of CINEMACHINE_EXPERIMENTAL_DAMPING algorithm.
- Path gizmo drawing was optimized.
- Confiner2D does less gc alloc.
- CinemachineSmoothPath is upgraded to Splines correctly now.
- InputAxis refactor for recentering and momentary axis support.
- CinemachineIndependentImpulseListener renamed to CinemachineExternalImpulseListener.
- CmCamera is now CinemachineCamera.
- The SimpleFollowWithWorldUp binding mode has been renamed to LazyFollow.
- CinemachineExtension API changes to VirtualCamera, GetAllExtraStates, OnTargetObjectWarped, and ForceCameraPosition.
- Third person shooter sample use object pooling for the projectiles.

### Deprecated

- CinemachineConfiner is deprecated.  New behaviour CinemachineConfiner3D to handle 3D confining.  Use CinemachineConfiner2D for 2D confining.
- 3rdPersonFollow and 3rdPersonAim are deprecated and replaced by ThirdPersonFollow and ThirdPersonAim respectively.

### Fixed

- Regression fix: POV and PanTilt handle ReferenceUp correctly.
- Bugfix: Lens blending was wrong.
- Bugfix: CinemachineDeoccluder Pull Forward strategy only pulls forward even with Camera Radius bigger than 0.
- Bugfix: Extensions were not respecting execution order on domain reload.
- Bugfix: AxisState was not respecting timescale == 0.
- Bugfix: priority ordering was wrong when the difference between any priority values were smaller than integer min or bigger than integer max values.
- Bugfix: Very occasional axis drift in SimpleFollow when viewing angle is +-90 degrees.
- Bugfix: Physical lens settings were not being properly applied.


## [3.0.0-pre.3] - 2022-10-28
- Bugfix: rotation composer lookahead sometimes popped


## [3.0.0-pre.2] - 2022-10-20
- Add Show Hierarchy Icon preference option.
- New icons for cinemachine (cameras, components, extensions, tracks).
- Freelook ForcePosition is more precise now.
- Confiner2D supports BoxCollider2D now.
- Added "Place Objects At World Origin" preference option support.
- Added Channel setting, to use for multiple CM Brains, instead of piggybacking on the layer system.
- CinemachineCollider renamed to CinemachineDeoccluder.
- New inspector and API for composition guides.
- Game View Guides now indicate when they are hot and can be dragged.
- CinemachineTrack assigns the default CinemachineBrain on creation.
- Add support for HDRP 14 (Unity 2022.2).
- Bugfix: StateDrivenCamera/Clearshot: Transition glitch when backing out of a transition in progress.
- Bugfix: Occasional 1-frame glitch when transitioning between some freelooks.
- Bugfix: Transposer with LockToTarget binding sometimes had gimbal lock.
- Bugfix: InputValueGain mode of axis input was not framerate-independent.
- Bugfix: POV starts up in its centered position, if recentering is enabled.


## [3.0.0-pre.1] - 2022-06-01
- Upgrade mechanism for upgrading Cinemachine 2 to Cinemachine 3.
- VirtualCamera refactor: CinemachineVirtualCamera is now CmCamera.
- FreeLook refactor: CinemachineFreeLook is now CmCamera with FreeLook Modifier.
- Combine Follow and LookAt Targets to single Tracking Target with optional LookAt Target.
- Add flag for custom priority setting.
- HDRP only: Added FocusDistance setting to lens
- HDRP only: New AutoFocus extension.  Use instead of VolumeSettings for Focus Tracking.  Includes Automatic mode that queries depth buffer instead of tracking a specific target.
- Added Lens Mode Override property to CM Brain.  When enabled, it allows CM cameras to override the lens mode (Perspective vs Ortho vs Physical).
- Added Unity Spline support.  Old Cinemachine Paths are deprecated in favour of Unity Splines.
- Added customizable Auto Dolly to cameras and Spline Cart.
- Added IShotQualityEvaluator to enable customization of shot quality evaluation for ClearShot
- Bugfix: No redundant RepaintAllViews calls.
- Bugfix: Collider damping is more robust with extreme FreeLook configurations


## [2.9.0] - 2022-08-15
- Bugfix: CinemachineConfiner was not confining correctly when Confine Screen Edges was enabled and the camera was rotated.
- Bugfix: Confiner2D confines to midpoint when camera window is bigger than the axis aligned bounding box of the input confiner.
- Bugfix: 3rdPersonFollow shows a warning message when no follow target is assigned like the rest of the body components.
- Bugfix: FadeOut sample scene shader was culling some objects incorrectly.
- Bugfix: Freelook had wrong heading at first frame, which could cause a slight jitter.
- Bugfix: FramingTransposer and Composer had a slight rounding error in their Bias fields when the Screen X and Y fields were modified.
- Bugfix: Fixed spurious Z rotations during speherical blend.
- Bugfix: Blending speed was not set correctly, when blending back and forth between the same cameras.
- Regression fix: POV is relative to its parent transform.
- Bugfix: SensorSize is not saved when not using physical camera.
- Clipper library dependency is no longer conflicting with users.
- AimingRig sample is only optionally dependent on UnityEngine.UI.
- Bugfix: Transposer with LockToTarget binding sometimes had gibmal lock
- Bugfix: StateDrivenCamera/Clearshot: Transition glitch when backing out of a transition in progress


## [2.9.0-pre.7] - 2022-03-29
- Bugfix: memory leak with PostProcessing if no PP layer is present on the camera
- Bugfix: Standalone profiler no longer crashed with CM.
- Bugfix: Cinemachine does not produce compiler error in unity editor versions older than 2020, when Input System package is installed.
- Bugfix: EmbeddedAssetProperties were not displayed correctly in the editor.
- Timeline guards added to scripts that rely on it.
- Bugfix: SaveDuringPlay works with ILists now.
- Bugfix: Paste VirtualCamera and FreeLook components onto prefab works for subcomponents
- Bugfix: CinemachineInputProvider now correctly tracks enabled state of input action
- Bugfix: POV orientation was incorrect with World Up override
- Added AutoEnable option to CinemachineInputHandler


## [2.9.0-pre.6] - 2022-01-12
- Bugfix: Negative Near Clip Plane value is kept when camera is orthographic.
- Regression fix: could not change the projection of the main camera if a CM virtual camera is active.
- Regression fix: Axis input was ignoring CM's IgnoreTimeScale setting.
- Removed legacy .unitypackages
- New feature: CinemachineBrain may control other GameObject instead of the one it is attached to.
- Bugfix: Cinemachine assigns a default input controller delegate that returns 0 when the legacy input system is disabled.
- Cinemachine example scenes show informative text when used with Input System instead of throwing error messages.
- Regression fix: compilation errors when physics module is not present.
- GameObjects created with Gameobject menu items now follow Unity naming conventions.
- Regression fix: virtual cameras no longer forget that they are targeting groups on domain reload.
- Moved Cinemachine tools into the main Tools overlay (2022.1+), moved Freelook rig selection to a separate overlay, updated icons to support light and dark themes.
- Bugfix: 3rdPersonFollow logged console messages when looking straight up or down.
- BugFix: InputProvider no longer causes a tiny gc alloc every frame.
- Regression fix: CinemachineCollider smoothing time did not reset correctly, so it was working once only.
- Cinemachine supports Splines package. Added new Body component: CinemachineSplineDolly.
- Bugfix: Overlay tooltip names were incorrect.
- Bugfix: Confiner2D now displays the calculated confining area when its vcam is selected.
- Samples no longer throw errors with HDRP and URP. 3rdPersonWithAimMode and Timeline samples no longer have invalid references.


## [2.9.0-pre.1] - 2021-10-26
- Added ability to directly set the active blend in CinemachineBrain.
- Bugfix: OnTargetObjectWarped() did not work properly for 3rdPersonFollow.
- Bugfix: POV did not properly handle overridden up.
- Regression fix: removed GC allocs in UpdateTargetCache.
- Bugfix: async scene load/unload could cause jitter.
- Bugfix: Input system should be read only once per render frame.
- Bugfix: Blends were sometimes incorrect when src or dst camera is looking along world up axis.
- Bugfix: Improve accuracy of Group Framing.
- New feature: Added scene view overlay tools for Cinemachine components.
- Regression fix: Lookahead works again.
- Cinemachine3rdPersonAim exposes AimTarget, which is the position of where the player would hit.


## [2.8.0] - 2021-07-13
- Bugfix: Freelook prefabs won't get corrupted after editing the Prefab via its instances.
- Bugfix: 3rdPersonFollow works with Aim components now.
- Bugfix: Blends between vcams, that are rotated so that their up vector is different from World up, are correct now.
- Bugfix: POV recentering did not always recenter correctly, when an axis range was limited.
- Bugfix: Collider sometimes bounced a little when the camera radius was large.
- Bugfix: CinemachineVolumeSettings inspector was making the game view flicker.
- Bugfix: CinemachineVolumeSettings inspector displayed a misleading warning message with URP when focus tracking was enabled.
- Bugfix: Rapidly toggling active cameras before the blends were finished did not use the correct blend time.
- AimingRig sample scene updated with a better reactive crosshair design.
- Added API accessor for Active Blend in Clearshot and StateDrivenCamera.
- Bugfix: Virtual Cameras were not updating in Edit mode when Brain's BlendUpdateMode was FixedUpdate.
- Bugfix: Lens mode override was not working correctly in all cases.
- Collider2D inspector: added warning when collider is of the wrong type.


## [2.8.0-pre.1] - 2021-04-21
- Switching targets (Follow, LookAt) is smooth by default. For the old behaviour, set PreviousStateIsValid to false after changing the targets.
- Bugfix: Reversing a blend in progress respects asymmetric blend times.
- Regression fix: CmPostProcessing and CmVolumeSettings components setting Depth of Field now works correctly with Framing Transposer.
- Regression fix: 3rdPersonFollow kept player in view when Z damping was high.
- Regression fix: Physical camera properties were overwritten by vcams when "override mode: physical" was not selected.
- New sample scene: Boss cam demonstrates how to setup a camera that follows the player and looks at the player and the boss. Boss cam also shows examples of custom extensions.
- Added simplified modes to Impulse Source.
- Added secondary reaction settings to Impulse Listener.
- Added Storyboard support for ScreenSpaceOverlay and ScreenSpaceCamera camera render modes.
- Added DampingIntoCollision and DampingFromCollision properties to Cinemachine3rdPersonFollow to control how gradually the camera moves to correct for occlusions.
- Added CinemachineCore.OnTargetObjectWarped() to warp all vcams targeting an object.
- Added ability for vcam to have a negative near clip plane.
- Added Draggable Game Window Guides toggle in Cinemachine preferences. When disabled, Game Window guides are only for visualization.
- Added button to virtual camera inspectors to auto-generate the CinemachineInputProvider component if it is missing.
- Default PostProcessing profile priority is now configurable and defaults to 1000.
- Cinemachine3rdPersonFollow now operates without the physics module and without collision resolution.
- Bugfix: 3rdPersonFollow collision resolution failed when the camera radius was large.
- Bugfix: 3rdPersonFollow damping occured in world space instead of camera space.
- Bugfix: 3rdPersonFollow stuttered when Z damping was high.
- Regression fix: CinemachineInputProvider stopped providing input.
- Bugfix: Lens aspect and sensorSize were updated when lens OverrideMode != None.
- Bugfix: Changing targets on a live vcam misbehaved.
- Bugfix: Framing transposer did not handle empty groups.
- Bugfix: Interrupting a transition with InheritPosition enabled did not work.
- Bugfix: Cinemachine3rdPersonFollow handled collisions by default, now it is disabled by default.
- Bugfix: SaveDuringPlay saved some components that did not have the SaveDuringPlay attribute.
- Regression fix: Entries in the custom blends editor in CM Brain inspector were not selectable.
- GameView guides are drawn only if appropriate inspector subsection is expanded.
- FreeLook rigs are now organized in tabs in the inspector.
- New sample scene: **Boss cam** sample scene demonstrates a camera setup to follow the player and to look at the player and the boss. The scene provides  examples of custom extensions.
- New Sample scene: **2D zoom**, showing how to zoom an orthographic camera with mouse scroll.
- New Sample scene: **2D fighters**, showing how to add/remove targets gradually to/from a TargetGroup based on some conditions (here, it is the y coord of the players).
- Bugfix: CinemachineCollider's displacement damping was being calculated in world space instead of camera space.
- Bugfix: TrackedDolly sometimes introduced spurious rotations if Default Up and no Aim behaviour.
- Bugfix: 3rdPersonFollow's shoulder now changes smoothly with respect to world-up vector changes.


## [2.7.2] - 2021-02-15
- CinemachineConfiner2D now handles cases where camera window is oversized
- New sample scene (FadeOutNearbyObjects) demonstrating fade out effect for objects between camera and target using shaders. The example includes a cinemachine extension giving convenient control over the shader parameters
- Bugfix (1293429) - Brain could choose vcam with not the highest priority in some cases
- Bugfix: SaveDuringPlay also works on prefab instances
- Bugfix (1272146) - Adding vcam to a prefab asset no longer causes errors in console
- Bugfix (1290171) - Impulse manager was not cleared at playmode start
- Nested Scrub Bubble sample removed (filenames too long), available now as embedded package
- Compilation guards for physics, animation, and imgui. Cinemachine does not hard depend on anything now
- Bugfix: CM StoryBoard had a 1 pixel border
- Bugfix: CM StoryBoard lost viewport reference after hot reload
- Bugfix: FramingTransposer's TargetMovementOnly damping caused a flick.
- Bugfix: FreeLook small drift when no user input if SimpleFollowWithWorldUp
- Bugfix: InheritPosition did not work with SimpleFollow binding mode
- Bugfix: cleanup straggling post processing profiles when no active vcams
- Bugfix: Checking whether the Input Action passed to CinemachineInputHandler is enabled before using it.
- Bugfix: 3rdPersonFollow FOV was blended incorrectly when ReferenceLookAt was set to a faraway target
- Bugfix: Position predictor not properly reset
- Bugfix: Create via menu doesn't create as child of selected object
- Bugfix: Post-processing profiles not cleaned up when no active vcams
- Bugfix: Install CinemachineExamples Asset Package menu item was failing on 2018.4 / macOS
- New sample scene (2DConfinerComplex) demonstrating new CinemachineConfiner2D extension.
- Updated CharacterMovement2D script in 2D sample scenes (2DConfinedTargetGroup, 2DConfiner, 2DConfinerUndersized, 2DTargetGroup) to make jumping responsive.
- Updated 2DConfinedTargetGroup and 2DConfiner scenes to use new CinemachineConfiner2D extension.


## [2.7.1] - 2020-11-14
- New feature: CinemachineConfiner2D - Improved 2D confiner.
- Added ApplyAfter option to ImpulseListener, to add control over the ordering of extensions
- UI update - Moved Cinemachine menu to GameObject Create menu and Right Click context menu for Hierarchy.
- Virtual Camera Lens inspector supports display of Horizontal FOV
- Virtual Camera Lens can override orthographic and physical camera settings
- Bugfix (1060230) - lens inspector sometimes displayed ortho vs perspective incorrectly for a brief time
- Bugfix (1283984) - Error message when loading new scene with DontDestroyOnLoad
- bugfix (1284701) - Edge-case exception when vcam is deleted
- Storyboard Global Mute moved from Cinemachine menu to Cinemachine preferences.
- Bugfix - long-idle vcams when reawakened sometimes had a single frame with a huge deltaTime
- Bugfix - PostProcessing temporarily stopped being applied after exiting play mode


## [2.6.3] - 2020-09-16
- Regression fix (1274989) - OnTargetObjectWarped broken for OrbitalTransposer
- Bugfix (1276391) - CM Brain Reset did not reset Custom Blends asset in inspector
- Bugfix (1276343) - CM Brain inspector custom blends misaligned dropdown arrow
- Bugfix (1256530) - disallow multiple components where appropriate
- Bugfix: BlendList camera was incorrectly holding 0-length camera cuts
- Bugfix (1174993) - CM Brain logo was not added to Hierarchy next to Main Camera after adding vcam for the first time after importing CM.
- Bugfix (1100131) - Confiner is aware of 2D collider's offset attribute.



## [2.6.2] - 2020-09-02
### Bugfixes
- Regression fix: OnCameraCut Memory leak when using Cinemachine with PostProcessing package
- Bugfix (1272146): Checking for null pipeline, before drawing gizmos.
- Add support for disabling Physics module


## [2.6.1] - 2020-08-13
### Bugfixes
- Regression Fix: PostProcessing/VolumeSettings FocusTracksTarget was not accounting for lookAt target offset
- Regression fix: Confiner no longer confines noise and impulse
- Bugfix: StateDrivenCamera was choosing parent state if only 1 clip in blendstate, even though there was a vcam assigned to that clip
- Bugfix: vertical group composition was not composing properly
- Bugfix: CinemachineNewVirtualCamera.AddComponent() now works properly
- Bugfix: removed compile errors when Physics2D module is disabled
- Bugfix: brain updates on scene loaded or unloaded
- Bugfix (1252431): Fixed unnecessary GC Memory allocation every frame when using timeline
- Bugfix (1260385): check for prefab instances correctly
- Bugfix (1266191) Clicking on foldout labels in preferences panel toggles their expanded state
- Bugfix (1266196) Composer target Size label in preferences panel was too big
- Bugfix: Scrubbing Cache was locking virtual camera transforms beyond the cache range
- Improved performance of path gizmo drawing
- Timeline Scrubbing Cache supports nested timelines, with some known limitations to be addressed with a future Timeline package release
- Added support for deterministic noise in the context of controlled rendering (via CinemachineCore.CurrentTimeOverride)
- Added Target Offset field to Framing Transposer
- Added Multi-object edit capabilities to virtual cameras and extensions
- Added inspector button to clear the Scrubbing Cache


## [2.6.0] - 2020-06-04
### New Features and Bugfixes
- Added AxisState.IInputProvider API to better support custom input systems
- Added CinemachineInpiutProvider behaviour to support Unity's new input system
- Added Timeline Scrubbing cache: when enabled, simulates damping and noise when scrubbing in timeline
- Added ManualUpdate mode to the Brain, to allow for custom game loop logic
- VolumeSettings/PostProcessing: added ability to choose custom target for focus tracking
- Added CinemachineRecomposer for timeline-tweaking of procedural or recorded vcam Aim output
- Added GroupWeightManipulator for animating group member weights
- Impulse: Added PropagationSpeed, to allow the impulse to travel outward in a wave
- Impulse: added support for continuous impulses
- Added CinemachineIndependentImpulseListener, to give ImpulseListener ability to any game object
- Added 3rdPersonFollow and 3rdPersonAim for dead-accurate 3rd-person aiming camera
- Added ForceCameraPosition API of virtual cameras, to manually initialize a camera's position and rotation
- Added example scenes: Aiming Rig and Dual Target to show different 3rd person cmera styles
- FramingTransposer does its work after Aim, so it plays better with Aim components.
- Framing Transposer: add Damped Rotations option.  If unchecked, changes to the vcam's rotation will bypass Damping, and only target motion will be damped.
- Refactored Lookahead - better stability.  New behaviour may require some parameter adjustment in existing content
- Composer and Framing Transposer: improved handling at edge of hard zone (no juddering)
- Orbital Transposer / FreeLook: improved damping when target is moving
- CustomBlends editor UX improvements: allow direct editing of vcam names, as well as dropdown
- Add Convert to TargetGroup option on LookAt and Follow target fields
- Confiner: improved stability when ConfineScreenEdges is selected and confing shape is too small
- Extensions now have PrePipelineMutateState callback
- CinemachineCore.UniformDeltaTimeOverride works in Edit mode
- Added TargetAttachment property to vcams.  Normally 1, this can be used to relax attention to targets - effectively a damping override
- Bugfix: Blend Update Method handling was incorrect and caused judder in some circumstances
- Bugfix: VolumeSettings blending was popping when weight was epsilon if volume altered a non-lerpable value
- Bugfix (1234813) - Check for deleted freelooks
- Bugfix (1219867) - vcam popping on disable if blending
- Bugfix (1214301, 1213836) - disallow structural change when editing vcam prefabs
- Bugfix (1213471, 1213434): add null check in editor
- Bugfix (1213488): no solo for prefab vcams
- Bugfix (1213819): repaintGameView on editor change
- Bugfix (1217306): target group position drifting when empty or when members are descendants of the group
- Bugfix (1218695): Fully qualify UnityEditor.Menu to avoid compile errors in some circumstances
- Bugfix (1222740): Binding Modes, that don't have control over axis value range, are not affected by it.
- Bugfix (1227606): Timeline preview and playmode not the same for composer with hand-animated rotations
- Bugfix: Confiner's cache is reset, when bounding shape/volume is changed.
- Bugfix (1232146): Vcam no longer jerks at edge of confiner bound box.
- Bugfix (1234966): CompositeCollider scale was applied twice.


## [2.5.0] - 2020-01-15
### Support HDRP 7 and URP simultaneously
- Accommodate simultaneous precesnce of HDRP and URP
- Regression fix: Axis was always recentered in Edit mode, even if recentering is off


## [2.4.0] - 2020-01-10
### HDRP 7 support and bugfixes
- Storyboard: added global mute function
- New vcams are by default created matching the scene view camera
- Added ApplyBeforeBody option to POV component, to support working with FramingTransposer
- Added RectenterTarget to POV component
- Added OnTransitionFromCamera callback to extensions
- Added Damping to SameAsFollowTarget and HardLockToTarget components
- URP 7.1.3: added CinemachinePixelPerfect extension
- Added Speed Mode to AxisState, to support direct axis control without max speed
- New example scene: OverTheShoulderAim illustrating how to do over-the-shoulder TPS cam, with Normal and Aim modes
- Impulse Manager: added option to ignore timescale
- Framing Transposer: added OnTransition handling for camera rotation if InheritPosition
- Upgrade to support HDRP and Universal RP 7.0.0 API
- Upgrade to support HDRP and Universal RP 7.1.0 API
- Removed Resources diretories
- Sample scenes now available via package manager
- Added optional "Display Name" field to Cinemachine Shot in Timeline
- Added "Adopt Current Camera Settings" item to vcam inspector context menu
- Composer and FramingTransposer: allow the dead zone to extend to 2, and the Screen x,Y can range from -0.5 to 1.5
- HDRP: lens presets include physical settings if physical camera
- Regression Fix: Framing Transposer: ignore LookAt target.  Use Follow exclusively
- Bugfix: Framing Transposer was not handling dynamic changes to FOV properly
- Bugfix: PostProcessing extension was not handling standby update correctly when on Manager Vcams
- Bugfix: PostProcessing extension was leaking a smallamounts of memory when scenes were unloaded
- Bugfixes: (fogbugz 1193311, 1193307, 1192423, 1192414): disallow presets for vcams
- Bugfix: In some heading modes, FreeLook was improperly modifying the axes when activated
- Bugfix: Orbital transposer was improperly filtering the heading in TargetForward heading mode
- Bugfix: added EmbeddedAssetHelper null check
- Bugfix: composer screen guides drawn in correct place for physical camera
- Bugfix: FreeLook was not respecting wait time for X axis recentering
- Bugfix: FreeLook X axis was not always perfectly synched between rigs
- Bugfix (fogbugz 1176866): Collider: clean up static RigidBody on exit
- Bugfix (fogbugz 1174180): framing transposer wrong ortho size calculation
- Bugfix (fogbugz 1158509): Split brain.UpdateMethod into VcamUpdateMethod and BrainUpdateMethod, to make blending work correctly
- Bugfix (fogbugz 1162074): Framing transposer and group transposer only reached half maximum ortho size
- Bugfix (fogbugz 1165599): Transposer: fix gimbal lock issue in LockToTargetWithWorldUp
- Bugfix: VolumeSettings: handle layermask in HDAdditionalCameraData
- Bugfix: use vcam's up when drawing gizmos (orbital transposer and free look)


## [2.3.4] - 2019-05-22
### PostProcessing V3 and bugfixes
- Added support for PostProcessing V3 - now called CinemachineVolumeSttings
- Added CinemachineCore.GetBlendOverride delegate to allow applications to override any vcam blend when it happens
- When a blend is cancelled by the opposite blend, reduce the blend time
- Orthographic cameras allow a Near Clip of 0
- Timeline won't auto-create CM brains when something dragged onto it
- Confiner: Improvement in automatic path invalidation when number of path points path changes
- Added CinemachineInpuitAxisDriver utility for overriding the default AxisState behaviour
- CinemachineCameraOffset: added customizable stage for when to apply the offset
- Added Loop option to BlendList Camera
- Improved Lookahead: does not automatically recenter
- Brain no longer applies time scaling to fixed delta
- Added dependency on Unity.ugui (2019.2 and up)
- Bugfix: potential endless loop when using Ignore tag in Collider
- Bugfix: Allow externally-driven FeeLook XAxis to work properly with SimpleFollow
- Bugfix: vcams with noise would sometimes show one noiseless frame when they were activated and standby update was not Always
- Bugfix: Generate a cut event if cutting to a blend-in-progess (fogbugz 1150847)
- Bugfix: reset lens shift if not physical camera
- Bugfix: Collider must consider actual target position, not lookahead position
- Bugfix: FreeLook heading RecenterNow was not working
- Bugfix: lookahead now takes the overridden Up into account
- Bugfix: screen composer guides drawn in wrong place for picture-in-picture
- Bugfix: FreeLook now draws only 1 active composer guide at a time (fogbugz 1138263)
- Bugfix: cameras sometimes snapped when interrupting blends
- Bugfix: Path handles no longer scale with the path object
- Bugfix: Framing Transposer Center on Activate was not working properly (fogbugz 1129824)
- Bugfix: FreeLook inherit position
- Bugfix: collider was pushing camera too far if there were multiple overlapping obstacles
- Bugfix: use IsAssignableFrom instead of IsSubclass in several places
- Bugfix: when interrupting a blend in progress, Cut was not respected
- Bugfix: collider minimum occlusion time and smoothing time interaction
- Bugfix: TargetGroup.RemoveMember error (fogbugz 1119028)
- Bugfix: TargetGroup member lerping jerk when member weight near 0
- Bugfix: Transposer angular damping should be 0 only if binding mode not LockToTarget

## [2.3.3] - 2019-01-08
### Temporary patch to get around a Unity bug in conditional dependencies
- Removed Cinemachine.Timeline namespace, as a workaround for fogbugz 1115321

## [2.3.1] - 2019-01-07
### Bugfixes
- Added timeline dependency
- OnTargetObjectWarped no longer generates garbage

## [2.3.0] - 2018-12-20
### Support for Unity 2019.1
- Added dependency on new unity.timeline
- Added conditional dependence on PostProcessingV2
- No copying CM gizmo into assets folder
- FreeLook: if inherit position from similar FreeLooks, bypass damping
- Timeline: improve handling when vcam values are tweaked inside shot inspector (fogbugz 1109024)

## [2.2.8] - 2018-12-10
### Bugfixes, optimizations, and some experimental stuff
- Transposer: added Angular Damping Mode, to support quaternion calculations in gimbal-lock situations
- Framing Transposer and Group Transposer: group composing bugfixes, respect min/max limits
- Added ConemachineCameraOffset extension, to offset the camera a fixed distance at the end of the pipeline
- Dolly Cart: added support for LateUpdate
- State-driven-camera: added [NoSaveDuringPlay] to Animated Target and Layer Index
- Added AxisState.Recentering.RecenterNow() API call to skip wait time and start recentering now (if enabled)
- Added NoLens blend hint, to leave camera Lens settings alone
- Updated documentation (corrections, and relocation to prevent importing)
- Upgrade: added support for nested prefabs in Unity 2018.3 (fogbugz 1077395)
- Optimization: position predictor is more efficient
- Optimization: Composer caches some calculations
- Optimization: Fix editor slowdown when Lens Presets asset is missing
- Experimental: Optional new damping algorithm: attempt to reduce sensitivity to variable framerate
- Experimental: Optional new extra-efficient versions of vcam and FreeLook (not back-compatible)
- Timeline: play/pause doesn't kick out the timeline vcam
- Path editor: make sure game view gets updated when a path waypoint is dragged in the scene view
- Composer guides are shown even if Camera is attached to a renderTexture
- Bugfix: allow impulse definition to be a non-public field (property drawer was complaining)
- Bugfix: added null check for when there is no active virtual camera
- Bugfix: CollisionImpulseSource typo in detection of 2D collider
- Bugfix: PasteComponentValues to prefab vcams and FreeLooks were corrupting scene and prefabs
- Bugfix: Timeline mixer was glitching for single frames at the end of blends
- Bugfix: Added OnTransitionFromCamera() to POV and OrbitalTransposer, to transition axes intelligently
- Regression fix: if no active vcam, don't set the Camera's transform

## [2.2.7] - 2018-07-24
### Mostly bugfixes
- Bugfix: fogbugz case 1053595: Cinemachine Collider leaves hidden collider at origin that interferes with scene objects
- Bugfix: fogbugz case 1063754: empty target group produces console messages
- Bugfix: FreeLook Paste Component Values now pastes the CM subcomponents as well
- Bugfix: added extra null checks to support cases where current vcam is dynamically deleted
- Bugfix: reset BlendList when enabled
- Regression fix: FreeLook axis values get transferred when similar vcams transition
- Bugfix: cutting to BlendList vcam sometimes produced a few bad frames
- Bugfix: smart update tracks the targets more efficiently and correctly, and supports RigidBody interpolation (2018.2 and up)
- Enhancement: POV component interprets POV as relative to parent transform if there is one
- API change: OnCameraLive and CameraActivated events take outgoing vcam also as parameter (may be null)

## [2.2.0] - 2018-06-18
### Impulse Module and More
- New Cinemachine Impulse module for event-driven camera shakes
- New Event Helper script CinemachineTriggerAction takes action on Collider and Collider2D enter/exit events, and exposes them as UnityEvents
- New performance-tuning feature: Standby Update.  Controls how often to update the vcam when it's in Standby.
- New NoiseSettings editor with signal preview
- Added Focal Length or Named FOV presets for Camera Lens
- Added support for Physical Camera: focal length and Lens Offset
- New improved Group framing algorithm: tighter group framing in GroupComposer and FramingTransposer
- Collider: now returns TargetIsObscured if the target is offscreen (great for cameras with fixed aim)
- Collider: added Minimum Occlusion Time setting, to ignore fleeting obstructions
- Collider: added Transparent Layers mask, to specify solid objects that don't obstruct view
- Collider: damping will no longer take the camera through obstacles
- Collider: Added separate damping setting for when target is being occluded vs when camera is being returned to its normal position
- Collider: added Smoothing setting, to reduce camera jumpiness in environements with lots of obstacles
- NoiseSettings: added checkbox for pure sine-wave instead of Perlin wave
- If no LookAt target, PostProcessing FocusTracksTarget offset is relative to camera
- TrackedDolly: Default up mode sets Up to World Up
- Virtual Camera: New Transitions section in inspector that gives more control over blending:
  - Blend Hint provides some control over how the position and rotation are interpolated
  - Inherit Position checkbox to ensure smooth positional handoff from outgoing camera
  - OnCameraLive event gets fired when the camera activates.  Useful for custom handlers.
- Added ScreenSpaceAimWhenTargetsDiffer as a vcam blend hint.  This influences what happens when blending between vcams with different LookAt targets
- Increased stability of vcams with very small FOVs
- Framing Transposer no longer requires LookAt to be null
- LensSettings Aspect, Orthographic, IsPhysicalCamera, SensorSize properties no longer internal
- Noise Profiles: don't magically create assets.  Prompt user for filename and location of new or cloned profiles
- Refactored interaction between timeline and CM brain, to improve handling of edge cases (fogbugz case 1048497)
- Bugfix: StateDrivenCamera Editor was not finding states if target was OverrideController
- Bugfix when dragging orbital transposer transform: take bias into account
- Bugfix: SaveDuringPlay was not handling asset fields correctly - was sometimes crushing assets
- Bugfix: SimpleFollow transposers were not initilizing their position correctly at game start
- Bugfix: Timeline with CM shot was causing jitter in some FixedUpdate situations
- Bugfix: Multiple brains with heterogeneous update methods were not behaving correctly.  CM will now support this, but you must make sure that the brains have different layer masks.
- Example scenes now include use of CinemachineTriggerAction script.

## [2.1.13] - 2018-05-09
### Removed dependency on nonexistant Timeline package, minor bugfixes
- Bugfix: Custom Blends "Any to Any" was not working (regression)
- Bugfix: Composer was sometimes getting wrong aspect if multiple brains with different aspect ratios
- Bugfix: could not drag vcam transforms if multiple inspectors and one is hidden
- Bugfix: Framing Transposer initializes in the wrong place - noticeable if dead zone

## [2.1.12] - 2018-02-26
### Storyboard, Bugfixes and other enhancements.  Also some restructuring for Package Manager
- Project restructure: Removed Base, Timeline, and PostFX folders from project root.  PostProcessing code must now be manually imported from Cinemachine menu.  No more dependencies on scripting defines.
- New Storyboard extension, to display images over the vcams.  Comes with a Waveform monitor window for color grading
- New option to specify vcam position blend style: linear, spherical, or cylindrical, based on LookAt target
- Added API to support seamless position warping of target objects: OnTargetObjectWarped().
- Added support for custom blend curves
- Lookahead: added Ignore Y Axis Movement option
- Added support for cascading blends (i.e. blending from mid-blend looks better)
- POV/Orbital/FreeLook axis: exposed Min, Max, and Wrap in the UI, for customized axis range
- FreeLook: added Y Axis recentering
- POV: Added recentering feature to both axes
- Path: Added Normalized Path units option: 0 is start of path, 1 is end.
- Path: added length display in inspector
- Timeline Clip Editor: vcam sections are now collapsible
- API enhancement: added Finalize to Pipeline stages, called even for manager-style vcams
- Bugfix: PostProcessing V2 DoF blending works better
- Bugfix: OrbitalTransposer works better with WorldUp overrides
- Bugfix: Remove StateDrivenCamera "not playing a controller" warning
- Bugfix: Handle exceptions thrown by assemblies that don't want to be introspected
- Bugfix: vcams following physics objects incorrectly snapped to origin after exiting play mode
- Bugfix: predictor now supports time pause
- Bugfix: Moved StartCoroutine in Brain to OnEnable()
- Bugfix: Collider was causing problems in Physics on Android platforms
- Bugfix: dragging a vcam's position updtaes prefabs properly
- Bugfix: All extension now respect the "enabled" checkbox
- Bugfix: Undo for Extasion add will no longer generate null references

## [2.1.10] - 2017-11-28
### This is the first UPM release of *Unity Package Cinemachine*.
- New Aim component: Same As Follow Target simply uses the same orientation as the Follow target
- Perlin Noise component: added inspector UI to clone or locate existing Noise profiles, and to create new ones
- Noise Presets were moved outside of the Examples folder
- Example Assets are now included as embedded package, not imported by default
- Bugfix: FreeLook with PositionDelta was not properly updating the heading
- Bugfix: Transitioning between FreeLooks simetimes caused a short camera freeze
- Bugfix: Added some null checks to FreeLook, to prevent error messages at build time

## [2.1.9] - 2017-11-17
### Initial version.
*Version 2.1.9 cloned from private development repository, corresponding to package released on the asset store*<|MERGE_RESOLUTION|>--- conflicted
+++ resolved
@@ -8,14 +8,11 @@
 ### Unreleased
 
 ### Bugfixes
-<<<<<<< HEAD
 - CinemachineVolumeSettings: changes to Focal Length and Aperture settings were not being applied while auto-focus was enabled.
-=======
 - InheritPosition was not inheriting the camera position in all cases.
 
 ### Added
 - Added `CinemachineConfiner2D.CameraWasDisplaced()` and `CinemachineConfiner2D.GetCameraDisplacementDistance()` methods.
->>>>>>> 116c84bc
 
 
 ## [3.1.4] - 2025-06-10
