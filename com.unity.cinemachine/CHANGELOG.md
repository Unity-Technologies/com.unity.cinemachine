--- conflicted
+++ resolved
@@ -16,11 +16,8 @@
 - New icons for cinemachine (cameras, components, extensions, tracks).
 - Freelook ForcePosition is more precise now.
 - Confiner2D supports BoxCollider2D now.
-<<<<<<< HEAD
 - Added "Place Objects At World Origin" preference option support.
-=======
 - Added Channel setting, to use for multiple CM Brains, instead of piggybacking on the layer system.
->>>>>>> c7955eaf
 
 
 ## [3.0.0-pre.1] - 2022-06-01
