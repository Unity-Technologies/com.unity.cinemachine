# Changelog
All notable changes to this package will be documented in this file.

The format is based on [Keep a Changelog](http://keepachangelog.com/en/1.0.0/)
and this project adheres to [Semantic Versioning](http://semver.org/spec/v2.0.0.html).

## [Unreleased]

### Fixed
- Bugfix: MixingCamera calls OnTransitionFromCamera correctly for all its children.

### Added
- New IgnoreTarget blend hint will blend rotations without considering the tracking target.

### Changed
- All namespaces changed from "Cinemachine" to "Unity.Cinemachine".
- "Cinemachine.Utility" namespace folded into to "Unity.Cinemachine".
- CinemachineBlendListCamera has been renamed to CinemachineSequencerCamera.
- Renamed .asmdef files to follow the convention: Unity.[PackageName].
- Several settings moved to Transition Settings section of inspector.
- TrackedObjectOffset renamed to TargetOffset.
- Improved layout of PositionComposer and RotationComposer inspectors.
- LensSettings was refactored to improve handling of SensorSize and other physical properties.
- Full physical camera support for builtin pipeline.
- LensPresets and PhysicalLensPresets are now separate assets.
- CinemachineInputAxisController refactored to be more easily customized.
<<<<<<< HEAD
- Runtime UI implementation changed to UI Toolkit.
=======
- CinemachineUpgradeManager re-opens original scene after upgrade is complete.
>>>>>>> bedadda7


## [3.0.0-pre.4] - 2023-02-09

### Added

- Progress bar added to Cinemachine Upgrader.
- CinemachineDeoccluder is a new class, not just a rename of CinemachineCollider.
- CinemachineAutoFocus extension is now available for built-in and URP pipelines, with reduced functionality compared to HDRP.
- Camera.focusDistance is driven by CM when the camera is in physical mode.
- Confiner2D provides API to adjust the confiner to the current window size when the lens or aspect changes.
- TargetGroup now ignores members whose gameObjects are inactive.
- Cinemachine Samples can import their package dependencies.
- CinemachinePathBase search radius fixed for not looped paths.
- Add SplineAutoDolly.ISplineAutoDolly.Reset() method and SplineAutoDolly.Enabled flag.
- Confiner2D and Confiner3D support smooth stop at bounds edge.
- URP: add temporal effects reset on camera cut.
- Add Weight setting to CinemachinePostProcessing and CinemachineVolumeSettings.
- GroupFraming also works on LookAt target.
- Several new Sample scenes were added.

### Changed

- Improved performance of CINEMACHINE_EXPERIMENTAL_DAMPING algorithm.
- Path gizmo drawing was optimized.
- Confiner2D does less gc alloc.
- CinemachineSmoothPath is upgraded to Splines correctly now.
- InputAxis refactor for recentering and momentary axis support.
- CinemachineIndependentImpulseListener renamed to CinemachineExternalImpulseListener.
- CmCamera is now CinemachineCamera.
- The SimpleFollowWithWorldUp binding mode has been renamed to LazyFollow.
- CinemachineExtension API changes to VirtualCamera, GetAllExtraStates, OnTargetObjectWarped, and ForceCameraPosition.
- Third person shooter sample use object pooling for the projectiles.

### Deprecated

- CinemachineConfiner is deprecated.  New behaviour CinemachineConfiner3D to handle 3D confining.  Use CinemachineConfiner2D for 2D confining.
- 3rdPersonFollow and 3rdPersonAim are deprecated and replaced by ThirdPersonFollow and ThirdPersonAim respectively.

### Fixed

- Regression fix: POV and PanTilt handle ReferenceUp correctly.
- Bugfix: Lens blending was wrong.
- Bugfix: CinemachineDeoccluder Pull Forward strategy only pulls forward even with Camera Radius bigger than 0.
- Bugfix: Extensions were not respecting execution order on domain reload.
- Bugfix: AxisState was not respecting timescale == 0.
- Bugfix: priority ordering was wrong when the difference between any priority values were smaller than integer min or bigger than integer max values.
- Bugfix: Very occasional axis drift in SimpleFollow when viewing angle is +-90 degrees.
- Bugfix: Physical lens settings were not being properly applied.


## [3.0.0-pre.3] - 2022-10-28
- Bugfix: rotation composer lookahead sometimes popped


## [3.0.0-pre.2] - 2022-10-20
- Add Show Hierarchy Icon preference option.
- New icons for cinemachine (cameras, components, extensions, tracks).
- Freelook ForcePosition is more precise now.
- Confiner2D supports BoxCollider2D now.
- Added "Place Objects At World Origin" preference option support.
- Added Channel setting, to use for multiple CM Brains, instead of piggybacking on the layer system.
- CinemachineCollider renamed to CinemachineDeoccluder.
- New inspector and API for composition guides.
- Game View Guides now indicate when they are hot and can be dragged.
- CinemachineTrack assigns the default CinemachineBrain on creation.
- Add support for HDRP 14 (Unity 2022.2).
- Bugfix: StateDrivenCamera/Clearshot: Transition glitch when backing out of a transition in progress.
- Bugfix: Occasional 1-frame glitch when transitioning between some freelooks.
- Bugfix: Transposer with LockToTarget binding sometimes had gimbal lock.
- Bugfix: InputValueGain mode of axis input was not framerate-independent.
- Bugfix: POV starts up in its centered position, if recentering is enabled.


## [3.0.0-pre.1] - 2022-06-01
- Upgrade mechanism for upgrading Cinemachine 2 to Cinemachine 3.
- VirtualCamera refactor: CinemachineVirtualCamera is now CmCamera.
- FreeLook refactor: CinemachineFreeLook is now CmCamera with FreeLook Modifier.
- Combine Follow and LookAt Targets to single Tracking Target with optional LookAt Target.
- Add flag for custom priority setting.
- HDRP only: Added FocusDistance setting to lens
- HDRP only: New AutoFocus extension.  Use instead of VolumeSettings for Focus Tracking.  Includes Automatic mode that queries depth buffer instead of tracking a specific target.
- Added Lens Mode Override property to CM Brain.  When enabled, it allows CM cameras to override the lens mode (Perspective vs Ortho vs Physical).
- Added Unity Spline support.  Old Cinemachine Paths are deprecated in favour of Unity Splines.
- Added customizable Auto Dolly to cameras and Spline Cart.
- Added IShotQualityEvaluator to enable customization of shot quality evaluation for ClearShot
- Bugfix: No redundant RepaintAllViews calls.
- Bugfix: Collider damping is more robust with extreme FreeLook configurations


## [2.9.0] - 2022-08-15
- Bugfix: CinemachineConfiner was not confining correctly when Confine Screen Edges was enabled and the camera was rotated.
- Bugfix: Confiner2D confines to midpoint when camera window is bigger than the axis aligned bounding box of the input confiner.
- Bugfix: 3rdPersonFollow shows a warning message when no follow target is assigned like the rest of the body components.
- Bugfix: FadeOut sample scene shader was culling some objects incorrectly.
- Bugfix: Freelook had wrong heading at first frame, which could cause a slight jitter.
- Bugfix: FramingTransposer and Composer had a slight rounding error in their Bias fields when the Screen X and Y fields were modified. 
- Bugfix: Fixed spurious Z rotations during speherical blend.
- Bugfix: Blending speed was not set correctly, when blending back and forth between the same cameras.
- Regression fix: POV is relative to its parent transform.
- Bugfix: SensorSize is not saved when not using physical camera.
- Clipper library dependency is no longer conflicting with users.
- AimingRig sample is only optionally dependent on UnityEngine.UI.
- Bugfix: Transposer with LockToTarget binding sometimes had gibmal lock
- Bugfix: StateDrivenCamera/Clearshot: Transition glitch when backing out of a transition in progress


## [2.9.0-pre.7] - 2022-03-29
- Bugfix: memory leak with PostProcessing if no PP layer is present on the camera
- Bugfix: Standalone profiler no longer crashed with CM.
- Bugfix: Cinemachine does not produce compiler error in unity editor versions older than 2020, when Input System package is installed.
- Bugfix: EmbeddedAssetProperties were not displayed correctly in the editor.
- Timeline guards added to scripts that rely on it.
- Bugfix: SaveDuringPlay works with ILists now.
- Bugfix: Paste VirtualCamera and FreeLook components onto prefab works for subcomponents
- Bugfix: CinemachineInputProvider now correctly tracks enabled state of input action
- Bugfix: POV orientation was incorrect with World Up override
- Added AutoEnable option to CinemachineInputHandler


## [2.9.0-pre.6] - 2022-01-12
- Bugfix: Negative Near Clip Plane value is kept when camera is orthographic.
- Regression fix: could not change the projection of the main camera if a CM virtual camera is active.
- Regression fix: Axis input was ignoring CM's IgnoreTimeScale setting.
- Removed legacy .unitypackages
- New feature: CinemachineBrain may control other GameObject instead of the one it is attached to.
- Bugfix: Cinemachine assigns a default input controller delegate that returns 0 when the legacy input system is disabled.
- Cinemachine example scenes show informative text when used with Input System instead of throwing error messages.
- Regression fix: compilation errors when physics module is not present.
- GameObjects created with Gameobject menu items now follow Unity naming conventions.
- Regression fix: virtual cameras no longer forget that they are targeting groups on domain reload.
- Moved Cinemachine tools into the main Tools overlay (2022.1+), moved Freelook rig selection to a separate overlay, updated icons to support light and dark themes.
- Bugfix: 3rdPersonFollow logged console messages when looking straight up or down.
- BugFix: InputProvider no longer causes a tiny gc alloc every frame.
- Regression fix: CinemachineCollider smoothing time did not reset correctly, so it was working once only.
- Cinemachine supports Splines package. Added new Body component: CinemachineSplineDolly. 
- Bugfix: Overlay tooltip names were incorrect.
- Bugfix: Confiner2D now displays the calculated confining area when its vcam is selected.
- Samples no longer throw errors with HDRP and URP. 3rdPersonWithAimMode and Timeline samples no longer have invalid references.


## [2.9.0-pre.1] - 2021-10-26
- Added ability to directly set the active blend in CinemachineBrain.
- Bugfix: OnTargetObjectWarped() did not work properly for 3rdPersonFollow.
- Bugfix: POV did not properly handle overridden up.
- Regression fix: removed GC allocs in UpdateTargetCache.
- Bugfix: async scene load/unload could cause jitter.
- Bugfix: Input system should be read only once per render frame.
- Bugfix: Blends were sometimes incorrect when src or dst camera is looking along world up axis.
- Bugfix: Improve accuracy of Group Framing.
- New feature: Added scene view overlay tools for Cinemachine components.
- Regression fix: Lookahead works again.
- Cinemachine3rdPersonAim exposes AimTarget, which is the position of where the player would hit.


## [2.8.0] - 2021-07-13
- Bugfix: Freelook prefabs won't get corrupted after editing the Prefab via its instances.
- Bugfix: 3rdPersonFollow works with Aim components now. 
- Bugfix: Blends between vcams, that are rotated so that their up vector is different from World up, are correct now.
- Bugfix: POV recentering did not always recenter correctly, when an axis range was limited.
- Bugfix: Collider sometimes bounced a little when the camera radius was large.
- Bugfix: CinemachineVolumeSettings inspector was making the game view flicker.
- Bugfix: CinemachineVolumeSettings inspector displayed a misleading warning message with URP when focus tracking was enabled.
- Bugfix: Rapidly toggling active cameras before the blends were finished did not use the correct blend time.
- AimingRig sample scene updated with a better reactive crosshair design.
- Added API accessor for Active Blend in Clearshot and StateDrivenCamera. 
- Bugfix: Virtual Cameras were not updating in Edit mode when Brain's BlendUpdateMode was FixedUpdate.
- Bugfix: Lens mode override was not working correctly in all cases.
- Collider2D inspector: added warning when collider is of the wrong type.


## [2.8.0-pre.1] - 2021-04-21
- Switching targets (Follow, LookAt) is smooth by default. For the old behaviour, set PreviousStateIsValid to false after changing the targets.
- Bugfix: Reversing a blend in progress respects asymmetric blend times.
- Regression fix: CmPostProcessing and CmVolumeSettings components setting Depth of Field now works correctly with Framing Transposer. 
- Regression fix: 3rdPersonFollow kept player in view when Z damping was high.
- Regression fix: Physical camera properties were overwritten by vcams when "override mode: physical" was not selected.
- New sample scene: Boss cam demonstrates how to setup a camera that follows the player and looks at the player and the boss. Boss cam also shows examples of custom extensions.
- Added simplified modes to Impulse Source.
- Added secondary reaction settings to Impulse Listener.
- Added Storyboard support for ScreenSpaceOverlay and ScreenSpaceCamera camera render modes.
- Added DampingIntoCollision and DampingFromCollision properties to Cinemachine3rdPersonFollow to control how gradually the camera moves to correct for occlusions.
- Added CinemachineCore.OnTargetObjectWarped() to warp all vcams targeting an object.
- Added ability for vcam to have a negative near clip plane.
- Added Draggable Game Window Guides toggle in Cinemachine preferences. When disabled, Game Window guides are only for visualization.
- Added button to virtual camera inspectors to auto-generate the CinemachineInputProvider component if it is missing.
- Default PostProcessing profile priority is now configurable and defaults to 1000.
- Cinemachine3rdPersonFollow now operates without the physics module and without collision resolution.
- Bugfix: 3rdPersonFollow collision resolution failed when the camera radius was large.
- Bugfix: 3rdPersonFollow damping occured in world space instead of camera space.
- Bugfix: 3rdPersonFollow stuttered when Z damping was high.
- Regression fix: CinemachineInputProvider stopped providing input.
- Bugfix: Lens aspect and sensorSize were updated when lens OverrideMode != None.
- Bugfix: Changing targets on a live vcam misbehaved.
- Bugfix: Framing transposer did not handle empty groups.
- Bugfix: Interrupting a transition with InheritPosition enabled did not work.
- Bugfix: Cinemachine3rdPersonFollow handled collisions by default, now it is disabled by default.
- Bugfix: SaveDuringPlay saved some components that did not have the SaveDuringPlay attribute.
- Regression fix: Entries in the custom blends editor in CM Brain inspector were not selectable.
- GameView guides are drawn only if appropriate inspector subsection is expanded.
- FreeLook rigs are now organized in tabs in the inspector.
- New sample scene: **Boss cam** sample scene demonstrates a camera setup to follow the player and to look at the player and the boss. The scene provides  examples of custom extensions.
- New Sample scene: **2D zoom**, showing how to zoom an orthographic camera with mouse scroll.
- New Sample scene: **2D fighters**, showing how to add/remove targets gradually to/from a TargetGroup based on some conditions (here, it is the y coord of the players).
- Bugfix: CinemachineCollider's displacement damping was being calculated in world space instead of camera space.
- Bugfix: TrackedDolly sometimes introduced spurious rotations if Default Up and no Aim behaviour.
- Bugfix: 3rdPersonFollow's shoulder now changes smoothly with respect to world-up vector changes.


## [2.7.2] - 2021-02-15
- CinemachineConfiner2D now handles cases where camera window is oversized
- New sample scene (FadeOutNearbyObjects) demonstrating fade out effect for objects between camera and target using shaders. The example includes a cinemachine extension giving convenient control over the shader parameters
- Bugfix (1293429) - Brain could choose vcam with not the highest priority in some cases
- Bugfix: SaveDuringPlay also works on prefab instances
- Bugfix (1272146) - Adding vcam to a prefab asset no longer causes errors in console
- Bugfix (1290171) - Impulse manager was not cleared at playmode start
- Nested Scrub Bubble sample removed (filenames too long), available now as embedded package
- Compilation guards for physics, animation, and imgui. Cinemachine does not hard depend on anything now
- Bugfix: CM StoryBoard had a 1 pixel border
- Bugfix: CM StoryBoard lost viewport reference after hot reload
- Bugfix: FramingTransposer's TargetMovementOnly damping caused a flick.
- Bugfix: FreeLook small drift when no user input if SimpleFollowWithWorldUp
- Bugfix: InheritPosition did not work with SimpleFollow binding mode
- Bugfix: cleanup straggling post processing profiles when no active vcams
- Bugfix: Checking whether the Input Action passed to CinemachineInputHandler is enabled before using it.
- Bugfix: 3rdPersonFollow FOV was blended incorrectly when ReferenceLookAt was set to a faraway target
- Bugfix: Position predictor not properly reset
- Bugfix: Create via menu doesn't create as child of selected object
- Bugfix: Post-processing profiles not cleaned up when no active vcams
- Bugfix: Install CinemachineExamples Asset Package menu item was failing on 2018.4 / macOS
- New sample scene (2DConfinerComplex) demonstrating new CinemachineConfiner2D extension.
- Updated CharacterMovement2D script in 2D sample scenes (2DConfinedTargetGroup, 2DConfiner, 2DConfinerUndersized, 2DTargetGroup) to make jumping responsive. 
- Updated 2DConfinedTargetGroup and 2DConfiner scenes to use new CinemachineConfiner2D extension. 


## [2.7.1] - 2020-11-14
- New feature: CinemachineConfiner2D - Improved 2D confiner.
- Added ApplyAfter option to ImpulseListener, to add control over the ordering of extensions
- UI update - Moved Cinemachine menu to GameObject Create menu and Right Click context menu for Hierarchy.
- Virtual Camera Lens inspector supports display of Horizontal FOV
- Virtual Camera Lens can override orthographic and physical camera settings
- Bugfix (1060230) - lens inspector sometimes displayed ortho vs perspective incorrectly for a brief time
- Bugfix (1283984) - Error message when loading new scene with DontDestroyOnLoad
- bugfix (1284701) - Edge-case exception when vcam is deleted
- Storyboard Global Mute moved from Cinemachine menu to Cinemachine preferences.
- Bugfix - long-idle vcams when reawakened sometimes had a single frame with a huge deltaTime
- Bugfix - PostProcessing temporarily stopped being applied after exiting play mode


## [2.6.3] - 2020-09-16
- Regression fix (1274989) - OnTargetObjectWarped broken for OrbitalTransposer
- Bugfix (1276391) - CM Brain Reset did not reset Custom Blends asset in inspector
- Bugfix (1276343) - CM Brain inspector custom blends misaligned dropdown arrow
- Bugfix (1256530) - disallow multiple components where appropriate
- Bugfix: BlendList camera was incorrectly holding 0-length camera cuts
- Bugfix (1174993) - CM Brain logo was not added to Hierarchy next to Main Camera after adding vcam for the first time after importing CM.
- Bugfix (1100131) - Confiner is aware of 2D collider's offset attribute.



## [2.6.2] - 2020-09-02
### Bugfixes
- Regression fix: OnCameraCut Memory leak when using Cinemachine with PostProcessing package
- Bugfix (1272146): Checking for null pipeline, before drawing gizmos.
- Add support for disabling Physics module


## [2.6.1] - 2020-08-13
### Bugfixes
- Regression Fix: PostProcessing/VolumeSettings FocusTracksTarget was not accounting for lookAt target offset
- Regression fix: Confiner no longer confines noise and impulse
- Bugfix: StateDrivenCamera was choosing parent state if only 1 clip in blendstate, even though there was a vcam assigned to that clip
- Bugfix: vertical group composition was not composing properly
- Bugfix: CinemachineNewVirtualCamera.AddComponent() now works properly
- Bugfix: removed compile errors when Physics2D module is disabled
- Bugfix: brain updates on scene loaded or unloaded
- Bugfix (1252431): Fixed unnecessary GC Memory allocation every frame when using timeline  
- Bugfix (1260385): check for prefab instances correctly
- Bugfix (1266191) Clicking on foldout labels in preferences panel toggles their expanded state
- Bugfix (1266196) Composer target Size label in preferences panel was too big
- Bugfix: Scrubbing Cache was locking virtual camera transforms beyond the cache range
- Improved performance of path gizmo drawing
- Timeline Scrubbing Cache supports nested timelines, with some known limitations to be addressed with a future Timeline package release
- Added support for deterministic noise in the context of controlled rendering (via CinemachineCore.CurrentTimeOverride)
- Added Target Offset field to Framing Transposer
- Added Multi-object edit capabilities to virtual cameras and extensions 
- Added inspector button to clear the Scrubbing Cache


## [2.6.0] - 2020-06-04
### New Features and Bugfixes
- Added AxisState.IInputProvider API to better support custom input systems
- Added CinemachineInpiutProvider behaviour to support Unity's new input system
- Added Timeline Scrubbing cache: when enabled, simulates damping and noise when scrubbing in timeline
- Added ManualUpdate mode to the Brain, to allow for custom game loop logic
- VolumeSettings/PostProcessing: added ability to choose custom target for focus tracking
- Added CinemachineRecomposer for timeline-tweaking of procedural or recorded vcam Aim output
- Added GroupWeightManipulator for animating group member weights
- Impulse: Added PropagationSpeed, to allow the impulse to travel outward in a wave
- Impulse: added support for continuous impulses
- Added CinemachineIndependentImpulseListener, to give ImpulseListener ability to any game object
- Added 3rdPersonFollow and 3rdPersonAim for dead-accurate 3rd-person aiming camera
- Added ForceCameraPosition API of virtual cameras, to manually initialize a camera's position and rotation
- Added example scenes: Aiming Rig and Dual Target to show different 3rd person cmera styles
- FramingTransposer does its work after Aim, so it plays better with Aim components.
- Framing Transposer: add Damped Rotations option.  If unchecked, changes to the vcam's rotation will bypass Damping, and only target motion will be damped.
- Refactored Lookahead - better stability.  New behaviour may require some parameter adjustment in existing content
- Composer and Framing Transposer: improved handling at edge of hard zone (no juddering)
- Orbital Transposer / FreeLook: improved damping when target is moving
- CustomBlends editor UX improvements: allow direct editing of vcam names, as well as dropdown
- Add Convert to TargetGroup option on LookAt and Follow target fields
- Confiner: improved stability when ConfineScreenEdges is selected and confing shape is too small
- Extensions now have PrePipelineMutateState callback
- CinemachineCore.UniformDeltaTimeOverride works in Edit mode
- Added TargetAttachment property to vcams.  Normally 1, this can be used to relax attention to targets - effectively a damping override
- Bugfix: Blend Update Method handling was incorrect and caused judder in some circumstances
- Bugfix: VolumeSettings blending was popping when weight was epsilon if volume altered a non-lerpable value
- Bugfix (1234813) - Check for deleted freelooks
- Bugfix (1219867) - vcam popping on disable if blending
- Bugfix (1214301, 1213836) - disallow structural change when editing vcam prefabs
- Bugfix (1213471, 1213434): add null check in editor
- Bugfix (1213488): no solo for prefab vcams
- Bugfix (1213819): repaintGameView on editor change
- Bugfix (1217306): target group position drifting when empty or when members are descendants of the group
- Bugfix (1218695): Fully qualify UnityEditor.Menu to avoid compile errors in some circumstances
- Bugfix (1222740): Binding Modes, that don't have control over axis value range, are not affected by it. 
- Bugfix (1227606): Timeline preview and playmode not the same for composer with hand-animated rotations
- Bugfix: Confiner's cache is reset, when bounding shape/volume is changed.
- Bugfix (1232146): Vcam no longer jerks at edge of confiner bound box.
- Bugfix (1234966): CompositeCollider scale was applied twice.


## [2.5.0] - 2020-01-15
### Support HDRP 7 and URP simultaneously
- Accommodate simultaneous precesnce of HDRP and URP
- Regression fix: Axis was always recentered in Edit mode, even if recentering is off


## [2.4.0] - 2020-01-10
### HDRP 7 support and bugfixes
- Storyboard: added global mute function
- New vcams are by default created matching the scene view camera
- Added ApplyBeforeBody option to POV component, to support working with FramingTransposer
- Added RectenterTarget to POV component
- Added OnTransitionFromCamera callback to extensions
- Added Damping to SameAsFollowTarget and HardLockToTarget components
- URP 7.1.3: added CinemachinePixelPerfect extension
- Added Speed Mode to AxisState, to support direct axis control without max speed
- New example scene: OverTheShoulderAim illustrating how to do over-the-shoulder TPS cam, with Normal and Aim modes
- Impulse Manager: added option to ignore timescale
- Framing Transposer: added OnTransition handling for camera rotation if InheritPosition
- Upgrade to support HDRP and Universal RP 7.0.0 API
- Upgrade to support HDRP and Universal RP 7.1.0 API
- Removed Resources diretories
- Sample scenes now available via package manager
- Added optional "Display Name" field to Cinemachine Shot in Timeline
- Added "Adopt Current Camera Settings" item to vcam inspector context menu
- Composer and FramingTransposer: allow the dead zone to extend to 2, and the Screen x,Y can range from -0.5 to 1.5
- HDRP: lens presets include physical settings if physical camera
- Regression Fix: Framing Transposer: ignore LookAt target.  Use Follow exclusively
- Bugfix: Framing Transposer was not handling dynamic changes to FOV properly
- Bugfix: PostProcessing extension was not handling standby update correctly when on Manager Vcams
- Bugfix: PostProcessing extension was leaking a smallamounts of memory when scenes were unloaded
- Bugfixes: (fogbugz 1193311, 1193307, 1192423, 1192414): disallow presets for vcams
- Bugfix: In some heading modes, FreeLook was improperly modifying the axes when activated
- Bugfix: Orbital transposer was improperly filtering the heading in TargetForward heading mode
- Bugfix: added EmbeddedAssetHelper null check
- Bugfix: composer screen guides drawn in correct place for physical camera
- Bugfix: FreeLook was not respecting wait time for X axis recentering
- Bugfix: FreeLook X axis was not always perfectly synched between rigs
- Bugfix (fogbugz 1176866): Collider: clean up static RigidBody on exit
- Bugfix (fogbugz 1174180): framing transposer wrong ortho size calculation
- Bugfix (fogbugz 1158509): Split brain.UpdateMethod into VcamUpdateMethod and BrainUpdateMethod, to make blending work correctly
- Bugfix (fogbugz 1162074): Framing transposer and group transposer only reached half maximum ortho size 
- Bugfix (fogbugz 1165599): Transposer: fix gimbal lock issue in LockToTargetWithWorldUp
- Bugfix: VolumeSettings: handle layermask in HDAdditionalCameraData
- Bugfix: use vcam's up when drawing gizmos (orbital transposer and free look)


## [2.3.4] - 2019-05-22
### PostProcessing V3 and bugfixes
- Added support for PostProcessing V3 - now called CinemachineVolumeSttings
- Added CinemachineCore.GetBlendOverride delegate to allow applications to override any vcam blend when it happens
- When a blend is cancelled by the opposite blend, reduce the blend time
- Orthographic cameras allow a Near Clip of 0
- Timeline won't auto-create CM brains when something dragged onto it
- Confiner: Improvement in automatic path invalidation when number of path points path changes
- Added CinemachineInpuitAxisDriver utility for overriding the default AxisState behaviour
- CinemachineCameraOffset: added customizable stage for when to apply the offset
- Added Loop option to BlendList Camera
- Improved Lookahead: does not automatically recenter
- Brain no longer applies time scaling to fixed delta
- Added dependency on Unity.ugui (2019.2 and up)
- Bugfix: potential endless loop when using Ignore tag in Collider
- Bugfix: Allow externally-driven FeeLook XAxis to work properly with SimpleFollow
- Bugfix: vcams with noise would sometimes show one noiseless frame when they were activated and standby update was not Always
- Bugfix: Generate a cut event if cutting to a blend-in-progess (fogbugz 1150847)
- Bugfix: reset lens shift if not physical camera
- Bugfix: Collider must consider actual target position, not lookahead position
- Bugfix: FreeLook heading RecenterNow was not working
- Bugfix: lookahead now takes the overridden Up into account
- Bugfix: screen composer guides drawn in wrong place for picture-in-picture
- Bugfix: FreeLook now draws only 1 active composer guide at a time (fogbugz 1138263)
- Bugfix: cameras sometimes snapped when interrupting blends
- Bugfix: Path handles no longer scale with the path object
- Bugfix: Framing Transposer Center on Activate was not working properly (fogbugz 1129824)
- Bugfix: FreeLook inherit position
- Bugfix: collider was pushing camera too far if there were multiple overlapping obstacles
- Bugfix: use IsAssignableFrom instead of IsSubclass in several places
- Bugfix: when interrupting a blend in progress, Cut was not respected
- Bugfix: collider minimum occlusion time and smoothing time interaction
- Bugfix: TargetGroup.RemoveMember error (fogbugz 1119028)
- Bugfix: TargetGroup member lerping jerk when member weight near 0
- Bugfix: Transposer angular damping should be 0 only if binding mode not LockToTarget

## [2.3.3] - 2019-01-08
### Temporary patch to get around a Unity bug in conditional dependencies
- Removed Cinemachine.Timeline namespace, as a workaround for fogbugz 1115321

## [2.3.1] - 2019-01-07
### Bugfixes
- Added timeline dependency
- OnTargetObjectWarped no longer generates garbage

## [2.3.0] - 2018-12-20
### Support for Unity 2019.1
- Added dependency on new unity.timeline
- Added conditional dependence on PostProcessingV2
- No copying CM gizmo into assets folder
- FreeLook: if inherit position from similar FreeLooks, bypass damping 
- Timeline: improve handling when vcam values are tweaked inside shot inspector (fogbugz 1109024)

## [2.2.8] - 2018-12-10
### Bugfixes, optimizations, and some experimental stuff
- Transposer: added Angular Damping Mode, to support quaternion calculations in gimbal-lock situations
- Framing Transposer and Group Transposer: group composing bugfixes, respect min/max limits
- Added ConemachineCameraOffset extension, to offset the camera a fixed distance at the end of the pipeline
- Dolly Cart: added support for LateUpdate
- State-driven-camera: added [NoSaveDuringPlay] to Animated Target and Layer Index
- Added AxisState.Recentering.RecenterNow() API call to skip wait time and start recentering now (if enabled)
- Added NoLens blend hint, to leave camera Lens settings alone
- Updated documentation (corrections, and relocation to prevent importing)
- Upgrade: added support for nested prefabs in Unity 2018.3 (fogbugz 1077395)
- Optimization: position predictor is more efficient
- Optimization: Composer caches some calculations 
- Optimization: Fix editor slowdown when Lens Presets asset is missing
- Experimental: Optional new damping algorithm: attempt to reduce sensitivity to variable framerate
- Experimental: Optional new extra-efficient versions of vcam and FreeLook (not back-compatible)
- Timeline: play/pause doesn't kick out the timeline vcam
- Path editor: make sure game view gets updated when a path waypoint is dragged in the scene view
- Composer guides are shown even if Camera is attached to a renderTexture
- Bugfix: allow impulse definition to be a non-public field (property drawer was complaining)
- Bugfix: added null check for when there is no active virtual camera
- Bugfix: CollisionImpulseSource typo in detection of 2D collider
- Bugfix: PasteComponentValues to prefab vcams and FreeLooks were corrupting scene and prefabs
- Bugfix: Timeline mixer was glitching for single frames at the end of blends
- Bugfix: Added OnTransitionFromCamera() to POV and OrbitalTransposer, to transition axes intelligently
- Regression fix: if no active vcam, don't set the Camera's transform

## [2.2.7] - 2018-07-24
### Mostly bugfixes
- Bugfix: fogbugz case 1053595: Cinemachine Collider leaves hidden collider at origin that interferes with scene objects
- Bugfix: fogbugz case 1063754: empty target group produces console messages
- Bugfix: FreeLook Paste Component Values now pastes the CM subcomponents as well
- Bugfix: added extra null checks to support cases where current vcam is dynamically deleted
- Bugfix: reset BlendList when enabled
- Regression fix: FreeLook axis values get transferred when similar vcams transition
- Bugfix: cutting to BlendList vcam sometimes produced a few bad frames
- Bugfix: smart update tracks the targets more efficiently and correctly, and supports RigidBody interpolation (2018.2 and up)
- Enhancement: POV component interprets POV as relative to parent transform if there is one
- API change: OnCameraLive and CameraActivated events take outgoing vcam also as parameter (may be null)

## [2.2.0] - 2018-06-18
### Impulse Module and More
- New Cinemachine Impulse module for event-driven camera shakes
- New Event Helper script CinemachineTriggerAction takes action on Collider and Collider2D enter/exit events, and exposes them as UnityEvents
- New performance-tuning feature: Standby Update.  Controls how often to update the vcam when it's in Standby.  
- New NoiseSettings editor with signal preview
- Added Focal Length or Named FOV presets for Camera Lens
- Added support for Physical Camera: focal length and Lens Offset
- New improved Group framing algorithm: tighter group framing in GroupComposer and FramingTransposer
- Collider: now returns TargetIsObscured if the target is offscreen (great for cameras with fixed aim)
- Collider: added Minimum Occlusion Time setting, to ignore fleeting obstructions
- Collider: added Transparent Layers mask, to specify solid objects that don't obstruct view
- Collider: damping will no longer take the camera through obstacles
- Collider: Added separate damping setting for when target is being occluded vs when camera is being returned to its normal position
- Collider: added Smoothing setting, to reduce camera jumpiness in environements with lots of obstacles
- NoiseSettings: added checkbox for pure sine-wave instead of Perlin wave
- If no LookAt target, PostProcessing FocusTracksTarget offset is relative to camera
- TrackedDolly: Default up mode sets Up to World Up
- Virtual Camera: New Transitions section in inspector that gives more control over blending:
  - Blend Hint provides some control over how the position and rotation are interpolated
  - Inherit Position checkbox to ensure smooth positional handoff from outgoing camera
  - OnCameraLive event gets fired when the camera activates.  Useful for custom handlers.
- Added ScreenSpaceAimWhenTargetsDiffer as a vcam blend hint.  This influences what happens when blending between vcams with different LookAt targets
- Increased stability of vcams with very small FOVs
- Framing Transposer no longer requires LookAt to be null
- LensSettings Aspect, Orthographic, IsPhysicalCamera, SensorSize properties no longer internal
- Noise Profiles: don't magically create assets.  Prompt user for filename and location of new or cloned profiles
- Refactored interaction between timeline and CM brain, to improve handling of edge cases (fogbugz case 1048497)
- Bugfix: StateDrivenCamera Editor was not finding states if target was OverrideController
- Bugfix when dragging orbital transposer transform: take bias into account
- Bugfix: SaveDuringPlay was not handling asset fields correctly - was sometimes crushing assets
- Bugfix: SimpleFollow transposers were not initilizing their position correctly at game start
- Bugfix: Timeline with CM shot was causing jitter in some FixedUpdate situations
- Bugfix: Multiple brains with heterogeneous update methods were not behaving correctly.  CM will now support this, but you must make sure that the brains have different layer masks.
- Example scenes now include use of CinemachineTriggerAction script.  

## [2.1.13] - 2018-05-09
### Removed dependency on nonexistant Timeline package, minor bugfixes
- Bugfix: Custom Blends "Any to Any" was not working (regression)
- Bugfix: Composer was sometimes getting wrong aspect if multiple brains with different aspect ratios
- Bugfix: could not drag vcam transforms if multiple inspectors and one is hidden
- Bugfix: Framing Transposer initializes in the wrong place - noticeable if dead zone

## [2.1.12] - 2018-02-26
### Storyboard, Bugfixes and other enhancements.  Also some restructuring for Package Manager
- Project restructure: Removed Base, Timeline, and PostFX folders from project root.  PostProcessing code must now be manually imported from Cinemachine menu.  No more dependencies on scripting defines.
- New Storyboard extension, to display images over the vcams.  Comes with a Waveform monitor window for color grading
- New option to specify vcam position blend style: linear, spherical, or cylindrical, based on LookAt target
- Added API to support seamless position warping of target objects: OnTargetObjectWarped().
- Added support for custom blend curves
- Lookahead: added Ignore Y Axis Movement option
- Added support for cascading blends (i.e. blending from mid-blend looks better)
- POV/Orbital/FreeLook axis: exposed Min, Max, and Wrap in the UI, for customized axis range
- FreeLook: added Y Axis recentering
- POV: Added recentering feature to both axes
- Path: Added Normalized Path units option: 0 is start of path, 1 is end.
- Path: added length display in inspector
- Timeline Clip Editor: vcam sections are now collapsible
- API enhancement: added Finalize to Pipeline stages, called even for manager-style vcams
- Bugfix: PostProcessing V2 DoF blending works better
- Bugfix: OrbitalTransposer works better with WorldUp overrides
- Bugfix: Remove StateDrivenCamera "not playing a controller" warning
- Bugfix: Handle exceptions thrown by assemblies that don't want to be introspected
- Bugfix: vcams following physics objects incorrectly snapped to origin after exiting play mode
- Bugfix: predictor now supports time pause
- Bugfix: Moved StartCoroutine in Brain to OnEnable()
- Bugfix: Collider was causing problems in Physics on Android platforms
- Bugfix: dragging a vcam's position updtaes prefabs properly
- Bugfix: All extension now respect the "enabled" checkbox
- Bugfix: Undo for Extasion add will no longer generate null references

## [2.1.10] - 2017-11-28
### This is the first UPM release of *Unity Package Cinemachine*.
- New Aim component: Same As Follow Target simply uses the same orientation as the Follow target
- Perlin Noise component: added inspector UI to clone or locate existing Noise profiles, and to create new ones
- Noise Presets were moved outside of the Examples folder
- Example Assets are now included as embedded package, not imported by default
- Bugfix: FreeLook with PositionDelta was not properly updating the heading
- Bugfix: Transitioning between FreeLooks simetimes caused a short camera freeze
- Bugfix: Added some null checks to FreeLook, to prevent error messages at build time

## [2.1.9] - 2017-11-17
### Initial version.
*Version 2.1.9 cloned from private development repository, corresponding to package released on the asset store*<|MERGE_RESOLUTION|>--- conflicted
+++ resolved
@@ -24,11 +24,8 @@
 - Full physical camera support for builtin pipeline.
 - LensPresets and PhysicalLensPresets are now separate assets.
 - CinemachineInputAxisController refactored to be more easily customized.
-<<<<<<< HEAD
 - Runtime UI implementation changed to UI Toolkit.
-=======
 - CinemachineUpgradeManager re-opens original scene after upgrade is complete.
->>>>>>> bedadda7
 
 
 ## [3.0.0-pre.4] - 2023-02-09
