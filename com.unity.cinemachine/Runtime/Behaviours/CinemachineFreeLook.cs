--- conflicted
+++ resolved
@@ -666,12 +666,10 @@
 
             if (RigsAreCreated)
             {
-<<<<<<< HEAD
                 mOrbitals = new CinemachineOrbitalTransposer[m_Rigs.Length];
                 for (int i = 0; i < m_Rigs.Length; ++i)
                      mOrbitals[i] = m_Rigs[i].GetCinemachineComponent<CinemachineOrbitalTransposer>();
 
-#if UNITY_EDITOR
                 foreach (var rig in m_Rigs)
                 {
                     // Configure the UI
@@ -682,17 +680,6 @@
                         : new string[] { "m_Script", "Header", "Extensions", "m_Priority", "m_Transitions", "m_Follow", "m_StandbyUpdate" };
                     rig.m_LockStageInInspector = new CinemachineCore.Stage[] { CinemachineCore.Stage.Body };
                 }
-=======
-                // Configure the UI
-                if (rig == null)
-                    continue;
-                rig.m_ExcludedPropertiesInInspector = m_CommonLens
-                    ? new string[] { "m_Script", "Header", "Extensions", "CameraPriority", "m_Transitions", "m_Follow", "m_StandbyUpdate", "m_Lens" }
-                    : new string[] { "m_Script", "Header", "Extensions", "CameraPriority", "m_Transitions", "m_Follow", "m_StandbyUpdate" };
-                rig.m_LockStageInInspector = new CinemachineCore.Stage[] { CinemachineCore.Stage.PositionControl };
-            }
->>>>>>> 2750d0c7
-#endif
 
                 // Create the blend objects
                 mBlendA = new CinemachineBlend(m_Rigs[1], m_Rigs[0], AnimationCurve.Linear(0, 0, 1, 1), 1, 0);
