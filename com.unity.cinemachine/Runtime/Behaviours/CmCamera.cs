using UnityEngine;
using System;
using System.Linq;

namespace Cinemachine
{
    /// <summary>
    /// This behaviour is intended to be attached to an empty GameObject,
    /// and it represents a Cinemachine Camera within the Unity scene.
    ///
    /// The CM Camera will animate its Transform according to the rules contained
    /// in its CinemachineComponent pipeline (Aim, Body, and Noise).  When the CM
    /// camera is Live, the Unity camera will assume the position and orientation
    /// of the CM camera.
    ///
    /// A CM camera is not a camera. Instead, it can be thought of as a camera controller,
    /// not unlike a cameraman. It can drive the Unity Camera and control its position,
    /// rotation, lens settings, and PostProcessing effects. Each CM Camera owns
    /// its own Cinemachine Component Pipeline, through which you can provide the instructions
    /// for procedurally tracking specific game objects.  An empty procedural pipeline
    /// will result in a passive CM camera, which can be controlled in the same way as
    /// an ordinary GameObject.
    ///
    /// A CM camera is very lightweight, and does no rendering of its own. It merely
    /// tracks interesting GameObjects, and positions itself accordingly. A typical game
    /// can have dozens of CM cameras, each set up to follow a particular character
    /// or capture a particular event.
    ///
    /// A CM Camera can be in any of three states:
    ///
    /// * **Live**: The CM camera is actively controlling the Unity Camera. The
    /// CM camera is tracking its targets and being updated every frame.
    /// * **Standby**: The CM camera is tracking its targets and being updated
    /// every frame, but no Unity Camera is actively being controlled by it. This is
    /// the state of a CM camera that is enabled in the scene but perhaps at a
    /// lower priority than the Live CM camera.
    /// * **Disabled**: The CM camera is present but disabled in the scene. It is
    /// not actively tracking its targets and so consumes no processing power. However,
    /// the CM camera can be made live from the Timeline.
    ///
    /// The Unity Camera can be driven by any CM camera in the scene. The game
    /// logic can choose the CM camera to make live by manipulating the CM
    /// camerass enabled flags and/or its priority, based on game logic.
    ///
    /// In order to be driven by a CM camera, the Unity Camera must have a CinemachineBrain
    /// behaviour, which will select the most eligible CM camera based on its priority
    /// or on other criteria, and will manage blending.
    /// </summary>
    /// 
    [DisallowMultipleComponent]
    [ExecuteAlways]
    [AddComponentMenu("Cinemachine/CmCamera")]
    public sealed class CmCamera : CinemachineVirtualCameraBase, ISerializationCallbackReceiver
    {
        /// <summary>The Tracking and LookAt targets for this camera.</summary>
        [NoSaveDuringPlay]
        [Tooltip("Specifies the Tracking and LookAt targets for this camera.")]
        public CameraTarget Target;

        /// <summary>Specifies the LensSettings of this camera.
        /// These settings will be transferred to the Unity camera when the CM Camera is live.</summary>
        [Tooltip("Specifies the lens properties of this Virtual Camera.  This generally mirrors the "
            + "Unity Camera's lens settings, and will be used to drive the Unity camera when the vcam is active.")]
        public LensSettings Lens = LensSettings.Default;

        /// <summary> Collection of parameters that influence how this CM camera transitions from
        /// other CM cameras </summary>
        public TransitionParams Transitions;

        void Reset()
        {
            Target = default;
            Lens = LensSettings.Default;
        }

        /// <summary>Validates the settings avter inspector edit</summary>
        void OnValidate()
        {
            Lens.Validate();
        }

        /// <summary>The current camera state, which will applied to the Unity Camera</summary>
        public override CameraState State { get => m_State; }

        /// <summary>The current camera state, which will applied to the Unity Camera</summary>
        CameraState m_State = CameraState.Default;

        /// <summary>Get the current LookAt target.  Returns parent's LookAt if parent
        /// is non-null and no specific LookAt defined for this camera</summary>
        public override Transform LookAt
        {
            get { return ResolveLookAt(Target.CustomLookAtTarget ? Target.LookAtTarget : Target.TrackingTarget); }
            set { Target.CustomLookAtTarget = true; Target.LookAtTarget = value; }
        }

        /// <summary>Get the current Follow target.  Returns parent's Follow if parent
        /// is non-null and no specific Follow defined for this camera</summary>
        public override Transform Follow
        {
            get { return ResolveFollow(Target.TrackingTarget); }
            set { Target.TrackingTarget = value; }
        }

        /// <summary>This is called to notify the CM camera that a target got warped,
        /// so that the CM camera can update its internal state to make the camera
        /// also warp seamlessly.</summary>
        /// <param name="target">The object that was warped</param>
        /// <param name="positionDelta">The amount the target's position changed</param>
        public override void OnTargetObjectWarped(Transform target, Vector3 positionDelta)
        {
            if (target == Follow)
            {
                transform.position += positionDelta;
                m_State.RawPosition += positionDelta;
            }
            
            UpdatePipelineCache();
            for (int i = 0; i < m_Pipeline.Length; ++i)
            {
                if (m_Pipeline[i] != null)
                    m_Pipeline[i].OnTargetObjectWarped(target, positionDelta);
            }
            base.OnTargetObjectWarped(target, positionDelta);
        }

        /// <summary>
        /// Force the CM camera to assume a given position and orientation
        /// </summary>
        /// <param name="pos">Worldspace position to take</param>
        /// <param name="rot">Worldspace orientation to take</param>
        public override void ForceCameraPosition(Vector3 pos, Quaternion rot)
        {
            PreviousStateIsValid = false;
            transform.position = pos;
            transform.rotation = rot;
            m_State.RawPosition = pos;
            m_State.RawOrientation = rot;

            UpdatePipelineCache();
            for (int i = 0; i < m_Pipeline.Length; ++i)
                if (m_Pipeline[i] != null)
                    m_Pipeline[i].ForceCameraPosition(pos, rot);

            base.ForceCameraPosition(pos, rot);
        }
        
        /// <summary>
        /// Query components and extensions for the maximum damping time.
        /// </summary>
        /// <returns>Highest damping setting in this CM camera</returns>
        public override float GetMaxDampTime()
        {
            float maxDamp = base.GetMaxDampTime();
            UpdatePipelineCache();
            for (int i = 0; i < m_Pipeline.Length; ++i)
                if (m_Pipeline[i] != null)
                    maxDamp = Mathf.Max(maxDamp, m_Pipeline[i].GetMaxDampTime());
            return maxDamp;
        }

        /// <summary>Handle transition from another CM camera.  InheritPosition is implemented here.</summary>
        /// <param name="fromCam">The camera being deactivated.  May be null.</param>
        /// <param name="worldUp">Default world Up, set by the CinemachineBrain</param>
        /// <param name="deltaTime">Delta time for time-based effects (ignore if less than or equal to 0)</param>
        public override void OnTransitionFromCamera(
            ICinemachineCamera fromCam, Vector3 worldUp, float deltaTime)
        {
            base.OnTransitionFromCamera(fromCam, worldUp, deltaTime);
            InvokeOnTransitionInExtensions(fromCam, worldUp, deltaTime);
            bool forceUpdate = false;

            // Cant't inherit position if already live, because there will be a pop
<<<<<<< HEAD
            if (Transitions.InheritPosition && fromCam != null && !CinemachineCore.Instance.IsLiveInBlend(this))
                ForceCameraPosition(fromCam.State.FinalPosition, fromCam.State.FinalOrientation);
            
=======
            if (Transitions.m_InheritPosition && fromCam != null && !CinemachineCore.Instance.IsLiveInBlend(this))
            {
                var state = fromCam.State;
                ForceCameraPosition(state.GetFinalPosition(), state.GetFinalOrientation());
            }
>>>>>>> 0cd56234
            UpdatePipelineCache();
            for (int i = 0; i < m_Pipeline.Length; ++i)
                if (m_Pipeline[i] != null && m_Pipeline[i].OnTransitionFromCamera(fromCam, worldUp, deltaTime, ref Transitions))
                    forceUpdate = true;

            if (!forceUpdate)
                UpdateCameraState(worldUp, deltaTime);
            else
            {
                // GML todo: why twice?  Isn't once enough?  Check this.
                InternalUpdateCameraState(worldUp, deltaTime);
                InternalUpdateCameraState(worldUp, deltaTime);
            }

            if (Transitions.OnCameraLive != null)
                Transitions.OnCameraLive.Invoke(this, fromCam);
        }

        /// <summary>Internal use only.  Called by CinemachineCore at designated update time
        /// so the vcam can position itself and track its targets.</summary>
        /// <param name="worldUp">Default world Up, set by the CinemachineBrain</param>
        /// <param name="deltaTime">Delta time for time-based effects (ignore if less than 0)</param>
        public override void InternalUpdateCameraState(Vector3 worldUp, float deltaTime)
        {
            UpdateTargetCache();

            FollowTargetAttachment = 1;
            LookAtTargetAttachment = 1;

            // Initialize the camera state, in case the game object got moved in the editor
            m_State = PullStateFromVirtualCamera(worldUp, ref Lens);

            // Do our stuff
            var lookAt = LookAt;
            if (lookAt != null)
                m_State.ReferenceLookAt = (LookAtTargetAsVcam != null) 
                    ? LookAtTargetAsVcam.State.GetFinalPosition() : TargetPositionCache.GetTargetPosition(lookAt);
            InvokeComponentPipeline(ref m_State, deltaTime);
            ApplyPositionBlendMethod(ref m_State, Transitions.BlendHint);

            // Push the raw position back to the game object's transform, so it
            // moves along with the camera.
            if (Follow != null)
                transform.position = State.RawPosition;
            if (LookAt != null)
                transform.rotation = State.RawOrientation;
            
            // Signal that it's all done
            PreviousStateIsValid = true;
        }
        
        /// <summary>
        /// Returns true, when the vcam has extensions or components that require input.
        /// </summary>
        // GML todo: delete this
        internal override bool RequiresUserInput()
        {
            UpdatePipelineCache();
            return base.RequiresUserInput() ||
                m_Pipeline != null && m_Pipeline.Any(t => t != null && t.RequiresUserInput);
        }

        CameraState InvokeComponentPipeline(ref CameraState state, float deltaTime)
        {
            // Extensions first
            InvokePrePipelineMutateCameraStateCallback(this, ref state, deltaTime);

            // Apply the component pipeline
            UpdatePipelineCache();
            for (CinemachineCore.Stage stage = CinemachineCore.Stage.Body;
                stage <= CinemachineCore.Stage.Finalize; ++stage)
            {
                var c = m_Pipeline[(int)stage];
                if (c != null && c.IsValid)
                    c.PrePipelineMutateCameraState(ref state, deltaTime);
            }
            CinemachineComponentBase postAimBody = null;
            for (CinemachineCore.Stage stage = CinemachineCore.Stage.Body;
                stage <= CinemachineCore.Stage.Finalize; ++stage)
            {
                var c = m_Pipeline[(int)stage];
                if (c != null && c.IsValid)
                {
                    if (stage == CinemachineCore.Stage.Body && c.BodyAppliesAfterAim)
                    {
                        postAimBody = c;
                        continue; // do the body stage of the pipeline after Aim
                    }
                    c.MutateCameraState(ref state, deltaTime);
                }
                InvokePostPipelineStageCallback(this, stage, ref state, deltaTime);
                if (stage == CinemachineCore.Stage.Aim)
                {
                    if (c == null)
                        state.BlendHint |= CameraState.BlendHintValue.IgnoreLookAtTarget; // no aim
                    // If we have saved a Body for after Aim, do it now
                    if (postAimBody != null)
                    {
                        postAimBody.MutateCameraState(ref state, deltaTime);
                        InvokePostPipelineStageCallback(this, CinemachineCore.Stage.Body, ref state, deltaTime);
                    }
                }
            }

            return state;
        }

        /// <summary>A CinemachineComponentBase has just been added or removed.  Pipeline cache will be rebuilt</summary>
        internal void InvalidatePipelineCache() => m_Pipeline = null;

        /// For unit tests
        internal bool PipelineCacheInvalidated => m_Pipeline == null;

        /// For unit tests
        internal Type PeekPipelineCacheType(CinemachineCore.Stage stage) 
            => m_Pipeline[(int)stage] == null ? null : m_Pipeline[(int)stage].GetType();

        CinemachineComponentBase[] m_Pipeline;

        void UpdatePipelineCache()
        {
            if (m_Pipeline == null)
            {
                m_Pipeline = new CinemachineComponentBase[Enum.GetValues(typeof(CinemachineCore.Stage)).Length];
                var components = GetComponents<CinemachineComponentBase>();
                for (int i = 0; i < components.Length; ++i)
                {
                    if (components[i].enabled)
                    {
#if UNITY_EDITOR
                        if (m_Pipeline[(int)components[i].Stage] != null)
                            Debug.LogWarning("Multiple " + components[i].Stage + " components on " + name);
#endif
                        m_Pipeline[(int)components[i].Stage] = components[i];
                    }
                }
            }
        }

        /// <summary>Get the component set for a specific stage in the pipeline.</summary>
        /// <param name="stage">The stage for which we want the component</param>
        /// <returns>The Cinemachine component for that stage, or null if not present.</returns>
        public CinemachineComponentBase GetCinemachineComponent(CinemachineCore.Stage stage)
        {
            UpdatePipelineCache();
            var i = (int)stage;
            return i >= 0 && i < m_Pipeline.Length ? m_Pipeline[i] : null;
        }

        // This prevents the sensor size from dirtying the scene in the event of aspect ratio change
        internal override void OnBeforeSerialize()
        {
            if (!Lens.IsPhysicalCamera) 
                Lens.SensorSize = Vector2.one;
        }
    }
}<|MERGE_RESOLUTION|>--- conflicted
+++ resolved
@@ -170,17 +170,11 @@
             bool forceUpdate = false;
 
             // Cant't inherit position if already live, because there will be a pop
-<<<<<<< HEAD
             if (Transitions.InheritPosition && fromCam != null && !CinemachineCore.Instance.IsLiveInBlend(this))
-                ForceCameraPosition(fromCam.State.FinalPosition, fromCam.State.FinalOrientation);
-            
-=======
-            if (Transitions.m_InheritPosition && fromCam != null && !CinemachineCore.Instance.IsLiveInBlend(this))
             {
                 var state = fromCam.State;
                 ForceCameraPosition(state.GetFinalPosition(), state.GetFinalOrientation());
             }
->>>>>>> 0cd56234
             UpdatePipelineCache();
             for (int i = 0; i < m_Pipeline.Length; ++i)
                 if (m_Pipeline[i] != null && m_Pipeline[i].OnTransitionFromCamera(fromCam, worldUp, deltaTime, ref Transitions))
