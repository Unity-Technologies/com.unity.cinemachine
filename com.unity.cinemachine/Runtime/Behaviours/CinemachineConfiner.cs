--- conflicted
+++ resolved
@@ -274,7 +274,6 @@
         // Camera must be orthographic
         Vector3 ConfineScreenEdges(ref CameraState state)
         {
-<<<<<<< HEAD
             var rot = state.CorrectedOrientation;
             var dy = state.Lens.OrthographicSize;
             var dx = dy * state.Lens.Aspect;
@@ -284,17 +283,7 @@
             var displacement = Vector3.zero;
             var camPos = state.CorrectedPosition;
             var lastD = Vector3.zero;
-=======
-            Quaternion rot = Quaternion.Inverse(state.GetCorrectedOrientation());
-            float dy = state.Lens.OrthographicSize;
-            float dx = dy * state.Lens.Aspect;
-            Vector3 vx = (rot * Vector3.right) * dx;
-            Vector3 vy = (rot * Vector3.up) * dy;
-
-            Vector3 displacement = Vector3.zero;
-            Vector3 camPos = state.GetCorrectedPosition();
-            Vector3 lastD = Vector3.zero;
->>>>>>> 1d68c4ca
+
             const int kMaxIter = 12;
             for (var i = 0; i < kMaxIter; ++i)
             {
