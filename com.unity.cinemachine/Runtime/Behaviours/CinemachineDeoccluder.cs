--- conflicted
+++ resolved
@@ -359,11 +359,7 @@
                     var initialCamPos = state.GetCorrectedPosition();
                     var up = state.ReferenceUp;
                     bool hasLookAt = state.HasLookAt();
-<<<<<<< HEAD
-                    var lookAtPoint = hasLookAt ? state.ReferenceLookAt : state.GetCorrectedPosition();
-=======
                     var lookAtPoint = hasLookAt ? state.ReferenceLookAt : initialCamPos;
->>>>>>> b82688f3
                     var lookAtScreenOffset = hasLookAt ? state.RawOrientation.GetCameraRotationToTarget(
                         lookAtPoint - initialCamPos, up) : Vector2.zero;
 
