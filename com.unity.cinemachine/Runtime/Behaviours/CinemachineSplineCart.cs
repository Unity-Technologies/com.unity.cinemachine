using UnityEngine;
using UnityEngine.Serialization;
using UnityEngine.Splines;

namespace Unity.Cinemachine
{
    /// <summary>
    /// This is a very simple behaviour that constrains its transform to a Spline.  
    /// It can be used to animate any objects along a path, or as a tracking target for 
    /// Cinemachine Cameras.
    /// </summary>
    [ExecuteAlways]
    [DisallowMultipleComponent]
    [AddComponentMenu("Cinemachine/Helpers/Cinemachine Spline Cart")]
    [HelpURL(Documentation.BaseURL + "manual/CinemachineSplineCart.html")]
    public class CinemachineSplineCart : MonoBehaviour, ISplineReferencer
    {
        /// <summary>
        /// Holds the Spline container, the spline position, and the position unit type
        /// </summary>
        [SerializeField, FormerlySerializedAs("SplineSettings")]
        SplineSettings m_SplineSettings = new () { Units = PathIndexUnit.Normalized };
        
        /// <summary>This enum defines the options available for the update method.</summary>
        public enum UpdateMethods
        {
            /// <summary>Updated in normal MonoBehaviour Update.</summary>
            Update,
            /// <summary>Updated in sync with the Physics module, in FixedUpdate</summary>
            FixedUpdate,
            /// <summary>Updated in normal MonoBehaviour LateUpdate</summary>
            LateUpdate
        };

        /// <summary>When to move the cart, if Speed is non-zero</summary>
        [Tooltip("When to move the cart, if Speed is non-zero")]
        public UpdateMethods UpdateMethod = UpdateMethods.Update;

        /// <summary>Controls how automatic dollying occurs</summary>
        [FoldoutWithEnabledButton]
        [Tooltip("Controls how automatic dollying occurs.  A tracking target may be necessary to use this feature.")]
        public SplineAutoDolly AutomaticDolly;
        
        /// <summary>Used only by Automatic Dolly settings that require it</summary>
        [Tooltip("Used only by Automatic Dolly settings that require it")]
        public Transform TrackingTarget;

        CinemachineSplineRoll.RollCache m_RollCache;

        /// <inheritdoc/>
        public ref SplineSettings SplineSettings => ref m_SplineSettings;

        /// <summary>The Spline container to which the cart will be constrained.</summary>
        public SplineContainer Spline
        {
            get => m_SplineSettings.Spline;
            set => m_SplineSettings.Spline = value;
        }

        /// <summary>The cart's current position on the spline, in spline position units</summary>
        public float SplinePosition
        {
            get => m_SplineSettings.Position;
            set => m_SplineSettings.Position = value;
        }

        /// <summary>How to interpret PositionOnSpline:
        /// - Distance: Values range from 0 (start of Spline) to Length of the Spline (end of Spline).
        /// - Normalized: Values range from 0 (start of Spline) to 1 (end of Spline).
        /// - Knot: Values are defined by knot indices and a fractional value representing the normalized
        /// interpolation between the specific knot index and the next knot."</summary>
        public PathIndexUnit PositionUnits
        {
            get => m_SplineSettings.Units;
            set => m_SplineSettings.ChangeUnitPreservePosition(value);
        }


        // In-editor only: CM 3.0.x Legacy support =================================
        [SerializeField, HideInInspector, FormerlySerializedAs("SplinePosition")] private float m_LegacyPosition = -1;
        [SerializeField, HideInInspector, FormerlySerializedAs("PositionUnits")] private PathIndexUnit m_LegacyUnits;
        [SerializeField, HideInInspector, FormerlySerializedAs("Spline")] private SplineContainer m_LegacySpline;
        void PerformLegacyUpgrade()
        {
            if (m_LegacyPosition != -1)
            {
                m_SplineSettings.Position = m_LegacyPosition;
                m_SplineSettings.Units = m_LegacyUnits;
                m_LegacyPosition = -1;
                m_LegacyUnits = 0;
            }
            if (m_LegacySpline != null)
            {
                m_SplineSettings.Spline = m_LegacySpline;
                m_LegacySpline = null;
            }
        }
        // =================================

        private void OnValidate()
        {
            PerformLegacyUpgrade(); // only called in-editor
            AutomaticDolly.Method?.Validate();
        }

        void Reset()
        {
            m_SplineSettings = new SplineSettings { Units = PathIndexUnit.Normalized };
            UpdateMethod = UpdateMethods.Update;
            AutomaticDolly.Method = null;
            TrackingTarget = null;
        }

        void OnEnable()
        {
            m_RollCache.Refresh(this);
            AutomaticDolly.Method?.Reset();
        }

<<<<<<< HEAD
        void OnDisable()
        {
            m_SplineSettings.InvalidateCache();
        }
        
=======
        void OnDisable() => SplineSettings.InvalidateCache();

>>>>>>> 8ec2ee40
        void FixedUpdate()
        {
            if (UpdateMethod == UpdateMethods.FixedUpdate)
                UpdateCartPosition();
        }

        void Update()
        {
            if (!Application.isPlaying)
                SetCartPosition(SplinePosition);
            else if (UpdateMethod == UpdateMethods.Update)
                UpdateCartPosition();
        }

        void LateUpdate()
        {
            if (!Application.isPlaying)
                SetCartPosition(SplinePosition);
            else if (UpdateMethod == UpdateMethods.LateUpdate)
                UpdateCartPosition();
        }

        void UpdateCartPosition()
        {
            if (AutomaticDolly.Enabled && AutomaticDolly.Method != null)
                SplinePosition = AutomaticDolly.Method.GetSplinePosition(
                    this, TrackingTarget, Spline, SplinePosition, PositionUnits, Time.deltaTime);
            SetCartPosition(SplinePosition);
        }

        void SetCartPosition(float distanceAlongPath)
        {
            var spline = m_SplineSettings.GetCachedSpline();
            if (spline != null)
            {
                var splinePath = Spline.Splines[0];
                SplinePosition = spline.StandardizePosition(distanceAlongPath, PositionUnits, out _);
                var t = splinePath.ConvertIndexUnit(SplinePosition, PositionUnits, PathIndexUnit.Normalized);
                spline.EvaluateSplineWithRoll(Spline.transform, t, transform.rotation, m_RollCache.GetSplineRoll(this), out var pos, out var rot);
                transform.ConservativeSetPositionAndRotation(pos, rot);
            }
        }
    }
}<|MERGE_RESOLUTION|>--- conflicted
+++ resolved
@@ -117,16 +117,8 @@
             AutomaticDolly.Method?.Reset();
         }
 
-<<<<<<< HEAD
-        void OnDisable()
-        {
-            m_SplineSettings.InvalidateCache();
-        }
-        
-=======
         void OnDisable() => SplineSettings.InvalidateCache();
 
->>>>>>> 8ec2ee40
         void FixedUpdate()
         {
             if (UpdateMethod == UpdateMethods.FixedUpdate)
