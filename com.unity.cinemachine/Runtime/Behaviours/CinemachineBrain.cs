//#define CINEMACHINE_RESET_PROJECTION_MATRIX // GML todo: decide on the correct solution

using System;
using System.Collections;
using System.Collections.Generic;
using UnityEngine;
using UnityEngine.SceneManagement;
using UnityEngine.Serialization;

namespace Unity.Cinemachine
{
    /// <summary>
    /// CinemachineBrain is the link between the Unity Camera and the CinemachineCameras
    /// in the Scene.  It monitors the priority stack to choose the current Cinemachine
    /// Camera, and blend with another if necessary.  Finally and most importantly,
    /// it applies the CinemachineCamera state to the attached Unity Camera.
    ///
    /// The CinemachineBrain is also the place where rules for blending between Cinemachine
    /// Cameras are defined.  Camera blending is an interpolation over time of one Cinemachine
    /// Camera position and state to another. If you think of CinemachineCameras as cameramen,
    /// then blending is a little like one cameraman smoothly passing the camera to another
    /// cameraman. You can specify the time over which to blend, as well as the blend curve
    /// shape. Note that a camera cut is just a zero-time blend.
    /// </summary>
    [DisallowMultipleComponent]
    [ExecuteAlways]
    [AddComponentMenu("Cinemachine/Cinemachine Brain")]
    [HelpURL(Documentation.BaseURL + "manual/CinemachineBrain.html")]
    public class CinemachineBrain : MonoBehaviour, ICameraOverrideStack, ICinemachineMixer
    {
        /// <summary>
        /// When enabled, the current camera and blend are indicated in the game window,
        /// for debugging.
        /// </summary>
        [Tooltip("When enabled, the current camera and blend are indicated in "
            + "the game window, for debugging")]
        [FormerlySerializedAs("m_ShowDebugText")]
        public bool ShowDebugText = false;

        /// <summary>
        /// When enabled, shows the camera's frustum in the Scene view.
        /// </summary>
        [Tooltip("When enabled, shows the camera's frustum at all times "
            + "in the Scene view")]
        [FormerlySerializedAs("m_ShowCameraFrustum")]
        public bool ShowCameraFrustum = true;

        /// <summary>
        /// When enabled, the cameras always respond in real-time to user input and damping,
        /// even if the game is running in slow motion.
        /// </summary>
        [Tooltip("When enabled, the cameras always respond in real-time to user input "
            + "and damping, even if the game is running in slow motion")]
        [FormerlySerializedAs("m_IgnoreTimeScale")]
        public bool IgnoreTimeScale = false;

        /// <summary>
        /// If set, this GameObject's Y axis defines the world-space Up vector for all the
        /// CinemachineCameras.  This is useful in top-down game environments.  If not set,
        /// Up is world-space Y.
        /// </summary>
        [Tooltip("If set, this GameObject's Y axis defines the world-space Up vector for all the "
            + "CinemachineCameras.  This is useful for instance in top-down game environments.  "
            + "If not set, Up is world-space Y.  Setting this appropriately is important, "
            + "because CinemachineCameras don't like looking straight up or straight down.")]
        [FormerlySerializedAs("m_WorldUpOverride")]
        public Transform WorldUpOverride;

        /// <summary>
        /// The CinemachineBrain finds the highest-priority CinemachineCamera that outputs 
        /// to any of the channels selected.  CinemachineCameras that do not output to one 
        /// of these channels are ignored.  Use this in situations where multiple 
        /// CinemachineBrains are needed (for example, Split-screen).
        /// </summary>
        [Tooltip("The CinemachineBrain finds the highest-priority CinemachineCamera that outputs to "
            + "any of the channels selected.  CinemachineCameras that do not output to one of these "
            + "channels are ignored.  Use this in situations where multiple CinemachineBrains are "
            + "needed (for example, Split-screen).")]
        public OutputChannels ChannelMask = (OutputChannels)(-1);  // default is Everything

        /// <summary>The options available for the update method.</summary>
        public enum UpdateMethods
        {
            /// <summary>CinemachineCameras are updated in sync with the Physics module, in FixedUpdate.</summary>
            FixedUpdate,
            /// <summary>CinemachineCameras are updated in MonoBehaviour LateUpdate.</summary>
            LateUpdate,
            /// <summary>CinemachineCameras are updated according to how the target is updated.</summary>
            SmartUpdate,
            /// <summary>CinemachineCameras are not automatically updated, client must explicitly call 
            /// the CinemachineBrain's ManualUpdate() method.</summary>
            ManualUpdate
        };

        /// <summary>
        /// Depending on how the target GameObjects are animated, adjust the update method to
        /// minimize the potential jitter.  Use FixedUpdate if all your targets are animated
        /// with for RigidBody animation.  SmartUpdate chooses the best method for each
        /// CinemachineCamera, depending on how the target is animated.
        /// </summary>
        [Tooltip("The update time for the CinemachineCameras.  Use FixedUpdate if all your targets are animated "
            + "during FixedUpdate (e.g. RigidBodies), LateUpdate if all your targets are animated "
            + "during the normal Update loop, and SmartUpdate if you want Cinemachine to do the "
            + "appropriate thing on a per-target basis.  SmartUpdate is the recommended setting")]
        [FormerlySerializedAs("m_UpdateMethod")]
        public UpdateMethods UpdateMethod = UpdateMethods.SmartUpdate;

        /// <summary>The options available for the update method.</summary>
        public enum BrainUpdateMethods
        {
            /// <summary>Camera is updated in sync with the Physics module, in FixedUpdate.</summary>
            FixedUpdate,
            /// <summary>Camera is updated in MonoBehaviour LateUpdate (or when ManualUpdate is called).</summary>
            LateUpdate
        };

        /// <summary>
        /// The update time for the Brain, i.e. when the blends are evaluated and the
        /// brain's transform is updated.
        /// </summary>
        [Tooltip("The update time for the Brain, i.e. when the blends are evaluated and "
            + "the brain's transform is updated")]
        [FormerlySerializedAs("m_BlendUpdateMethod")]
        public BrainUpdateMethods BlendUpdateMethod = BrainUpdateMethods.LateUpdate;

        /// <summary>Defines the settings for Lens Mode overriding.</summary>
        [Serializable] 
        public struct LensModeOverrideSettings
        {
            /// <summary>If set, enables CinemachineCameras to override the lens mode of the camera.</summary>
            [Tooltip("If set, enables CinemachineCameras to override the lens mode of the camera")]
            public bool Enabled;

            /// <summary>Lens mode to use when no mode override is active.</summary>
            [Tooltip("Lens mode to use when no mode override is active")]
            public LensSettings.OverrideModes DefaultMode;
        }

        /// <summary>Controls whether CinemachineCameras can change the lens mode.</summary>
        [FoldoutWithEnabledButton]
        public LensModeOverrideSettings LensModeOverride 
            = new () { DefaultMode = LensSettings.OverrideModes.Perspective };

        /// <summary>
        /// The blend that is used if you don't explicitly define a blend between two CinemachineCameras.
        /// </summary>
        [Tooltip("The blend that is used in cases where you haven't explicitly defined a "
            + "blend between two CinemachineCameras")]
        [FormerlySerializedAs("m_DefaultBlend")]
        public CinemachineBlendDefinition DefaultBlend = new (CinemachineBlendDefinition.Styles.EaseInOut, 2f);

        /// <summary>
        /// This is the asset that contains custom settings for blends between 
        /// specific CinemachineCameras in your Scene.
        /// </summary>
        [Tooltip("This is the asset that contains custom settings for blends between "
            + "specific CinemachineCameras in your Scene")]
        [FormerlySerializedAs("m_CustomBlends")]
        [EmbeddedBlenderSettingsProperty]
        public CinemachineBlenderSettings CustomBlends = null;

        Camera m_OutputCamera = null; // never use directly - use accessor
        GameObject m_TargetOverride = null; // never use directly - use accessor

        int m_LastFrameUpdated;
        Coroutine m_PhysicsCoroutine;
        readonly WaitForFixedUpdate m_WaitForFixedUpdate = new ();
        readonly BlendManager m_BlendManager = new ();
        static readonly List<CinemachineBrain> s_ActiveBrains = new ();
        CameraState m_CameraState; // Cached camera state

#if CINEMACHINE_UIELEMENTS && UNITY_EDITOR
        DebugText m_DebugText;
#endif
        
        void OnValidate()
        {
            DefaultBlend.Time = Mathf.Max(0, DefaultBlend.Time);
        }

        void Reset()
        {
            DefaultBlend = new CinemachineBlendDefinition(CinemachineBlendDefinition.Styles.EaseInOut, 2f);
            CustomBlends = null;
            ShowDebugText = false;
            ShowCameraFrustum = true;
            IgnoreTimeScale = false;
            WorldUpOverride = null;
            ChannelMask = (OutputChannels)(-1);
            UpdateMethod = UpdateMethods.SmartUpdate;
            BlendUpdateMethod = BrainUpdateMethods.LateUpdate;
            LensModeOverride = new LensModeOverrideSettings { DefaultMode = LensSettings.OverrideModes.Perspective };
        }
       
        void Awake()
        {
            ControlledObject.TryGetComponent(out m_OutputCamera);
        }

        void Start()
        {
            m_LastFrameUpdated = -1;
            UpdateVirtualCameras(CameraUpdateManager.UpdateFilter.Late, -1f);
        }

        void OnEnable()
        {
            m_BlendManager.OnEnable();
            m_BlendManager.LookupBlendDelegate = LookupBlend;

            s_ActiveBrains.Add(this);
#if UNITY_EDITOR && CINEMACHINE_UIELEMENTS
            CinemachineDebug.OnGUIHandlers -= OnGuiHandler;
            CinemachineDebug.OnGUIHandlers += OnGuiHandler;
#endif

            // We check in after the physics system has had a chance to move things
            m_PhysicsCoroutine = StartCoroutine(AfterPhysics());

            SceneManager.sceneLoaded += OnSceneLoaded;
            SceneManager.sceneUnloaded += OnSceneUnloaded;
        }

        void OnDisable()
        {
            SceneManager.sceneLoaded -= OnSceneLoaded;
            SceneManager.sceneUnloaded -= OnSceneUnloaded;

#if UNITY_EDITOR && CINEMACHINE_UIELEMENTS
            CinemachineDebug.OnGUIHandlers -= OnGuiHandler;
            m_DebugText?.Dispose();
            m_DebugText = null;
#endif
            s_ActiveBrains.Remove(this);

            m_BlendManager.OnDisable();
            StopCoroutine(m_PhysicsCoroutine);
            UpdateTracker.ForgetContext(this);
            CameraUpdateManager.ForgetContext(this);
        }

        void OnSceneLoaded(Scene scene, LoadSceneMode mode) 
        { 
            if (Time.frameCount == m_LastFrameUpdated && m_BlendManager.IsInitialized)
                ManualUpdate();
        }

        void OnSceneUnloaded(Scene scene)
        {
            if (Time.frameCount == m_LastFrameUpdated && m_BlendManager.IsInitialized)
                ManualUpdate();
        }
        
        void LateUpdate()
        {
            if (UpdateMethod != UpdateMethods.ManualUpdate)
                ManualUpdate();
        }

        // Instead of FixedUpdate() we have this, to ensure that it happens
        // after all physics updates have taken place
        IEnumerator AfterPhysics()
        {
            while (true)
            {
                // FixedUpdate can be called multiple times per frame
                yield return m_WaitForFixedUpdate;
                DoFixedUpdate();
            }
        }
        
#if UNITY_EDITOR
        /// This is only needed in editor mode to force timeline to call OnGUI while
        /// timeline is up and the game is not running, in order to allow dragging
        /// the composer guide in the game view.
        void OnPreCull()
        {
            if (!Application.isPlaying)
            {
                // Note: this call causes any screen canvas attached to the camera
                // to be painted one frame out of sync.  It only happens in the editor when not playing.
                ProcessActiveCamera(GetEffectiveDeltaTime(false));
            }
        }

        // We don't want this in runtime because it's only for debugging and it can generate garbage
        void OnGUI()
        {
            if (CinemachineDebug.OnGUIHandlers != null && Event.current.type != EventType.Layout)
                CinemachineDebug.OnGUIHandlers(this);
        }

    #if CINEMACHINE_UIELEMENTS
        void OnGuiHandler(CinemachineBrain brain)
        {
            if (!ShowDebugText && m_DebugText != null)
            {
                m_DebugText.Dispose();
                m_DebugText = null;
            }

            if (!ShowDebugText || brain != this)
                return;

            m_DebugText ??= new DebugText(OutputCamera);

            // Show the active camera and blend
            var sb = CinemachineDebug.SBFromPool();
            sb.Length = 0;
            sb.Append("CM ");
            sb.Append(gameObject.name);
            sb.Append(": ");
            if (CinemachineCore.SoloCamera != null)
            {
                sb.Append("SOLO ");
                m_DebugText.SetTextColor(CinemachineCore.SoloGUIColor());
            }
            else
                m_DebugText.RestoreOriginalTextColor();

            if (IsBlending)
                sb.Append(ActiveBlend.Description);
            else
            {
                var vcam = ActiveVirtualCamera;
                if (vcam == null)
                    sb.Append("(none)");
                else
                {
                    sb.Append(vcam.Name);
                    var desc = vcam.Description;
                    if (!string.IsNullOrEmpty(desc))
                    {
                        sb.Append(" ");
                        sb.Append(desc);
                    }
                }
            }
            
            m_DebugText.SetText(sb.ToString());
            CinemachineDebug.ReturnToPool(sb);
        }
    #endif
#endif

        // ============ ICameraOverrideStack implementation ================

        /// <inheritdoc />
        public int SetCameraOverride(
            int overrideId, int priority,
            ICinemachineCamera camA, ICinemachineCamera camB,
            float weightB, float deltaTime) 
                => m_BlendManager.SetCameraOverride(overrideId, priority, camA, camB, weightB, deltaTime);

        /// <inheritdoc />
        public void ReleaseCameraOverride(int overrideId) => m_BlendManager.ReleaseCameraOverride(overrideId);
        
        /// <summary>Get the default world up for the CinemachineCameras.</summary>
        public Vector3 DefaultWorldUp => (WorldUpOverride != null) ? WorldUpOverride.transform.up : Vector3.up;

        // ============ ICinemachineMixer implementation ================

        /// <inheritdoc />
        public string Name => name;
       
        /// <inheritdoc />
        public string Description
        {
            get
            {
                if (ActiveVirtualCamera == null)
                    return "(none)";
                if (IsBlending)
                    return ActiveBlend.Description;
                var sb = CinemachineDebug.SBFromPool();
                sb.Append(ActiveVirtualCamera.Name);
                sb.Append(" ");
                sb.Append(ActiveVirtualCamera.Description);
                var text = sb.ToString();
                CinemachineDebug.ReturnToPool(sb);
                return text;
            }
        }

        /// <inheritdoc />
        public CameraState State => m_CameraState;

        /// <inheritdoc />
        public bool IsValid => this != null;

        /// <inheritdoc />
        public ICinemachineMixer ParentCamera => null; // GML todo: think about this

        /// <inheritdoc />
        public void UpdateCameraState(Vector3 up, float deltaTime) {} // GML todo: think about this

        /// <inheritdoc />
        public void OnCameraActivated(ICinemachineCamera.ActivationEventParams evt) {} // GML todo: think about this
        
        /// <inheritdoc />
        public bool IsLiveChild(ICinemachineCamera cam, bool dominantChildOnly = false)
        {
            if (CinemachineCore.SoloCamera == cam || m_BlendManager.IsLive(cam))
                return true;

            // Walk up the parents
            var parent = cam.ParentCamera;
            if (parent != null && parent.IsLiveChild(cam, dominantChildOnly))
                return IsLiveChild(parent, dominantChildOnly);
            return false;
        }

        // ============ Global Brain cache ================

        /// <summary>Access the array of active CinemachineBrains in the Scene</summary>
        public static int ActiveBrainCount => s_ActiveBrains.Count;

        /// <summary>
        /// Access the array of active CinemachineBrains in the Scene without generating garbage.
        /// </summary>
        /// <param name="index">Index of the brain to access, range 0-ActiveBrainCount.</param>
        /// <returns>The brain at the specified index.</returns>
        public static CinemachineBrain GetActiveBrain(int index) => s_ActiveBrains[index];

        // ============================

        /// <summary>
        /// CinemachineBrain controls this GameObject.  Normally, this is the GameObject to which 
        /// the CinemachineBrain component is attached.  However, it is possible to override this
        /// by setting this property to another GameObject.  If a Camera component is attached to the 
        /// Controlled GameObject, then that Camera component's lens settings is also driven 
        /// by the CinemachineBrain.
        /// If this property is set to null, then CinemachineBrain is controlling the GameObject 
        /// to which it is attached.  The value of this property always reports as non-null.
        /// </summary>
        public GameObject ControlledObject
        {
            get => m_TargetOverride == null ? gameObject : m_TargetOverride;
            set
            {
                if (!ReferenceEquals(m_TargetOverride, value))
                {
                    m_TargetOverride = value;
                    ControlledObject.TryGetComponent(out m_OutputCamera); // update output camera when target changes
                }
            }
        }

        /// <summary>
        /// Get the Unity Camera that is attached to this GameObject.  This is the camera
        /// that is controlled by the CinemachineBrain.
        /// </summary>
        public Camera OutputCamera
        {
            get
            {
                if (m_OutputCamera == null && !Application.isPlaying)
                    ControlledObject.TryGetComponent(out m_OutputCamera);
                return m_OutputCamera;
            }
        }
        
        /// <summary>
        /// Get the current active CinemachineCamera.
        /// </summary>
        public ICinemachineCamera ActiveVirtualCamera 
            => CinemachineCore.SoloCamera ?? m_BlendManager.ActiveVirtualCamera;

        /// <summary>
        /// Call this to reset the current active camera, causing the brain to choose a new 
        /// one without blending.  It is useful, for example, when you want to restart a game level.
        /// </summary>
        public void ResetState() => m_BlendManager.ResetRootFrame();

        /// <summary>
        /// Indicates if there is a blend in progress.
        /// </summary>
        public bool IsBlending => m_BlendManager.IsBlending;

        /// <summary>
        /// Get the current blend in progress.  Returns null if none.
        /// It is also possible to set the current blend, but this is not a recommended usage
        /// unless it is to set the active blend to null, which forces the completion of the blend.
        /// </summary>
        public CinemachineBlend ActiveBlend 
        {
            get => m_BlendManager.ActiveBlend;
            set => m_BlendManager.ActiveBlend = value;
        }

<<<<<<< HEAD
        /// <summary>Returns true if camera is on a channel that is handled by this Brain.</summary>
        /// <param name="vcam">The camera to check</param>
        /// <returns>True if the camera is on a channel that is handled by this Brain.</returns>
=======
        /// <summary>
        /// Returns true if the CinemachineCamera is on a channel that is handled
        /// by this CinemachineBrain.
        /// </summary>
        /// <param name="vcam">The CinemachineCamera to check.</param>
        /// <returns>True if the CinemachineCamera is on a channel that is handled by this Brain.</returns>
>>>>>>> efc6d80e
        public bool IsValidChannel(CinemachineVirtualCameraBase vcam) 
            => vcam != null && ((uint)vcam.OutputChannel & (uint)ChannelMask) != 0;

        /// <summary>
        /// Checks if the CinemachineCamera is live as part of an outgoing blend.  
        /// Does not check whether the CinemachineCamera is also the current active CinemachineCamera.
        /// </summary>
        /// <param name="cam">The CinemachineCamera to check.</param>
        /// <returns>True if the CinemachineCamera is part of a live outgoing blend, false otherwise.</returns>
        public bool IsLiveInBlend(ICinemachineCamera cam)
        {
            if (m_BlendManager.IsLiveInBlend(cam))
                return true;

            // Walk up the parents
            var parent = cam.ParentCamera;
            if (parent != null && parent.IsLiveChild(cam, false))
                return IsLiveInBlend(parent);
            return false;
        }

        /// <summary>
        /// Call this method explicitly from an external script to update the CinemachineCameras
        /// and position the main camera, if the UpdateMode is set to ManualUpdate.
        /// For other update modes, this method is called automatically, and should not be
        /// called from elsewhere.
        /// </summary>
        public void ManualUpdate()
        {
            m_LastFrameUpdated = Time.frameCount;

            float deltaTime = GetEffectiveDeltaTime(false);
            if (Application.isPlaying && (UpdateMethod == UpdateMethods.FixedUpdate || Time.inFixedTimeStep))
            {
                CameraUpdateManager.s_CurrentUpdateFilter = CameraUpdateManager.UpdateFilter.Fixed;

                // Special handling for fixed update: cameras that have been enabled
                // since the last physics frame must be updated now
                if (BlendUpdateMethod != BrainUpdateMethods.FixedUpdate && CinemachineCore.SoloCamera == null)
                    m_BlendManager.RefreshCurrentCameraState(DefaultWorldUp, GetEffectiveDeltaTime(true));
            }
            else
            {
                var filter = CameraUpdateManager.UpdateFilter.Late;
                if (UpdateMethod == UpdateMethods.SmartUpdate)
                {
                    // Track the targets
                    UpdateTracker.OnUpdate(UpdateTracker.UpdateClock.Late, this);
                    filter = CameraUpdateManager.UpdateFilter.SmartLate;
                }
                UpdateVirtualCameras(filter, deltaTime);
            }

            if (!Application.isPlaying || BlendUpdateMethod != BrainUpdateMethods.FixedUpdate)
                m_BlendManager.UpdateRootFrame(this, TopCameraFromPriorityQueue(), DefaultWorldUp, deltaTime);

            m_BlendManager.ComputeCurrentBlend();

            // Choose the active CinemachineCamera and apply it to the Unity camera
            if (!Application.isPlaying || BlendUpdateMethod != BrainUpdateMethods.FixedUpdate)
                ProcessActiveCamera(deltaTime);
        }

        /// Called in the place of FixedUpdate
        void DoFixedUpdate()
        {
            if (UpdateMethod == UpdateMethods.FixedUpdate
                || UpdateMethod == UpdateMethods.SmartUpdate)
            {
                var filter = CameraUpdateManager.UpdateFilter.Fixed;
                if (UpdateMethod == UpdateMethods.SmartUpdate)
                {
                    // Track the targets
                    UpdateTracker.OnUpdate(UpdateTracker.UpdateClock.Fixed, this);
                    filter = CameraUpdateManager.UpdateFilter.SmartFixed;
                }
                UpdateVirtualCameras(filter, GetEffectiveDeltaTime(true));
            }

            // Choose the active CinemachineCamera and apply it to the Unity camera
            if (BlendUpdateMethod == BrainUpdateMethods.FixedUpdate)
            {
                m_BlendManager.UpdateRootFrame(this, TopCameraFromPriorityQueue(), DefaultWorldUp, Time.fixedDeltaTime);
                ProcessActiveCamera(Time.fixedDeltaTime);
            }
        }

        float GetEffectiveDeltaTime(bool fixedDelta)
        {
            if (CinemachineCore.UniformDeltaTimeOverride >= 0)
                return CinemachineCore.UniformDeltaTimeOverride;

            if (CinemachineCore.SoloCamera != null)
                return Time.unscaledDeltaTime;

            if (!Application.isPlaying)
                return m_BlendManager.GetDeltaTimeOverride();

            if (IgnoreTimeScale)
                return fixedDelta ? Time.fixedDeltaTime : Time.unscaledDeltaTime;

            return fixedDelta ? Time.fixedDeltaTime : Time.deltaTime;
        }
        
        void UpdateVirtualCameras(CameraUpdateManager.UpdateFilter updateFilter, float deltaTime)
        {
            // We always update all active CinemachineCameras
            CameraUpdateManager.s_CurrentUpdateFilter = updateFilter;
            CameraUpdateManager.UpdateAllActiveVirtualCameras((uint)ChannelMask, DefaultWorldUp, deltaTime, this);

            // Make sure all live cameras get updated, in case some of them are deactivated
            if (CinemachineCore.SoloCamera != null)
                CinemachineCore.SoloCamera.UpdateCameraState(DefaultWorldUp, deltaTime);
            m_BlendManager.RefreshCurrentCameraState(DefaultWorldUp, deltaTime);

            // Restore the filter for general use
            updateFilter = CameraUpdateManager.UpdateFilter.Late;
            if (Application.isPlaying)
            {
                if (UpdateMethod == UpdateMethods.SmartUpdate)
                    updateFilter |= CameraUpdateManager.UpdateFilter.Smart;
                else if (UpdateMethod == UpdateMethods.FixedUpdate)
                    updateFilter = CameraUpdateManager.UpdateFilter.Fixed;
            }
            CameraUpdateManager.s_CurrentUpdateFilter = updateFilter;
        }
        
        /// <summary>
        /// Chooses the default active CinemachineCamera in the case there is no camera override.
        /// </summary>
        /// <returns>The highest-priority Enabled ICinemachineCamera that is in my Channel Mask.</returns>
        protected virtual ICinemachineCamera TopCameraFromPriorityQueue()
        {
            int numCameras = CameraUpdateManager.VirtualCameraCount;
            for (int i = 0; i < numCameras; ++i)
            {
                var cam = CameraUpdateManager.GetVirtualCamera(i);
                if (IsValidChannel(cam))
                    return cam;
            }
            return null;
        }

        CinemachineBlendDefinition LookupBlend(ICinemachineCamera fromKey, ICinemachineCamera toKey)
            => CinemachineBlenderSettings.LookupBlend(fromKey, toKey, DefaultBlend, CustomBlends, this);
            
        void ProcessActiveCamera(float deltaTime)
        {
            if (CinemachineCore.SoloCamera != null)
            {
                var state = CinemachineCore.SoloCamera.State;
                PushStateToUnityCamera(ref state);
            }
            else if (m_BlendManager.ProcessActiveCamera(this, DefaultWorldUp, deltaTime) != null)
            {
                // Apply the CinemachineCamera state to the Unity camera
                var state = m_BlendManager.CameraState;
                PushStateToUnityCamera(ref state);
            }
            else
            {
                // No active CinemachineCamera.  We create a state representing its position
                // and call the callback, but we don't actively set the transform or lens
                var state = CameraState.Default;
                var target = ControlledObject.transform;
                state.RawPosition = target.position;
                state.RawOrientation = target.rotation;
                state.Lens = LensSettings.FromCamera(m_OutputCamera);
                state.BlendHint |= CameraState.BlendHints.NoTransform | CameraState.BlendHints.NoLens;
                PushStateToUnityCamera(ref state);
            }
        }

        /// <summary> Applies a <see cref="CameraState"/> to the GameOject.</summary>
        void PushStateToUnityCamera(ref CameraState state)
        {
            m_CameraState = state;
            var target = ControlledObject.transform;

            var pos = target.position;
            var rot = target.rotation;
            if ((state.BlendHint & CameraState.BlendHints.NoPosition) == 0)
                pos = state.GetFinalPosition();
            if ((state.BlendHint & CameraState.BlendHints.NoOrientation) == 0)
                rot = state.GetFinalOrientation();
            target.ConservativeSetPositionAndRotation(pos, rot);

            if ((state.BlendHint & CameraState.BlendHints.NoLens) == 0)
            {
                Camera cam = OutputCamera;
                if (cam != null)
                {
                    bool isPhysical = cam.usePhysicalProperties;
#if CINEMACHINE_RESET_PROJECTION_MATRIX
                    cam.ResetProjectionMatrix();
#endif
                    cam.nearClipPlane = state.Lens.NearClipPlane;
                    cam.farClipPlane = state.Lens.FarClipPlane;
                    cam.orthographicSize = state.Lens.OrthographicSize;
                    cam.fieldOfView = state.Lens.FieldOfView;
                    
#if CINEMACHINE_RESET_PROJECTION_MATRIX
                    if (!LensModeOverride.Enabled)
                        cam.usePhysicalProperties = isPhysical; // because ResetProjectionMatrix resets it
                    else
#else
                    if (LensModeOverride.Enabled)
#endif
                    {
                        if (state.Lens.ModeOverride != LensSettings.OverrideModes.None)
                        {
                            isPhysical = state.Lens.IsPhysicalCamera;
                            cam.orthographic = state.Lens.ModeOverride == LensSettings.OverrideModes.Orthographic;
                        }
                        else if (LensModeOverride.DefaultMode != LensSettings.OverrideModes.None)
                        {
                            isPhysical = LensModeOverride.DefaultMode == LensSettings.OverrideModes.Physical;
                            cam.orthographic = LensModeOverride.DefaultMode == LensSettings.OverrideModes.Orthographic;
                        }
                        cam.usePhysicalProperties = isPhysical;
                    }

                    if (isPhysical)
                    {
                        cam.sensorSize = state.Lens.PhysicalProperties.SensorSize;
                        cam.gateFit = state.Lens.PhysicalProperties.GateFit;
                        cam.focalLength = Camera.FieldOfViewToFocalLength(
                            state.Lens.FieldOfView, state.Lens.PhysicalProperties.SensorSize.y);
                        cam.lensShift = state.Lens.PhysicalProperties.LensShift;
                        cam.focusDistance = state.Lens.PhysicalProperties.FocusDistance;
                        cam.iso = state.Lens.PhysicalProperties.Iso;
                        cam.shutterSpeed = state.Lens.PhysicalProperties.ShutterSpeed;
                        cam.aperture = state.Lens.PhysicalProperties.Aperture;
                        cam.bladeCount = state.Lens.PhysicalProperties.BladeCount;
                        cam.curvature = state.Lens.PhysicalProperties.Curvature;
                        cam.barrelClipping = state.Lens.PhysicalProperties.BarrelClipping;
                        cam.anamorphism = state.Lens.PhysicalProperties.Anamorphism;
                    }
                }
            }
            // Send the camera updated event
            CinemachineCore.CameraUpdatedEvent.Invoke(this);
        }
    }
}<|MERGE_RESOLUTION|>--- conflicted
+++ resolved
@@ -488,18 +488,12 @@
             set => m_BlendManager.ActiveBlend = value;
         }
 
-<<<<<<< HEAD
-        /// <summary>Returns true if camera is on a channel that is handled by this Brain.</summary>
-        /// <param name="vcam">The camera to check</param>
-        /// <returns>True if the camera is on a channel that is handled by this Brain.</returns>
-=======
         /// <summary>
         /// Returns true if the CinemachineCamera is on a channel that is handled
         /// by this CinemachineBrain.
         /// </summary>
         /// <param name="vcam">The CinemachineCamera to check.</param>
         /// <returns>True if the CinemachineCamera is on a channel that is handled by this Brain.</returns>
->>>>>>> efc6d80e
         public bool IsValidChannel(CinemachineVirtualCameraBase vcam) 
             => vcam != null && ((uint)vcam.OutputChannel & (uint)ChannelMask) != 0;
 
