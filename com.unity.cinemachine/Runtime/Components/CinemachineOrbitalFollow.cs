using UnityEngine;
using System.Collections.Generic;
using System;
using Unity.Cinemachine.TargetTracking;

namespace Unity.Cinemachine
{
    /// <summary>
    /// This is a CinemachineComponent in the the Body section of the component pipeline.
    /// Its job is to position the camera somewhere on a spheroid centered at the Follow target.
    ///
    /// The position on the sphere and the radius of the sphere can be controlled by user input.
    /// </summary>
    [AddComponentMenu("Cinemachine/Procedural/Position Control/Cinemachine Orbital Follow")]
    [SaveDuringPlay]
    [DisallowMultipleComponent]
    [CameraPipeline(CinemachineCore.Stage.Body)]
    [HelpURL(Documentation.BaseURL + "manual/CinemachineOrbitalFollow.html")]
    public class CinemachineOrbitalFollow 
        : CinemachineComponentBase, IInputAxisOwner, IInputAxisResetSource
        , CinemachineFreeLookModifier.IModifierValueSource
        , CinemachineFreeLookModifier.IModifiablePositionDamping
        , CinemachineFreeLookModifier.IModifiableDistance
    {
        /// <summary>Offset from the object's center in local space.  
        /// Use this to fine-tune the orbit when the desired focus of the orbit is not 
        /// the tracked object's center</summary>
        [Tooltip("Offset from the target object's center in target-local space. Use this to fine-tune the "
            + "orbit when the desired focus of the orbit is not the tracked object's center.")]
        public Vector3 TargetOffset;

        /// <summary>Settings to control damping for target tracking.</summary>
        public TrackerSettings TrackerSettings = TrackerSettings.Default;

        /// <summary>How to construct the surface on which the camera will travel</summary>
        public enum OrbitStyles
        {
            /// <summary>Camera is at a fixed distance from the target, 
            /// defining a sphere</summary>
            Sphere,
            /// <summary>Camera surface is built by extruding a line connecting 3 circular 
            /// orbits around the target</summary>
            ThreeRing
        }

        /// <summary>How to construct the surface on which the camera will travel</summary>
        [Tooltip("Defines the manner in which the orbit surface is constructed." )]
        public OrbitStyles OrbitStyle = OrbitStyles.Sphere;

        /// <summary>The camera will be placed at this distance from the Follow target</summary>
        [Tooltip("The camera will be placed at this distance from the Follow target.")]
        public float Radius = 10;

        /// <summary>Defines a complex surface rig from 3 horizontal rings.</summary>
        [Tooltip("Defines a complex surface rig from 3 horizontal rings.")]
        [HideFoldout]
        public Cinemachine3OrbitRig.Settings Orbits = Cinemachine3OrbitRig.Settings.Default;

        /// <summary>Defines the reference frame in which horizontal recentering is done.</summary>
        public enum ReferenceFrames
        {
            /// <summary>Static reference frame.  Axis center value is not dynamically updated.</summary>
            AxisCenter,

            /// <summary>Axis center is dynamically adjusted to be behind the parent 
            /// object's forward.</summary>
            ParentObject,

            /// <summary>Axis center is dynamically adjusted to be behind the 
            /// Tracking Target's forward.</summary>
            TrackingTarget,

            /// <summary>Axis center is dynamically adjusted to be behind the 
            /// LookAt Target's forward.</summary>
            LookAtTarget
        }

        /// <summary>Defines the reference frame for horizontal recentering.  The axis center 
        /// will be dynamically updated to be behind the selected object.</summary>
        [Tooltip("Defines the reference frame for horizontal recentering.  The axis center "
            + "will be dynamically updated to be behind the selected object.")]
        public ReferenceFrames RecenteringTarget = ReferenceFrames.TrackingTarget;

        /// <summary>Axis representing the current horizontal rotation.  Value is in degrees
        /// and represents a rotation about the up vector</summary>
        [Tooltip("Axis representing the current horizontal rotation.  Value is in degrees "
            + "and represents a rotation about the up vector.")]
        public InputAxis HorizontalAxis = DefaultHorizontal;

        /// <summary>Axis representing the current vertical rotation.  Value is in degrees
        /// and represents a rotation about the right vector</summary>
        [Tooltip("Axis representing the current vertical rotation.  Value is in degrees "
            + "and represents a rotation about the right vector.")]
        public InputAxis VerticalAxis = DefaultVertical;

        /// <summary>Axis controlling the scale of the current distance.  Value is a scalar
        /// multiplier and is applied to the specified camera distance</summary>
        [Tooltip("Axis controlling the scale of the current distance.  Value is a scalar "
            + "multiplier and is applied to the specified camera distance.")]
        public InputAxis RadialAxis = DefaultRadial;

        // State information
        Vector3 m_PreviousOffset;

        // Helper object to track the Follow target
        Tracker m_TargetTracker;

        // 3-rig orbit implementation
        Cinemachine3OrbitRig.OrbitSplineCache m_OrbitCache;

        /// <summary>
        /// Input axis controller registers here a delegate to call when the camera is reset
        /// </summary>
        Action m_ResetHandler;

        /// <summary>Internal API for inspector</summary>
        internal Vector3 TrackedPoint { get; private set; }

        void OnValidate()
        {
            Radius = Mathf.Max(0, Radius);
            TrackerSettings.Validate();
            HorizontalAxis.Validate();
            VerticalAxis.Validate();
            RadialAxis.Validate();

            HorizontalAxis.Restrictions &= ~(InputAxis.RestrictionFlags.NoRecentering | InputAxis.RestrictionFlags.RangeIsDriven);
        }

        void Reset()
        {
            TargetOffset = Vector3.zero;
            TrackerSettings = TrackerSettings.Default;
            OrbitStyle = OrbitStyles.Sphere;
            Radius = 10;
            Orbits = Cinemachine3OrbitRig.Settings.Default;
            HorizontalAxis = DefaultHorizontal;
            VerticalAxis = DefaultVertical;
            RadialAxis = DefaultRadial;
        }
        
        static InputAxis DefaultHorizontal => new () { Value = 0, Range = new Vector2(-180, 180), Wrap = true, Center = 0, Recentering = InputAxis.RecenteringSettings.Default };
        static InputAxis DefaultVertical => new () { Value = 17.5f, Range = new Vector2(-10, 45), Wrap = false, Center = 17.5f, Recentering = InputAxis.RecenteringSettings.Default };
        static InputAxis DefaultRadial => new () { Value = 1, Range = new Vector2(1, 1), Wrap = false, Center = 1, Recentering = InputAxis.RecenteringSettings.Default };

        /// <summary>True if component is enabled and has a valid Follow target</summary>
        public override bool IsValid => enabled && FollowTarget != null;

        /// <summary>Get the Cinemachine Pipeline stage that this component implements.
        /// Always returns the Body stage</summary>
        public override CinemachineCore.Stage Stage => CinemachineCore.Stage.Body;

        /// <summary>
        /// Report maximum damping time needed for this component.
        /// </summary>
        /// <returns>Highest damping setting in this component</returns>
        public override float GetMaxDampTime() => TrackerSettings.GetMaxDampTime();

        /// <summary>Report the available input axes</summary>
        /// <param name="axes">Output list to which the axes will be added</param>
        void IInputAxisOwner.GetInputAxes(List<IInputAxisOwner.AxisDescriptor> axes)
        {
            axes.Add(new () { DrivenAxis = () => ref HorizontalAxis, Name = "Look Orbit X", Hint = IInputAxisOwner.AxisDescriptor.Hints.X });
            axes.Add(new () { DrivenAxis = () => ref VerticalAxis, Name = "Look Orbit Y", Hint = IInputAxisOwner.AxisDescriptor.Hints.Y });
            axes.Add(new () { DrivenAxis = () => ref RadialAxis, Name = "Orbit Scale" });
        }

        /// <summary>Register a handler that will be called when input needs to be reset</summary>
        /// <param name="handler">The handler to register</param>
        void IInputAxisResetSource.RegisterResetHandler(Action handler) => m_ResetHandler += handler;

        /// <summary>Unregister a handler that will be called when input needs to be reset</summary>
        /// <param name="handler">The handler to unregister</param>
        void IInputAxisResetSource.UnregisterResetHandler(Action handler) => m_ResetHandler -= handler;

        /// <summary>Inspector checks this and displays warning if no handler</summary>
        bool IInputAxisResetSource.HasResetHandler => m_ResetHandler != null;

        float CinemachineFreeLookModifier.IModifierValueSource.NormalizedModifierValue => GetCameraPoint().w;

        Vector3 CinemachineFreeLookModifier.IModifiablePositionDamping.PositionDamping
        {
            get => TrackerSettings.PositionDamping;
            set => TrackerSettings.PositionDamping = value;
        }

        float CinemachineFreeLookModifier.IModifiableDistance.Distance
        {
            get => Radius;
            set => Radius = value;
        }
        
        /// <summary>
        /// For inspector.
        /// Get the camera offset corresponding to the normalized position, which ranges from -1...1.
        /// </summary>
        /// <returns>Camera position in target local space</returns>
        internal Vector3 GetCameraOffsetForNormalizedAxisValue(float t) 
            => m_OrbitCache.SplineValue(Mathf.Clamp01((t + 1) * 0.5f));

        Vector4 GetCameraPoint()
        {
            Vector3 pos;
            float t;
            if (OrbitStyle == OrbitStyles.ThreeRing)
            {
                if (m_OrbitCache.SettingsChanged(Orbits))
                    m_OrbitCache.UpdateOrbitCache(Orbits);
                var v = m_OrbitCache.SplineValue(VerticalAxis.GetNormalizedValue());
                v *= RadialAxis.Value;
                pos = Quaternion.AngleAxis(HorizontalAxis.Value, Vector3.up) * v;
                t = v.w;
            }
            else
            {
                var rot = Quaternion.Euler(VerticalAxis.Value, HorizontalAxis.Value, 0);
                pos = rot * new Vector3(0, 0, -Radius * RadialAxis.Value);
                t = VerticalAxis.GetNormalizedValue() * 2 - 1;
            }
            if (TrackerSettings.BindingMode == BindingMode.LazyFollow)
                pos.z = -Mathf.Abs(pos.z);

            return new Vector4(pos.x, pos.y, pos.z, t);
        }
        
        /// <summary>Notification that this virtual camera is going live.
        /// Base class implementation does nothing.</summary>
        /// <param name="fromCam">The camera being deactivated.  May be null.</param>
        /// <param name="worldUp">Default world Up, set by the CinemachineBrain</param>
        /// <param name="deltaTime">Delta time for time-based effects (ignore if less than or equal to 0)</param>
        /// <returns>True if the vcam should do an internal update as a result of this call</returns>
        public override bool OnTransitionFromCamera(
            ICinemachineCamera fromCam, Vector3 worldUp, float deltaTime)
        {
            m_ResetHandler?.Invoke(); // cancel re-centering
            if (fromCam != null
                && (VirtualCamera.State.BlendHint & CameraState.BlendHints.InheritPosition) != 0
                && !CinemachineCore.IsLiveInBlend(VirtualCamera))
            {
                var state = fromCam.State;
                ForceCameraPosition(state.GetFinalPosition(), state.GetFinalOrientation());
                return true;
            }
            return false;
        }

        /// <summary>
        /// Force the virtual camera to assume a given position and orientation
        /// </summary>
        /// <param name="pos">World-space position to take</param>
        /// <param name="rot">World-space orientation to take</param>
        public override void ForceCameraPosition(Vector3 pos, Quaternion rot)
        {
            m_TargetTracker.ForceCameraPosition(this, TrackerSettings.BindingMode, pos, rot, GetCameraPoint());
            m_ResetHandler?.Invoke(); // cancel re-centering
            if (FollowTarget != null)
            {
                var dir = pos - FollowTarget.TransformPoint(TargetOffset);
                var distance = dir.magnitude;
                if (distance > 0.001f)
                {
                    dir /= distance;
                    if (OrbitStyle == OrbitStyles.ThreeRing)
                        InferAxesFromPosition_ThreeRing(dir, distance);
                    else
                        InferAxesFromPosition_Sphere(dir, distance);
                }
            }
        }

        void InferAxesFromPosition_Sphere(Vector3 dir, float distance)
        {
            var up = VirtualCamera.State.ReferenceUp;
            var orient = m_TargetTracker.GetReferenceOrientation(this, TrackerSettings.BindingMode, up);
            var localDir = Quaternion.Inverse(orient) * dir;
            var r = UnityVectorExtensions.SafeFromToRotation(Vector3.back, localDir, up).eulerAngles;
            VerticalAxis.Value = VerticalAxis.ClampValue(TrackerSettings.BindingMode == BindingMode.LazyFollow 
                ? 0 : UnityVectorExtensions.NormalizeAngle(r.x));
            HorizontalAxis.Value = HorizontalAxis.ClampValue(UnityVectorExtensions.NormalizeAngle(r.y));
            RadialAxis.Value = RadialAxis.ClampValue(distance / Radius);
        }

        void InferAxesFromPosition_ThreeRing(Vector3 dir, float distance)
        {
            var up = VirtualCamera.State.ReferenceUp;
            var orient = m_TargetTracker.GetReferenceOrientation(this, TrackerSettings.BindingMode, up);
            HorizontalAxis.Value = GetHorizontalAxis();
            VerticalAxis.Value = GetVerticalAxisClosestValue(out var splinePoint);
            RadialAxis.Value = RadialAxis.ClampValue(distance / splinePoint.magnitude);
            
            // local functions
            float GetHorizontalAxis()
            {
                var fwd = (orient * Vector3.back).ProjectOntoPlane(up);
                if (!fwd.AlmostZero())
                    return UnityVectorExtensions.SignedAngle(fwd, dir.ProjectOntoPlane(up), up);
                return HorizontalAxis.Value; // Can't calculate, stay conservative
            }

            float GetVerticalAxisClosestValue(out Vector3 splinePoint)
            {
                // Rotate the camera pos to the back
                var q = UnityVectorExtensions.SafeFromToRotation(up, Vector3.up, up);
                var localDir = q * dir;
                var flatDir = localDir; flatDir.y = 0;
                if (!flatDir.AlmostZero())
                {
                    var angle = UnityVectorExtensions.SignedAngle(flatDir, Vector3.back, Vector3.up);
                    localDir = Quaternion.AngleAxis(angle, Vector3.up) * localDir;
                }
                localDir.x = 0;
                localDir.Normalize();

                // We need to find the minimum of the angle function using steepest descent
                var t = SteepestDescent(localDir * distance);
                splinePoint = m_OrbitCache.SplineValue(t);
                return t <= 0.5f
                    ? Mathf.Lerp(VerticalAxis.Range.x, VerticalAxis.Center, MapTo01(t, 0f, 0.5f))  // [0, 0.5] -> [0, 1] -> [Range.x, Center]
                    : Mathf.Lerp(VerticalAxis.Center, VerticalAxis.Range.y, MapTo01(t, 0.5f, 1f)); // [0.5, 1] -> [0, 1] -> [Center, Range.Y]
                
                // local functions
                float SteepestDescent(Vector3 cameraOffset)
                {
                    const int maxIteration = 5;
                    const float epsilon = 0.005f;
                    var x = InitialGuess();
                    for (var i = 0; i < maxIteration; ++i)
                    {
                        var angle = AngleFunction(x);
                        var slope = SlopeOfAngleFunction(x);
                        if (Mathf.Abs(slope) < epsilon || Mathf.Abs(angle) < epsilon)
                            break; // found best
                        x = Mathf.Clamp01(x - (angle / slope)); // clamping is needed so we don't overshoot
                    }
                    return x;

                    // localFunctions
                    float AngleFunction(float input)
                    {
                        var point = m_OrbitCache.SplineValue(input);
                        return Mathf.Abs(UnityVectorExtensions.SignedAngle(cameraOffset, point, Vector3.right));
                    }

                    // approximating derivative using symmetric difference quotient (finite diff)
                    float SlopeOfAngleFunction(float input)
                    {
                        var angleBehind = AngleFunction(input - epsilon);
                        var angleAfter = AngleFunction(input + epsilon);
                        return (angleAfter - angleBehind) / (2f * epsilon);
                    }

                    float InitialGuess()
                    {
                        if (m_OrbitCache.SettingsChanged(Orbits))
                            m_OrbitCache.UpdateOrbitCache(Orbits);

                        const float step = 1.0f / 10;
                        float best = 0.5f;
                        float bestAngle = AngleFunction(best);
                        for (int j = 0; j <= 5; ++j)
                        {
                            var t = j * step;
                            ChooseBestAngle(0.5f + t);
                            ChooseBestAngle(0.5f - t);
                            void ChooseBestAngle(float x)
                            {
                                var a = AngleFunction(x);
                                if (a < bestAngle)
                                {
                                    bestAngle = a;
                                    best = x;
                                }
                            }
                        }
                        return best;
                    }
                }
                
                static float MapTo01(float valueToMap, float fMin, float fMax) => (valueToMap - fMin) / (fMax - fMin);
            }
        }

        /// <summary>This is called to notify the user that a target got warped,
        /// so that we can update its internal state to make the camera
        /// also warp seamlessly.</summary>
        /// <param name="target">The object that was warped</param>
        /// <param name="positionDelta">The amount the target's position changed</param>
        public override void OnTargetObjectWarped(Transform target, Vector3 positionDelta)
        {
            base.OnTargetObjectWarped(target, positionDelta);
            if (target == FollowTarget)
                m_TargetTracker.OnTargetObjectWarped(positionDelta);
        }
        
        /// <summary>Positions the virtual camera according to the transposer rules.</summary>
        /// <param name="curState">The current camera state</param>
        /// <param name="deltaTime">Used for damping.  If less than 0, no damping is done.</param>
        public override void MutateCameraState(ref CameraState curState, float deltaTime)
        {
            m_TargetTracker.InitStateInfo(this, deltaTime, TrackerSettings.BindingMode, curState.ReferenceUp);
            if (!IsValid)
                return;

            // Force a reset if enabled, but don't be too aggressive about it,
            // because maybe we've just inherited a position
            if (deltaTime < 0)// || !VirtualCamera.PreviousStateIsValid || !CinemachineCore.IsLive(VirtualCamera)
                m_ResetHandler?.Invoke();

            Vector3 offset = GetCameraPoint();

            var gotInput = HorizontalAxis.TrackValueChange() | HorizontalAxis.TrackValueChange() | RadialAxis.TrackValueChange();
            if (TrackerSettings.BindingMode == BindingMode.LazyFollow)
                HorizontalAxis.SetValueAndLastValue(0);

            m_TargetTracker.TrackTarget(
                this, deltaTime, curState.ReferenceUp, offset, TrackerSettings,
                out Vector3 pos, out Quaternion orient);

            // Place the camera
            offset = orient * offset;
            curState.ReferenceUp = orient * Vector3.up;

            // Respect minimum target distance on XZ plane
            var targetPosition = FollowTargetPosition;
            pos += m_TargetTracker.GetOffsetForMinimumTargetDistance(
                this, pos, offset, curState.RawOrientation * Vector3.forward,
                curState.ReferenceUp, targetPosition);
            pos += orient * TargetOffset;
            TrackedPoint = pos;
            curState.RawPosition = pos + offset;

            // Compute the rotation bypass for the lookat target
<<<<<<< HEAD
            offset = curState.HasLookAt() ? curState.ReferenceLookAt - curState.RawPosition : Vector3.zero;
            if (deltaTime >= 0 && VirtualCamera.PreviousStateIsValid
                && m_PreviousOffset.sqrMagnitude > Epsilon && offset.sqrMagnitude > Epsilon)
            {
                curState.RotationDampingBypass = curState.RotationDampingBypass
                    * UnityVectorExtensions.SafeFromToRotation(
                        m_PreviousOffset, offset, curState.ReferenceUp);
=======
            if (curState.HasLookAt())
            {
                // Handle the common case where lookAt and follow targets are not the same point.
                // If we don't do this, we can get inappropriate vertical damping when offset changes.
                var lookAtOfset = orient 
                    * (curState.ReferenceLookAt - (FollowTargetPosition + FollowTargetRotation * TargetOffset));
                offset = curState.RawPosition - (pos + lookAtOfset);
            }
            if (deltaTime >= 0 && VirtualCamera.PreviousStateIsValid
                && m_PreviousOffset.sqrMagnitude > Epsilon && offset.sqrMagnitude > Epsilon)
            {
                // If the LookAt point and Follow point are not co-incident, there can be
                // some vertical damping creeping in.  It's impossible at this stage to compute
                // an apporpriate bypass because we don't know the actual LookAt target (an offset
                // may later be introduced).
                // To fix inappropriate vertical damping, the user must put the LookAt and
                // Follow targets at the same point.
                curState.RotationDampingBypass = UnityVectorExtensions.SafeFromToRotation(
                    m_PreviousOffset, offset, curState.ReferenceUp);
>>>>>>> b82688f3
            }
            m_PreviousOffset = offset;

            if (HorizontalAxis.Recentering.Enabled)
                UpdateHorizontalCenter(orient);

            HorizontalAxis.UpdateRecentering(deltaTime, gotInput);
            VerticalAxis.UpdateRecentering(deltaTime, gotInput);
            RadialAxis.UpdateRecentering(deltaTime, gotInput);
        }

        void UpdateHorizontalCenter(Quaternion referenceOrientation) 
        {
            // Get the recentering target's forward vector
            var fwd = Vector3.forward;
            switch (RecenteringTarget)
            {
                case ReferenceFrames.AxisCenter: 
                    if (TrackerSettings.BindingMode == BindingMode.LazyFollow)
                        HorizontalAxis.Center = 0;
                    return;
                case ReferenceFrames.ParentObject: 
                    if (transform.parent != null)
                        fwd = transform.parent.forward;
                    break;
                case ReferenceFrames.TrackingTarget:
                    if (FollowTarget != null)
                        fwd = FollowTarget.forward;
                    break;
                case ReferenceFrames.LookAtTarget:
                    if (LookAtTarget != null)
                        fwd = LookAtTarget.forward;
                    break;
            }
            // Align the axis center to be behind fwd
            var up = referenceOrientation * Vector3.up;
            fwd.ProjectOntoPlane(up);
            HorizontalAxis.Center = -Vector3.SignedAngle(fwd, referenceOrientation * Vector3.forward, up);
        }

        /// For the inspector
        internal Quaternion GetReferenceOrientation() => m_TargetTracker.PreviousReferenceOrientation.normalized;
    }

    /// <summary>
    /// Helpers for the 3-Orbit rig for the OrbitalFollow component
    /// </summary>
    public static class Cinemachine3OrbitRig
    {
        /// <summary>Defines the height and radius for an orbit</summary>
        [Serializable]
        public struct Orbit
        {
            /// <summary>Radius of orbit</summary>
            [Tooltip("Horizontal radius of the orbit")]
            public float Radius;

            /// <summary>Height relative to target</summary>
            [Tooltip("Height of the horizontal orbit circle, relative to the target position")]
            public float Height;
        }
        
        /// <summary>
        /// Settings to define the 3-orbit FreeLook rig using OrbitalFollow.
        /// </summary>
        [Serializable]
        public struct Settings
        {
            /// <summary>Value to take at the top of the axis range</summary>
            [Tooltip("Value to take at the top of the axis range")]
            public Orbit Top;

            /// <summary>Value to take at the center of the axis range</summary>
            [Tooltip("Value to take at the center of the axis range")]
            public Orbit Center;

            /// <summary>Value to take at the bottom of the axis range</summary>
            [Tooltip("Value to take at the bottom of the axis range")]
            public Orbit Bottom;

            /// <summary>Controls how taut is the line that connects the rigs' orbits, which 
            /// determines final placement on the Y axis</summary>
            [Tooltip("Controls how taut is the line that connects the rigs' orbits, "
                + "which determines final placement on the Y axis")]
            [Range(0f, 1f)]
            public float SplineCurvature;

            /// <summary>Default orbit rig</summary>
            public static Settings Default => new Settings
            { 
                SplineCurvature = 0.5f,
                Top = new Orbit { Height = 5, Radius = 2 },
                Center = new Orbit { Height = 2.25f, Radius = 4 },
                Bottom= new Orbit { Height = 0.1f, Radius = 2.5f }
            };
        }

        /// <summary>
        /// Calculates and caches data necessary to implement the 3-orbit rig surface
        /// </summary>
        internal struct OrbitSplineCache
        {
            Settings OrbitSettings;

            Vector4[] CachedKnots;
            Vector4[] CachedCtrl1;
            Vector4[] CachedCtrl2;

            /// <summary>Test to see if the cache needs to be updated because the orbit settings have changed</summary>
            /// <param name="other">The current orbit settings, will be compared against the cached settings</param>
            /// <returns>True if UpdateCache() needs to be called</returns>
            public bool SettingsChanged(in Settings other)
            {
                return OrbitSettings.SplineCurvature != other.SplineCurvature
                    || OrbitSettings.Top.Height != other.Top.Height || OrbitSettings.Top.Radius != other.Top.Radius
                    || OrbitSettings.Center.Height != other.Center.Height || OrbitSettings.Center.Radius != other.Center.Radius
                    || OrbitSettings.Bottom.Height != other.Bottom.Height || OrbitSettings.Bottom.Radius != other.Bottom.Radius;
            }
            
            /// <summary>
            /// Update the cache according to the new orbit settings.  
            /// This does a bunch of expensive calculations so should only be called when necessary.
            /// </summary>
            /// <param name="orbits"></param>
            public void UpdateOrbitCache(in Settings orbits)
            {
                OrbitSettings = orbits;

                float t = orbits.SplineCurvature;
                CachedKnots = new Vector4[5];
                CachedCtrl1 = new Vector4[5];
                CachedCtrl2 = new Vector4[5];
                CachedKnots[1] = new Vector4(0, orbits.Bottom.Height, -orbits.Bottom.Radius, -1);
                CachedKnots[2] = new Vector4(0, orbits.Center.Height, -orbits.Center.Radius, 0);
                CachedKnots[3] = new Vector4(0, orbits.Top.Height, -orbits.Top.Radius, 1);
                CachedKnots[0] = Vector4.Lerp(CachedKnots[1] + (CachedKnots[1] - CachedKnots[2]) * 0.5f, Vector4.zero, t);
                CachedKnots[4] = Vector4.Lerp(CachedKnots[3] + (CachedKnots[3] - CachedKnots[2]) * 0.5f, Vector4.zero, t);
                SplineHelpers.ComputeSmoothControlPoints(ref CachedKnots, ref CachedCtrl1, ref CachedCtrl2);
            }

            /// <summary>Get the value of a point on the spline curve</summary>
            /// <param name="t">Where on the spline arc, with 0...1 t==0.5 being the center orbit.</param>
            /// <returns>Point on the spline along the surface defined by the orbits.  
            /// XYZ is the point itself, and W ranges from 0 on the bottom to 2 on the top, 
            /// with 1 being the center.</returns>
            public Vector4 SplineValue(float t)
            {
                if (CachedKnots == null)
                    return Vector4.zero;

                int n = 1;
                if (t > 0.5f)
                {
                    t -= 0.5f;
                    n = 2;
                }
                Vector4 pos = SplineHelpers.Bezier3(
                    t * 2f, CachedKnots[n], CachedCtrl1[n], CachedCtrl2[n], CachedKnots[n+1]);

                // -1 <= w <= 1, where 0 == center
                pos.w = SplineHelpers.Bezier1(
                    t * 2f, CachedKnots[n].w, CachedCtrl1[n].w, CachedCtrl2[n].w, CachedKnots[n+1].w);

                return pos;
            }
        }
    }
}<|MERGE_RESOLUTION|>--- conflicted
+++ resolved
@@ -430,15 +430,6 @@
             curState.RawPosition = pos + offset;
 
             // Compute the rotation bypass for the lookat target
-<<<<<<< HEAD
-            offset = curState.HasLookAt() ? curState.ReferenceLookAt - curState.RawPosition : Vector3.zero;
-            if (deltaTime >= 0 && VirtualCamera.PreviousStateIsValid
-                && m_PreviousOffset.sqrMagnitude > Epsilon && offset.sqrMagnitude > Epsilon)
-            {
-                curState.RotationDampingBypass = curState.RotationDampingBypass
-                    * UnityVectorExtensions.SafeFromToRotation(
-                        m_PreviousOffset, offset, curState.ReferenceUp);
-=======
             if (curState.HasLookAt())
             {
                 // Handle the common case where lookAt and follow targets are not the same point.
@@ -458,7 +449,6 @@
                 // Follow targets at the same point.
                 curState.RotationDampingBypass = UnityVectorExtensions.SafeFromToRotation(
                     m_PreviousOffset, offset, curState.ReferenceUp);
->>>>>>> b82688f3
             }
             m_PreviousOffset = offset;
 
