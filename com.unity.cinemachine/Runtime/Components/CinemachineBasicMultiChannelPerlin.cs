using System;
using UnityEngine;
using UnityEngine.Serialization;
using Random = UnityEngine.Random;

namespace Cinemachine
{
    /// <summary>
    /// As a part of the Cinemachine Pipeline implementing the Noise stage, this
    /// component adds Perlin Noise to the Camera state, in the Correction
    /// channel of the CameraState.
    ///
    /// The noise is created by using a predefined noise profile asset.  This defines the
    /// shape of the noise over time.  You can scale this in amplitude or in time, to produce
    /// a large family of different noises using the same profile.
    /// </summary>
    /// <seealso cref="NoiseSettings"/>
    [AddComponentMenu("")] // Don't display in add component menu
    [SaveDuringPlay]
    [CameraPipeline(CinemachineCore.Stage.Noise)]
    public class CinemachineBasicMultiChannelPerlin 
        : CinemachineComponentBase, CinemachineFreeLookModifier.IModifiableNoise
    {
        /// <summary>
        /// Serialized property for referencing a NoiseSettings asset
        /// </summary>
        [Tooltip("The asset containing the Noise Profile.  Define the frequencies and amplitudes "
            + "there to make a characteristic noise profile.  Make your own or just use one of the many presets.")]
        [FormerlySerializedAs("m_Definition")]
        [FormerlySerializedAs("m_NoiseProfile")]
        [NoiseSettingsProperty]
        public NoiseSettings NoiseProfile;

        /// <summary>
        /// When rotating the camera, offset the camera's pivot position by this much (camera space)
        /// </summary>
        [Tooltip("When rotating the camera, offset the camera's pivot position by this much (camera space)")]
        [FormerlySerializedAs("m_PivotOffset")]
        public Vector3 PivotOffset = Vector3.zero;

        /// <summary>
        /// Gain to apply to the amplitudes defined in the settings asset.
        /// </summary>
        [Tooltip("Gain to apply to the amplitudes defined in the NoiseSettings asset.  1 is normal.  "
            + "Setting this to 0 completely mutes the noise.")]
        [FormerlySerializedAs("m_AmplitudeGain")]
        public float AmplitudeGain = 1f;

        /// <summary>
        /// Scale factor to apply to the frequencies defined in the settings asset.
        /// </summary>
        [Tooltip("Scale factor to apply to the frequencies defined in the NoiseSettings asset.  1 is normal.  "
            + "Larger magnitudes will make the noise shake more rapidly.")]
        [FormerlySerializedAs("m_FrequencyGain")]
        public float FrequencyGain = 1f;

        (float, float) CinemachineFreeLookModifier.IModifiableNoise.NoiseAmplitudeFrequency 
        { 
            get => (AmplitudeGain, FrequencyGain);
            set { AmplitudeGain = value.Item1; FrequencyGain = value.Item2; }
        }

        /// <summary>True if the component is valid, i.e. it has a noise definition and is enabled.</summary>
        public override bool IsValid { get { return enabled && NoiseProfile != null; } }

        /// <summary>Get the Cinemachine Pipeline stage that this component implements.
        /// Always returns the Noise stage</summary>
        public override CinemachineCore.Stage Stage { get { return CinemachineCore.Stage.Noise; } }

        /// <summary>Applies noise to the Correction channel of the CameraState if the
        /// delta time is greater than 0.  Otherwise, does nothing.</summary>
        /// <param name="curState">The current camera state</param>
        /// <param name="deltaTime">How much to advance the perlin noise generator.
        /// Noise is only applied if this value is greater than or equal to 0</param>
        public override void MutateCameraState(ref CameraState curState, float deltaTime)
        {
            if (!IsValid || deltaTime < 0)
            {
                mInitialized = false;
                return;
            }

            if (!mInitialized)
                Initialize();

            if (TargetPositionCache.CacheMode == TargetPositionCache.Mode.Playback
                    && TargetPositionCache.HasCurrentTime)
                mNoiseTime = TargetPositionCache.CurrentTime * FrequencyGain;
            else
<<<<<<< HEAD
                mNoiseTime += deltaTime * m_FrequencyGain;
            curState.PositionCorrection += curState.GetCorrectedOrientation() * NoiseSettings.GetCombinedFilterResults(
                    m_NoiseProfile.PositionNoise, mNoiseTime, mNoiseOffsets) * m_AmplitudeGain;
=======
                mNoiseTime += deltaTime * FrequencyGain;
            curState.PositionCorrection += curState.CorrectedOrientation * NoiseSettings.GetCombinedFilterResults(
                    NoiseProfile.PositionNoise, mNoiseTime, mNoiseOffsets) * AmplitudeGain;
>>>>>>> 401c0a38
            Quaternion rotNoise = Quaternion.Euler(NoiseSettings.GetCombinedFilterResults(
                    NoiseProfile.OrientationNoise, mNoiseTime, mNoiseOffsets) * AmplitudeGain);
            if (PivotOffset != Vector3.zero)
            {
                Matrix4x4 m = Matrix4x4.Translate(-PivotOffset);
                m = Matrix4x4.Rotate(rotNoise) * m;
<<<<<<< HEAD
                m = Matrix4x4.Translate(m_PivotOffset) * m;
                curState.PositionCorrection += curState.GetCorrectedOrientation() * m.MultiplyPoint(Vector3.zero);
=======
                m = Matrix4x4.Translate(PivotOffset) * m;
                curState.PositionCorrection += curState.CorrectedOrientation * m.MultiplyPoint(Vector3.zero);
>>>>>>> 401c0a38
            }
            curState.OrientationCorrection = curState.OrientationCorrection * rotNoise;
        }

        private bool mInitialized = false;
        private float mNoiseTime = 0;

        [SerializeField][HideInInspector]
        private Vector3 mNoiseOffsets = Vector3.zero;

        /// <summary>Generate a new random seed</summary>
        public void ReSeed()
        {
            mNoiseOffsets = new Vector3(
                    Random.Range(-1000f, 1000f),
                    Random.Range(-1000f, 1000f),
                    Random.Range(-1000f, 1000f));
        }

        void Initialize()
        {
            mInitialized = true;
            mNoiseTime = CinemachineCore.CurrentTime * FrequencyGain;
            if (mNoiseOffsets == Vector3.zero)
                ReSeed();
        }
    }
}<|MERGE_RESOLUTION|>--- conflicted
+++ resolved
@@ -87,28 +87,17 @@
                     && TargetPositionCache.HasCurrentTime)
                 mNoiseTime = TargetPositionCache.CurrentTime * FrequencyGain;
             else
-<<<<<<< HEAD
-                mNoiseTime += deltaTime * m_FrequencyGain;
+                mNoiseTime += deltaTime * FrequencyGain;
             curState.PositionCorrection += curState.GetCorrectedOrientation() * NoiseSettings.GetCombinedFilterResults(
-                    m_NoiseProfile.PositionNoise, mNoiseTime, mNoiseOffsets) * m_AmplitudeGain;
-=======
-                mNoiseTime += deltaTime * FrequencyGain;
-            curState.PositionCorrection += curState.CorrectedOrientation * NoiseSettings.GetCombinedFilterResults(
                     NoiseProfile.PositionNoise, mNoiseTime, mNoiseOffsets) * AmplitudeGain;
->>>>>>> 401c0a38
             Quaternion rotNoise = Quaternion.Euler(NoiseSettings.GetCombinedFilterResults(
                     NoiseProfile.OrientationNoise, mNoiseTime, mNoiseOffsets) * AmplitudeGain);
             if (PivotOffset != Vector3.zero)
             {
                 Matrix4x4 m = Matrix4x4.Translate(-PivotOffset);
                 m = Matrix4x4.Rotate(rotNoise) * m;
-<<<<<<< HEAD
-                m = Matrix4x4.Translate(m_PivotOffset) * m;
+                m = Matrix4x4.Translate(PivotOffset) * m;
                 curState.PositionCorrection += curState.GetCorrectedOrientation() * m.MultiplyPoint(Vector3.zero);
-=======
-                m = Matrix4x4.Translate(PivotOffset) * m;
-                curState.PositionCorrection += curState.CorrectedOrientation * m.MultiplyPoint(Vector3.zero);
->>>>>>> 401c0a38
             }
             curState.OrientationCorrection = curState.OrientationCorrection * rotNoise;
         }
