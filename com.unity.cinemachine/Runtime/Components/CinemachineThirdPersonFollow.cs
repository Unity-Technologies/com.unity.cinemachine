--- conflicted
+++ resolved
@@ -335,13 +335,8 @@
             float desiredCorrection = 0;
 
             if (RuntimeUtility.SphereCastIgnoreTag(
-<<<<<<< HEAD
-                root, cameraRadius, dir, out RaycastHit hitInfo,
-                len, Obstacles.CollisionFilter, Obstacles.IgnoreTag))
-=======
                 root, cameraRadius, dir, out RaycastHit hitInfo, 
                 len, AvoidObstacles.CollisionFilter, AvoidObstacles.IgnoreTag))
->>>>>>> 94ca09a1
             {
                 var desiredResult = hitInfo.point + hitInfo.normal * cameraRadius;
                 desiredCorrection = (desiredResult - tip).magnitude;
