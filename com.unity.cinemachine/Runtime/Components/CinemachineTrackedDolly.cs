--- conflicted
+++ resolved
@@ -17,13 +17,10 @@
     [DocumentationSorting(DocumentationSortingAttribute.Level.UserRef)]
     [AddComponentMenu("")] // Don't display in add component menu
     [SaveDuringPlay]
-<<<<<<< HEAD
     [CameraPipelineAttribute(CinemachineCore.Stage.Body)]
-=======
 #if UNITY_2022_1_OR_NEWER
     [Obsolete("CinemachineTrackedDolly has been deprecated. Add Splines package to your project, and use CinemachineSplineDolly instead.", false)]
 #endif   
->>>>>>> a189fab2
     public class CinemachineTrackedDolly : CinemachineComponentBase
     {
         /// <summary>The path to which the camera will be constrained.  This must be non-null.</summary>
@@ -169,7 +166,7 @@
                 m_SearchRadius = searchRadius;
                 m_SearchResolution = stepsPerSegment;
             }
-        };
+        }
 
         /// <summary>Controls how automatic dollying occurs</summary>
         [Tooltip("Controls how automatic dollying occurs.  A Follow target is necessary to use this feature.")]
