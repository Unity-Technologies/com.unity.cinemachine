--- conflicted
+++ resolved
@@ -20,11 +20,7 @@
     [CameraPipelineAttribute(CinemachineCore.Stage.Body)]
 #if UNITY_2022_1_OR_NEWER
     [Obsolete("CinemachineTrackedDolly has been deprecated. Add Splines package to your project, and use CinemachineSplineDolly instead.", false)]
-<<<<<<< HEAD
-#endif   
-=======
 #endif
->>>>>>> 3744ff4a
     public class CinemachineTrackedDolly : CinemachineComponentBase
     {
         /// <summary>The path to which the camera will be constrained.  This must be non-null.</summary>
