--- conflicted
+++ resolved
@@ -193,15 +193,9 @@
                         DepthOfField dof;
                         if (profile.TryGetSettings(out dof))
                         {
-<<<<<<< HEAD
                             float focusDistance = FocusOffset;
                             if (FocusTracking == FocusTrackingMode.LookAtTarget)
-                                focusDistance += (state.FinalPosition - state.ReferenceLookAt).magnitude;
-=======
-                            float focusDistance = m_FocusOffset;
-                            if (m_FocusTracking == FocusTrackingMode.LookAtTarget)
                                 focusDistance += (state.GetFinalPosition() - state.ReferenceLookAt).magnitude;
->>>>>>> cc9cfb95
                             else
                             {
                                 Transform focusTarget = null;
