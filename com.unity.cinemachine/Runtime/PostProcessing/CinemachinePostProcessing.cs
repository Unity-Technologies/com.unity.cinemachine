﻿#if CINEMACHINE_POST_PROCESSING_V2
using UnityEngine;
using UnityEngine.SceneManagement;
using UnityEngine.Serialization;
using System.Collections.Generic;
using UnityEngine.Rendering.PostProcessing;

namespace Cinemachine
{
    /// <summary>
    /// This behaviour is a liaison between Cinemachine and the Post-Processing v2 module.  You must
    /// have the Post-Processing V2 stack package installed in order to use this behaviour.
    ///
    /// As a component on the Virtual Camera, it holds
    /// a Post-Processing Profile asset that will be applied to the Unity camera whenever
    /// the Virtual camera is live.  It also has the optional functionality of animating
    /// the Focus Distance and DepthOfField properties of the Camera State, and
    /// applying them to the current Post-Processing profile, provided that profile has a
    /// DepthOfField effect that is enabled.
    /// </summary>
    [ExecuteAlways]
    [AddComponentMenu("Cinemachine/Procedural/Extensions/Cinemachine Post Processing")] // Hide in menu
    [SaveDuringPlay]
    [DisallowMultipleComponent]
    [HelpURL(Documentation.BaseURL + "manual/CinemachinePostProcessing.html")]
    public class CinemachinePostProcessing : CinemachineExtension
    {
        /// <summary>
        /// This is the priority for the vcam's PostProcessing volumes.  It's set to a high
        /// number in order to ensure that it overrides other volumes for the active vcam.
        /// You can change this value if necessary to work with other systems.
        /// </summary>
        public static float s_VolumePriority = 1000f;

        /// <summary>
        /// This is the weight that the PostProcessing profile will have when the camera is fully active.
        /// It will blend to and from 0 along with the camera.
        /// </summary>
        public float Weight = 1;

        /// <summary>The reference object for focus tracking</summary>
        public enum FocusTrackingMode
        {
            /// <summary>No focus tracking</summary>
            None,
            /// <summary>Focus offset is relative to the LookAt target</summary>
            LookAtTarget,
            /// <summary>Focus offset is relative to the Follow target</summary>
            FollowTarget,
            /// <summary>Focus offset is relative to the Custom target set here</summary>
            CustomTarget,
            /// <summary>Focus offset is relative to the camera</summary>
            Camera
        };

        /// <summary>If the profile has the appropriate overrides, will set the base focus 
        /// distance to be the distance from the selected target to the camera.
        /// The Focus Offset field will then modify that distance</summary>
        [Tooltip("If the profile has the appropriate overrides, will set the base focus "
            + "distance to be the distance from the selected target to the camera."
            + "The Focus Offset field will then modify that distance.")]
        [FormerlySerializedAs("m_FocusTracking")]
        public FocusTrackingMode FocusTracking;

        /// <summary>The target to use if Focus Tracks Target is set to Custom Target</summary>
        [Tooltip("The target to use if Focus Tracks Target is set to Custom Target")]
        [FormerlySerializedAs("m_FocusTarget")]
        public Transform FocusTarget;

        /// <summary>Offset from target distance, to be used with Focus Tracks Target.  
        /// Offsets the sharpest point away from the location of the focus target</summary>
        [Tooltip("Offset from target distance, to be used with Focus Tracks Target.  "
            + "Offsets the sharpest point away from the location of the focus target.")]
        [FormerlySerializedAs("m_FocusOffset")]
        public float FocusOffset;

        /// <summary>
        /// If Focus tracking is enabled, this will return the calculated focus distance
        /// </summary>
        public float CalculatedFocusDistance { get; private set; }

        /// <summary>
        /// This Post-Processing profile will be applied whenever this virtual camera is live
        /// </summary>
        [Tooltip("This Post-Processing profile will be applied whenever this virtual camera is live")]
        [FormerlySerializedAs("m_Profile")]
        public PostProcessProfile Profile;

        class VcamExtraState : VcamExtraStateBase
        {
            public PostProcessProfile ProfileCopy;

            public void CreateProfileCopy(PostProcessProfile source)
            {
                DestroyProfileCopy();
                PostProcessProfile profile = ScriptableObject.CreateInstance<PostProcessProfile>();
                if (source != null)
                {
                    foreach (var item in source.settings)
                    {
                        var itemCopy = Instantiate(item);
                        profile.settings.Add(itemCopy);
                    }
                }
                ProfileCopy = profile;
            }

            public void DestroyProfileCopy()
            {
                if (ProfileCopy != null)
                    RuntimeUtility.DestroyObject(ProfileCopy);
                ProfileCopy = null;
            }
        }

        List<VcamExtraState> m_extraStateCache;

        /// <summary>True if the profile is enabled and nontrivial</summary>
        public bool IsValid => Profile != null && Profile.settings.Count > 0;


<<<<<<< HEAD
        /// <summary>Called by the editor when the shared asset has been edited</summary>
        internal void InvalidateCachedProfile()
=======
        void OnValidate()
        {
            Weight = Mathf.Max(0, Weight);
        }

        void Reset()
        {
            Weight = 1;
            FocusTracking = FocusTrackingMode.None;
            FocusTarget = null;
            FocusOffset = 0;
            Profile = null;
        }

        protected override void OnEnable()
>>>>>>> 95d68be8
        {
            m_extraStateCache ??= new();
            GetAllExtraStates(m_extraStateCache);
            foreach (var e in m_extraStateCache)
                e.DestroyProfileCopy();
        }

        protected override void OnDestroy()
        {
            InvalidateCachedProfile();
            base.OnDestroy();
        }

        /// <summary>Apply PostProcessing effects</summary>
        /// <param name="vcam">The virtual camera being processed</param>
        /// <param name="stage">The current pipeline stage</param>
        /// <param name="state">The current virtual camera state</param>
        /// <param name="deltaTime">The current applicable deltaTime</param>
        protected override void PostPipelineStageCallback(
            CinemachineVirtualCameraBase vcam,
            CinemachineCore.Stage stage, ref CameraState state, float deltaTime)
        {
            // Set the focus after the camera has been fully positioned.
            if (stage == CinemachineCore.Stage.Finalize)
            {
                var extra = GetExtraState<VcamExtraState>(vcam);
                if (!IsValid)
                    extra.DestroyProfileCopy();
                else
                {
                    var profile = Profile;

                    // Handle Follow Focus
                    if (FocusTracking == FocusTrackingMode.None)
                        extra.DestroyProfileCopy();
                    else
                    {
                        if (extra.ProfileCopy == null)
                            extra.CreateProfileCopy(Profile);
                        profile = extra.ProfileCopy;
                        DepthOfField dof;
                        if (profile.TryGetSettings(out dof))
                        {
                            float focusDistance = FocusOffset;
                            if (FocusTracking == FocusTrackingMode.LookAtTarget)
                                focusDistance += (state.GetFinalPosition() - state.ReferenceLookAt).magnitude;
                            else
                            {
                                Transform focusTarget = null;
                                switch (FocusTracking)
                                {
                                    default: break;
                                    case FocusTrackingMode.FollowTarget: focusTarget = vcam.Follow; break;
                                    case FocusTrackingMode.CustomTarget: focusTarget = FocusTarget; break;
                                }
                                if (focusTarget != null)
                                    focusDistance += (state.GetFinalPosition() - focusTarget.position).magnitude;
                            }
                            CalculatedFocusDistance = state.Lens.FocusDistance 
                                = dof.focusDistance.value = Mathf.Max(0.01f, focusDistance);
                        }
                    }

                    // Apply the post-processing
                    state.AddCustomBlendable(new CameraState.CustomBlendableItems.Item{ Custom = profile, Weight = Weight });
                }
            }
        }

        static void OnCameraCut(CinemachineBrain brain)
        {
            // Debug.Log("Camera cut event");
            PostProcessLayer postFX = GetPPLayer(brain);
            if (postFX != null)
                postFX.ResetHistory();
        }

        static void ApplyPostFX(CinemachineBrain brain)
        {
            PostProcessLayer ppLayer = GetPPLayer(brain);
            if (ppLayer == null || !ppLayer.enabled  || ppLayer.volumeLayer == 0)
                return;

            CameraState state = brain.CurrentCameraState;
            int numBlendables = state.GetNumCustomBlendables();
            List<PostProcessVolume> volumes = GetDynamicBrainVolumes(brain, ppLayer, numBlendables);
            for (int i = 0; i < volumes.Count; ++i)
            {
                volumes[i].weight = 0;
                volumes[i].sharedProfile = null;
                volumes[i].profile = null;
            }
            PostProcessVolume firstVolume = null;
            int numPPblendables = 0;
            for (int i = 0; i < numBlendables; ++i)
            {
                var b = state.GetCustomBlendable(i);
                var profile = b.Custom as PostProcessProfile;
                if (profile != null) // in case it was deleted
                {
                    PostProcessVolume v = volumes[i];
                    if (firstVolume == null)
                        firstVolume = v;
                    v.sharedProfile = profile;
                    v.isGlobal = true;
                    v.priority = s_VolumePriority - (numBlendables - i) - 1;
                    v.weight = b.Weight;
                    ++numPPblendables;
                }
#if false // set this to true to force first weight to 1
                // If more than one volume, then set the frst one's weight to 1
                if (numPPblendables > 1)
                    firstVolume.weight = 1;
#endif
            }
        }

        static string sVolumeOwnerName = "__CMVolumes";
        static  List<PostProcessVolume> sVolumes = new List<PostProcessVolume>();
        static List<PostProcessVolume> GetDynamicBrainVolumes(
            CinemachineBrain brain, PostProcessLayer ppLayer, int minVolumes)
        {
            // Locate the camera's child object that holds our dynamic volumes
            GameObject volumeOwner = null;
            Transform t = brain.transform;
            int numChildren = t.childCount;

            sVolumes.Clear();
            for (int i = 0; volumeOwner == null && i < numChildren; ++i)
            {
                GameObject child = t.GetChild(i).gameObject;
                if (child.hideFlags == HideFlags.HideAndDontSave)
                {
                    child.GetComponents(sVolumes);
                    if (sVolumes.Count > 0)
                        volumeOwner = child;
                }
            }

            if (minVolumes > 0)
            {
                if (volumeOwner == null)
                {
                    volumeOwner = new GameObject(sVolumeOwnerName);
                    volumeOwner.hideFlags = HideFlags.HideAndDontSave;
                    volumeOwner.transform.parent = t;
                }
                // Update the volume's layer so it will be seen
                int mask = ppLayer.volumeLayer.value;
                for (int i = 0; i < 32; ++i)
                {
                    if ((mask & (1 << i)) != 0)
                    {
                        volumeOwner.layer = i;
                        break;
                    }
                }
                while (sVolumes.Count < minVolumes)
                    sVolumes.Add(volumeOwner.gameObject.AddComponent<PostProcessVolume>());
            }
            return sVolumes;
        }

        static Dictionary<CinemachineBrain, PostProcessLayer> mBrainToLayer
            = new Dictionary<CinemachineBrain, PostProcessLayer>();

        static PostProcessLayer GetPPLayer(CinemachineBrain brain)
        {
            bool found = mBrainToLayer.TryGetValue(brain, out PostProcessLayer layer);
            if (layer != null)
                return layer;   // layer is valid and in our lookup

            // If the layer in the lookup table is a deleted object, we must remove
            // the brain's callback for it
            if (found && !ReferenceEquals(layer, null))
            {
                // layer is a deleted object
                brain.CameraCutEvent.RemoveListener(OnCameraCut);
                mBrainToLayer.Remove(brain);
                layer = null;
                found = false;
            }

            // Brain is not in our lookup - add it.
            brain.TryGetComponent(out layer);
            if (layer != null)
            {
                brain.CameraCutEvent.AddListener(OnCameraCut); // valid layer
                mBrainToLayer[brain] = layer;
            }
            return layer;
        }

        static void CleanupLookupTable()
        {
            var iter = mBrainToLayer.GetEnumerator();
            while (iter.MoveNext())
            {
                var brain = iter.Current.Key;
                if (brain != null)
                    brain.CameraCutEvent.RemoveListener(OnCameraCut);
            }
            mBrainToLayer.Clear();
        }

#if UNITY_EDITOR
        [UnityEditor.InitializeOnLoad]
        class EditorInitialize 
        { 
            static EditorInitialize() 
            { 
                UnityEditor.EditorApplication.playModeStateChanged += (pmsc) => CleanupLookupTable();
                InitializeModule(); 
            } 
        }
#endif
        [RuntimeInitializeOnLoadMethod]
        static void InitializeModule()
        {
            // After the brain pushes the state to the camera, hook in to the PostFX
            CinemachineCore.CameraUpdatedEvent.RemoveListener(ApplyPostFX);
            CinemachineCore.CameraUpdatedEvent.AddListener(ApplyPostFX);

            // Clean up our resources
            SceneManager.sceneUnloaded += (scene) => CleanupLookupTable();
        }
    }
}
#endif<|MERGE_RESOLUTION|>--- conflicted
+++ resolved
@@ -118,11 +118,6 @@
         /// <summary>True if the profile is enabled and nontrivial</summary>
         public bool IsValid => Profile != null && Profile.settings.Count > 0;
 
-
-<<<<<<< HEAD
-        /// <summary>Called by the editor when the shared asset has been edited</summary>
-        internal void InvalidateCachedProfile()
-=======
         void OnValidate()
         {
             Weight = Mathf.Max(0, Weight);
@@ -138,7 +133,6 @@
         }
 
         protected override void OnEnable()
->>>>>>> 95d68be8
         {
             m_extraStateCache ??= new();
             GetAllExtraStates(m_extraStateCache);
