﻿using UnityEngine;

#if CINEMACHINE_HDRP
    using System.Collections.Generic;
    using UnityEngine.Rendering;
using UnityEngine.Serialization;
#if CINEMACHINE_HDRP_7_3_1
using UnityEngine.Rendering.HighDefinition;
    #else
        using UnityEngine.Experimental.Rendering.HDPipeline;
    #endif
#elif CINEMACHINE_LWRP_7_3_1
    using System.Collections.Generic;
    using UnityEngine.Rendering;
    using UnityEngine.Rendering.Universal;
#endif

namespace Cinemachine.PostFX
{
#if !(CINEMACHINE_HDRP || CINEMACHINE_LWRP_7_3_1)
    // Workaround for Unity scripting bug
    /// <summary>
    /// This behaviour is a liaison between Cinemachine with the Post-Processing v3 module.
    ///
    /// As a component on the Virtual Camera, it holds
    /// a Post-Processing Profile asset that will be applied to the Unity camera whenever
    /// the Virtual camera is live.  It also has the optional functionality of animating
    /// the Focus Distance and DepthOfField properties of the Camera State, and
    /// applying them to the current Post-Processing profile, provided that profile has a
    /// DepthOfField effect that is enabled.
    /// </summary>
    [AddComponentMenu("")] // Hide in menu
    public class CinemachineVolumeSettings : MonoBehaviour {}
#else
    /// <summary>
    /// This behaviour is a liaison between Cinemachine with the Post-Processing v3 module.
    ///
    /// As a component on the Virtual Camera, it holds
    /// a Post-Processing Profile asset that will be applied to the Unity camera whenever
    /// the Virtual camera is live.  It also has the optional functionality of animating
    /// the Focus Distance and DepthOfField properties of the Camera State, and
    /// applying them to the current Post-Processing profile, provided that profile has a
    /// DepthOfField effect that is enabled.
    /// </summary>
    [ExecuteAlways]
    [AddComponentMenu("")] // Hide in menu
    [SaveDuringPlay]
    [DisallowMultipleComponent]
    [HelpURL(Documentation.BaseURL + "manual/CinemachineVolumeSettings.html")]
    public class CinemachineVolumeSettings : CinemachineExtension
    {
        /// <summary>
        /// This is the priority for the vcam's PostProcessing volumes.  It's set to a high
        /// number in order to ensure that it overrides other volumes for the active vcam.
        /// You can change this value if necessary to work with other systems.
        /// </summary>
        public static float s_VolumePriority = 1000f;
<<<<<<< HEAD
=======

        /// <summary>This is obsolete, please use m_FocusTracking</summary>
        [HideInInspector]
        public bool m_FocusTracksTarget;
>>>>>>> cc9cfb95

        /// <summary>The reference object for focus tracking</summary>
        public enum FocusTrackingMode
        {
            /// <summary>No focus tracking</summary>
            None,
            /// <summary>Focus offset is relative to the LookAt target</summary>
            LookAtTarget,
            /// <summary>Focus offset is relative to the Follow target</summary>
            FollowTarget,
            /// <summary>Focus offset is relative to the Custom target set here</summary>
            CustomTarget,
            /// <summary>Focus offset is relative to the camera</summary>
            Camera
        };

        /// <summary>If the profile has the appropriate overrides, will set the base focus 
        /// distance to be the distance from the selected target to the camera.
        /// The Focus Offset field will then modify that distance</summary>
        [Tooltip("If the profile has the appropriate overrides, will set the base focus "
            + "distance to be the distance from the selected target to the camera."
            + "The Focus Offset field will then modify that distance.")]
        [FormerlySerializedAs("m_FocusTracking")]
        public FocusTrackingMode FocusTracking;

        /// <summary>The target to use if Focus Tracks Target is set to Custom Target</summary>
        [Tooltip("The target to use if Focus Tracks Target is set to Custom Target")]
        [FormerlySerializedAs("m_FocusTarget")]
        public Transform FocusTarget;

        /// <summary>Offset from target distance, to be used with Focus Tracks Target.  
        /// Offsets the sharpest point away from the focus target</summary>
        [Tooltip("Offset from target distance, to be used with Focus Tracks Target.  "
            + "Offsets the sharpest point away from the focus target.")]
        [FormerlySerializedAs("m_FocusOffset")]
        public float FocusOffset;

        /// <summary>
        /// This profile will be applied whenever this virtual camera is live
        /// </summary>
        [Tooltip("This profile will be applied whenever this virtual camera is live")]
        [FormerlySerializedAs("m_Profile")]
        public VolumeProfile Profile;

        /// <summary>This is obsolete, please use m_FocusTracking</summary>
        [HideInInspector, SerializeField, FormerlySerializedAs("m_FocusTracksTarget")]
        bool m_LegacyFocusTracksTarget;

        class VcamExtraState
        {
            public VolumeProfile ProfileCopy;

            public void CreateProfileCopy(VolumeProfile source)
            {
                DestroyProfileCopy();
                VolumeProfile profile = ScriptableObject.CreateInstance<VolumeProfile>();
                if (source != null)
                {
                    foreach (var item in source.components)
                    {
                        var itemCopy = Instantiate(item);
                        profile.components.Add(itemCopy);
                        profile.isDirty = true;
                    }
                }
                ProfileCopy = profile;
            }

            public void DestroyProfileCopy()
            {
                if (ProfileCopy != null)
                    RuntimeUtility.DestroyObject(ProfileCopy);
                ProfileCopy = null;
            }
        }

        /// <summary>True if the profile is enabled and nontrivial</summary>
        public bool IsValid => Profile != null && Profile.components.Count > 0;

        /// <summary>Called by the editor when the shared asset has been edited</summary>
        public void InvalidateCachedProfile()
        {
            var list = GetAllExtraStates<VcamExtraState>();
            for (int i = 0; i < list.Count; ++i)
                list[i].DestroyProfileCopy();
        }

        protected override void OnEnable()
        {
            base.OnEnable();

            // Map legacy m_FocusTracksTarget to focus mode
            if (m_LegacyFocusTracksTarget)
            {
                FocusTracking = VirtualCamera.LookAt != null 
                    ? FocusTrackingMode.LookAtTarget : FocusTrackingMode.Camera;
            }
            m_LegacyFocusTracksTarget = false;
        }

        protected override void OnDestroy()
        {
            InvalidateCachedProfile();
            base.OnDestroy();
        }

        /// <summary>Apply PostProcessing effects</summary>
        /// <param name="vcam">The virtual camera being processed</param>
        /// <param name="stage">The current pipeline stage</param>
        /// <param name="state">The current virtual camera state</param>
        /// <param name="deltaTime">The current applicable deltaTime</param>
        protected override void PostPipelineStageCallback(
            CinemachineVirtualCameraBase vcam,
            CinemachineCore.Stage stage, ref CameraState state, float deltaTime)
        {
            // Set the focus after the camera has been fully positioned.
            if (stage == CinemachineCore.Stage.Finalize)
            {
                var extra = GetExtraState<VcamExtraState>(vcam);
                if (!IsValid)
                    extra.DestroyProfileCopy();
                else
                {
                    var profile = Profile;

                    // Handle Follow Focus
                    if (FocusTracking == FocusTrackingMode.None)
                        extra.DestroyProfileCopy();
                    else
                    {
                        if (extra.ProfileCopy == null)
                            extra.CreateProfileCopy(Profile);
                        profile = extra.ProfileCopy;
                        if (profile.TryGet(out DepthOfField dof))
                        {
<<<<<<< HEAD
                            float focusDistance = FocusOffset;
                            if (FocusTracking == FocusTrackingMode.LookAtTarget)
                                focusDistance += (state.FinalPosition - state.ReferenceLookAt).magnitude;
=======
                            float focusDistance = m_FocusOffset;
                            if (m_FocusTracking == FocusTrackingMode.LookAtTarget)
                                focusDistance += (state.GetFinalPosition()- state.ReferenceLookAt).magnitude;
>>>>>>> cc9cfb95
                            else
                            {
                                Transform focusTarget = null;
                                switch (FocusTracking)
                                {
                                    default: break;
                                    case FocusTrackingMode.FollowTarget: focusTarget = VirtualCamera.Follow; break;
                                    case FocusTrackingMode.CustomTarget: focusTarget = FocusTarget; break;
                                }
                                if (focusTarget != null)
                                    focusDistance += (state.GetFinalPosition() - focusTarget.position).magnitude;
                            }
                            focusDistance = Mathf.Max(0, focusDistance);
                            dof.focusDistance.value = focusDistance;
#if CINEMACHINE_HDRP_7_3_1
                            state.Lens.FocusDistance = focusDistance;
#endif
                            profile.isDirty = true;
                        }
                    }
                    // Apply the post-processing
                    state.AddCustomBlendable(new CameraState.CustomBlendableItems.Item { Custom = profile, Weight = 1 });
                }
            }
        }

        static void OnCameraCut(CinemachineBrain brain)
        {
            //Debug.Log($"Camera cut to {brain.ActiveVirtualCamera.Name}");

#if CINEMACHINE_HDRP_7_3_1
            // Reset temporal effects
            var cam = brain.OutputCamera;
            if (cam != null)
            {
                HDCamera hdCam = HDCamera.GetOrCreate(cam);
                hdCam.volumetricHistoryIsValid = false;
                hdCam.colorPyramidHistoryIsValid = false;
                hdCam.Reset();
            }
#elif CINEMACHINE_LDRP_7_3_1
            // Reset temporal effects
            var cam = brain.OutputCamera;
            if (cam != null)
            {
                HDCamera hdCam = HDCamera.GetOrCreate(cam);
                hdCam.volumetricHistoryIsValid = false;
                hdCam.colorPyramidHistoryIsValid = false;
                hdCam.Reset();
            }
#endif
        }

        static void ApplyPostFX(CinemachineBrain brain)
        {
            CameraState state = brain.CurrentCameraState;
            int numBlendables = state.GetNumCustomBlendables();
            var volumes = GetDynamicBrainVolumes(brain, numBlendables);
            for (int i = 0; i < volumes.Count; ++i)
            {
                volumes[i].weight = 0;
                volumes[i].sharedProfile = null;
                volumes[i].profile = null;
            }
            Volume firstVolume = null;
            int numPPblendables = 0;
            for (int i = 0; i < numBlendables; ++i)
            {
                var b = state.GetCustomBlendable(i);
                var profile = b.Custom as VolumeProfile;
                if (!(profile == null)) // in case it was deleted
                {
                    var v = volumes[i];
                    if (firstVolume == null)
                        firstVolume = v;
                    v.sharedProfile = profile;
                    v.isGlobal = true;
                    v.priority = s_VolumePriority - (numBlendables - i) - 1;
                    v.weight = b.Weight;
                    ++numPPblendables;
                }
#if true // set this to true to force first weight to 1
                // If more than one volume, then set the frst one's weight to 1
                if (numPPblendables > 1)
                    firstVolume.weight = 1;
#endif
            }
//            if (firstVolume != null)
//                Debug.Log($"Applied post FX for {numPPblendables} PP blendables in {brain.ActiveVirtualCamera.Name}");
        }

        static string sVolumeOwnerName = "__CMVolumes";
        static List<Volume> sVolumes = new List<Volume>();
        static List<Volume> GetDynamicBrainVolumes(CinemachineBrain brain, int minVolumes)
        {
            // Locate the camera's child object that holds our dynamic volumes
            GameObject volumeOwner = null;
            Transform t = brain.transform;
            int numChildren = t.childCount;

            sVolumes.Clear();
            for (int i = 0; volumeOwner == null && i < numChildren; ++i)
            {
                GameObject child = t.GetChild(i).gameObject;
                if (child.hideFlags == HideFlags.HideAndDontSave)
                {
                    child.GetComponents(sVolumes);
                    if (sVolumes.Count > 0)
                        volumeOwner = child;
                }
            }

            if (minVolumes > 0)
            {
                if (volumeOwner == null)
                {
                    volumeOwner = new GameObject(sVolumeOwnerName);
                    volumeOwner.hideFlags = HideFlags.HideAndDontSave;
                    volumeOwner.transform.parent = t;
                }

                // Update the volume's layer so it will be seen
#if CINEMACHINE_HDRP
                var data = brain.gameObject.GetComponent<HDAdditionalCameraData>();
#elif CINEMACHINE_LWRP_7_3_1
                var data = brain.gameObject.GetComponent<UniversalAdditionalCameraData>();
#endif
                if (data != null)
                {
                    int mask = data.volumeLayerMask;
                    for (int i = 0; i < 32; ++i)
                    {
                        if ((mask & (1 << i)) != 0)
                        {
                            volumeOwner.layer = i;
                            break;
                        }
                    }
                }

                while (sVolumes.Count < minVolumes)
                    sVolumes.Add(volumeOwner.gameObject.AddComponent<Volume>());
            }
            return sVolumes;
        }

#if UNITY_EDITOR
        [UnityEditor.InitializeOnLoad]
        class EditorInitialize { static EditorInitialize() { InitializeModule(); } }
#endif
        [RuntimeInitializeOnLoadMethod]
        static void InitializeModule()
        {
            // After the brain pushes the state to the camera, hook in to the PostFX
            CinemachineCore.CameraUpdatedEvent.RemoveListener(ApplyPostFX);
            CinemachineCore.CameraUpdatedEvent.AddListener(ApplyPostFX);
            CinemachineCore.CameraCutEvent.RemoveListener(OnCameraCut);
            CinemachineCore.CameraCutEvent.AddListener(OnCameraCut);
        }
    }
#endif
}<|MERGE_RESOLUTION|>--- conflicted
+++ resolved
@@ -55,13 +55,6 @@
         /// You can change this value if necessary to work with other systems.
         /// </summary>
         public static float s_VolumePriority = 1000f;
-<<<<<<< HEAD
-=======
-
-        /// <summary>This is obsolete, please use m_FocusTracking</summary>
-        [HideInInspector]
-        public bool m_FocusTracksTarget;
->>>>>>> cc9cfb95
 
         /// <summary>The reference object for focus tracking</summary>
         public enum FocusTrackingMode
@@ -197,15 +190,9 @@
                         profile = extra.ProfileCopy;
                         if (profile.TryGet(out DepthOfField dof))
                         {
-<<<<<<< HEAD
                             float focusDistance = FocusOffset;
                             if (FocusTracking == FocusTrackingMode.LookAtTarget)
-                                focusDistance += (state.FinalPosition - state.ReferenceLookAt).magnitude;
-=======
-                            float focusDistance = m_FocusOffset;
-                            if (m_FocusTracking == FocusTrackingMode.LookAtTarget)
                                 focusDistance += (state.GetFinalPosition()- state.ReferenceLookAt).magnitude;
->>>>>>> cc9cfb95
                             else
                             {
                                 Transform focusTarget = null;
