﻿using System;
using Cinemachine.Utility;
using UnityEngine;
using UnityEngine.Serialization;

namespace Cinemachine
{
    /// <summary>
    /// An extension for Cinemachine Virtual Camera which post-processes
    /// the final position of the virtual camera.  It listens for CinemachineImpulse
    /// signals on the specified channels, and moves the camera in response to them.
    /// </summary>
    [SaveDuringPlay]
    [AddComponentMenu("")] // Hide in menu
    [ExecuteAlways]
    [HelpURL(Documentation.BaseURL + "manual/CinemachineImpulseListener.html")]
    public class CinemachineImpulseListener : CinemachineExtension
    {
        /// <summary>
        /// When to apply the impulse reaction.  Default is Noise.  
        /// Modify this if necessary to influence the ordering of extension effects
        /// </summary>
        [Tooltip("When to apply the impulse reaction.  Default is after the Noise stage.  "
            + "Modify this if necessary to influence the ordering of extension effects")]
        [FormerlySerializedAs("m_ApplyAfter")]
        public CinemachineCore.Stage ApplyAfter = CinemachineCore.Stage.Aim; // legacy compatibility setting

        /// <summary>
        /// Impulse events on channels not included in the mask will be ignored.
        /// </summary>
        [Tooltip("Impulse events on channels not included in the mask will be ignored.")]
        [CinemachineImpulseChannelProperty]
        [FormerlySerializedAs("m_ChannelMask")]
        public int ChannelMask;

        /// <summary>
        /// Gain to apply to the Impulse signal.
        /// </summary>
        [Tooltip("Gain to apply to the Impulse signal.  1 is normal strength.  "
            + "Setting this to 0 completely mutes the signal.")]
        [FormerlySerializedAs("m_Gain")]
        public float Gain;

        /// <summary>
        /// Enable this to perform distance calculation in 2D (ignore Z).
        /// </summary>
        [Tooltip("Enable this to perform distance calculation in 2D (ignore Z)")]
        [FormerlySerializedAs("m_Use2DDistance")]
        public bool Use2DDistance;

        /// <summary>
        /// Enable this to process all impulse signals in camera space.
        /// </summary>
        [Tooltip("Enable this to process all impulse signals in camera space")]
        [FormerlySerializedAs("m_UseCameraSpace")]
        public bool UseCameraSpace;

        /// <summary>
        /// This controls the secondary reaction of the listener to the incoming impulse.  
        /// The impulse might be for example a sharp shock, and the secondary reaction could
        /// be a vibration whose amplitude and duration is controlled by the size of the 
        /// original impulse.  This allows different listeners to respond in different ways 
        /// to the same impulse signal.
        /// </summary>
        [Serializable]
        public struct ImpulseReaction
        {
            /// <summary>
            /// Secondary shake that will be triggered by the primary impulse
            /// </summary>
            [Tooltip("Secondary shake that will be triggered by the primary impulse.")]
            [NoiseSettingsProperty]
            public NoiseSettings m_SecondaryNoise;

            /// <summary>
            /// Gain to apply to the amplitudes defined in the signal source asset.
            /// </summary>
            [Tooltip("Gain to apply to the amplitudes defined in the signal source.  "  
                + "1 is normal.  Setting this to 0 completely mutes the signal.")]
            [FormerlySerializedAs("m_AmplitudeGain")]
            public float AmplitudeGain;
        
            /// <summary>
            /// Scale factor to apply to the time axis.
            /// </summary>
            [Tooltip("Scale factor to apply to the time axis.  1 is normal.  "
                + "Larger magnitudes will make the signal progress more rapidly.")]
           [FormerlySerializedAs("m_FrequencyGain")]
           public float FrequencyGain;

            /// <summary>
            /// How long the secondary reaction lasts.
            /// </summary>
            [Tooltip("How long the secondary reaction lasts.")]
            [FormerlySerializedAs("m_Duration")]
            public float Duration;

            float m_CurrentAmount;
            float m_CurrentTime;
            float m_CurrentDamping;

            bool m_Initialized;

            [SerializeField, HideInInspector]
            Vector3 m_NoiseOffsets;

            /// <summary>Generate a new random seed</summary>
            public void ReSeed()
            {
                m_NoiseOffsets = new Vector3(
                        UnityEngine.Random.Range(-1000f, 1000f),
                        UnityEngine.Random.Range(-1000f, 1000f),
                        UnityEngine.Random.Range(-1000f, 1000f));
            }

            /// <summary>
            /// Get the rection effect for a given impulse at a given time.
            /// </summary>
            /// <param name="deltaTime">Current time interval</param>
            /// <param name="impulsePos">The input impulse signal at this time</param>
            /// <param name="pos">output reaction position delta</param>
            /// <param name="rot">output reaction rotation delta</param>
            /// <returns>True if thewre is a reaction effect, false otherwise</returns>
            public bool GetReaction(
                float deltaTime, Vector3 impulsePos, 
                out Vector3 pos, out Quaternion rot)
            {
                if (!m_Initialized)
                {
                    m_Initialized = true;
                    m_CurrentAmount = 0;
                    m_CurrentDamping = 0;
                    m_CurrentTime = CinemachineCore.CurrentTime * FrequencyGain;
                    if (m_NoiseOffsets == Vector3.zero)
                        ReSeed();
                }

                // Is there any reacting to do?
                pos = Vector3.zero;
                rot = Quaternion.identity;
                var sqrMag = impulsePos.sqrMagnitude;
                if (m_SecondaryNoise == null || (sqrMag < 0.001f && m_CurrentAmount < 0.0001f))
                    return false;

                // Advance the current reaction time
                if (TargetPositionCache.CacheMode == TargetPositionCache.Mode.Playback
                        && TargetPositionCache.HasCurrentTime)
                    m_CurrentTime = TargetPositionCache.CurrentTime * FrequencyGain;
                else
                    m_CurrentTime += deltaTime * FrequencyGain;

                // Adjust the envelope height and duration of the secondary noise, 
                // acording to the strength of the incoming signal
                m_CurrentAmount = Mathf.Max(m_CurrentAmount, Mathf.Sqrt(sqrMag));
                m_CurrentDamping = Mathf.Max(m_CurrentDamping, Mathf.Max(1, Mathf.Sqrt(m_CurrentAmount)) * Duration);

                var gain = m_CurrentAmount * AmplitudeGain;
                pos = NoiseSettings.GetCombinedFilterResults(
                        m_SecondaryNoise.PositionNoise, m_CurrentTime, m_NoiseOffsets) * gain;
                rot = Quaternion.Euler(NoiseSettings.GetCombinedFilterResults(
                        m_SecondaryNoise.OrientationNoise, m_CurrentTime, m_NoiseOffsets) * gain);

                m_CurrentAmount -= Damper.Damp(m_CurrentAmount, m_CurrentDamping, deltaTime);
                m_CurrentDamping -= Damper.Damp(m_CurrentDamping, m_CurrentDamping, deltaTime);
                return true;
            }
        }

        /// <summary>
        /// This controls the secondary reaction of the listener to the incoming impulse.  
        /// The impulse might be for example a sharp shock, and the secondary reaction could
        /// be a vibration whose amplitude and duration is controlled by the size of the 
        /// original impulse.  This allows different listeners to respond in different ways 
        /// to the same impulse signal.
        /// </summary>
        [Tooltip("This controls the secondary reaction of the listener to the incoming impulse.  "
            + "The impulse might be for example a sharp shock, and the secondary reaction could "
            + "be a vibration whose amplitude and duration is controlled by the size of the "
            + "original impulse.  This allows different listeners to respond in different ways "
            + "to the same impulse signal.")]
        [FormerlySerializedAs("m_ReactionSettings")]
        public ImpulseReaction ReactionSettings;

        private void Reset()
        {
            ApplyAfter = CinemachineCore.Stage.Noise; // this is the default setting
            ChannelMask = 1;
            Gain = 1;
            Use2DDistance = false;
            UseCameraSpace = true;
            ReactionSettings = new ImpulseReaction 
            { 
                AmplitudeGain = 1, 
                FrequencyGain = 1,
                Duration = 1f
            };
        }

        /// <summary>React to any detected impulses</summary>
        /// <param name="vcam">The virtual camera being processed</param>
        /// <param name="stage">The current pipeline stage</param>
        /// <param name="state">The current virtual camera state</param>
        /// <param name="deltaTime">The current applicable deltaTime</param>
        protected override void PostPipelineStageCallback(
            CinemachineVirtualCameraBase vcam,
            CinemachineCore.Stage stage, ref CameraState state, float deltaTime)
        {
            if (stage == ApplyAfter && deltaTime >= 0)
            {
                bool haveImpulse = CinemachineImpulseManager.Instance.GetImpulseAt(
<<<<<<< HEAD
                    state.FinalPosition, Use2DDistance, ChannelMask, 
=======
                    state.GetFinalPosition(), m_Use2DDistance, m_ChannelMask, 
>>>>>>> 75d8ecdc
                    out var impulsePos, out var impulseRot);
                bool haveReaction = ReactionSettings.GetReaction(
                    deltaTime, impulsePos, out var reactionPos, out var reactionRot);

                if (haveImpulse)
                {
                    impulseRot = Quaternion.SlerpUnclamped(Quaternion.identity, impulseRot, Gain);
                    impulsePos *= Gain;
                }
                if (haveReaction)
                {
                    impulsePos += reactionPos;
                    impulseRot *= reactionRot;
                }
                if (haveImpulse || haveReaction)
                {
                    if (UseCameraSpace)
                        impulsePos = state.RawOrientation * impulsePos;
                    state.PositionCorrection += impulsePos;
                    state.OrientationCorrection = state.OrientationCorrection * impulseRot;
                }
            }
        }
    }
}<|MERGE_RESOLUTION|>--- conflicted
+++ resolved
@@ -208,11 +208,7 @@
             if (stage == ApplyAfter && deltaTime >= 0)
             {
                 bool haveImpulse = CinemachineImpulseManager.Instance.GetImpulseAt(
-<<<<<<< HEAD
-                    state.FinalPosition, Use2DDistance, ChannelMask, 
-=======
-                    state.GetFinalPosition(), m_Use2DDistance, m_ChannelMask, 
->>>>>>> 75d8ecdc
+                    state.GetFinalPosition(), Use2DDistance, ChannelMask, 
                     out var impulsePos, out var impulseRot);
                 bool haveReaction = ReactionSettings.GetReaction(
                     deltaTime, impulsePos, out var reactionPos, out var reactionRot);
