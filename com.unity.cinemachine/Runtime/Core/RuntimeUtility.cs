--- conflicted
+++ resolved
@@ -215,23 +215,14 @@
         {
             if (--s_ScratchColliderRefCount == 0)
             {
-<<<<<<< HEAD
-                if (s_ScratchColliderGameObject != null)
-                {
-                    s_ScratchColliderGameObject.SetActive(false);
-                    DestroyObject(s_ScratchColliderGameObject.GetComponent<Rigidbody>());
-                }
-=======
                 s_ScratchColliderGameObject.SetActive(false);
                 DestroyObject(s_ScratchColliderGameObject.GetComponent<Rigidbody>());
->>>>>>> c97b6a7a
                 DestroyObject(s_ScratchCollider);
                 DestroyObject(s_ScratchColliderGameObject);
                 s_ScratchColliderGameObject = null;
                 s_ScratchCollider = null;
             }
         }
-#endif
 
         /// <summary>
         /// Normalize a curve so that its X and Y axes range from 0 to 1
