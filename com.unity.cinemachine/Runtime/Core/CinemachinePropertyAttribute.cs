--- conflicted
+++ resolved
@@ -141,9 +141,6 @@
     /// </summary>
     public sealed class RequiredTargetAttribute : System.Attribute
     {
-<<<<<<< HEAD
-        public enum RequiredTargets { None, Tracking, LookAt, GroupLookAt };
-=======
         /// <summary>Choices for which targets are required</summary>
         public enum RequiredTargets 
         { 
@@ -156,17 +153,12 @@
             /// <summary>LookAt Target is required and must be a ICinemachineTargetGroup for the pipeline element to work</summary>
             GroupLookAt 
         };
->>>>>>> f5844d08
 
         /// <summary>Get the stage in the Camera Pipeline in which to position this component</summary>
         public RequiredTargets RequiredTarget { get; private set; }
 
         /// <summary>Constructor: Pipeline Stage is defined here.</summary>
-<<<<<<< HEAD
-        /// <param name="stage">The stage in the Camera Pipeline in which to position this component</param>
-=======
         /// <param name="requiredTarget">Which targets are required</param>
->>>>>>> f5844d08
         public RequiredTargetAttribute(RequiredTargets requiredTarget) { RequiredTarget = requiredTarget; }
     }
 
