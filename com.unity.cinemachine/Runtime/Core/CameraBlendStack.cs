using System.Collections.Generic;
using UnityEngine;

namespace Unity.Cinemachine
{
    /// <summary>
    /// This interface is specifically for Timeline.  The cinemachine timeline track
    /// drives its target via this interface.
    /// </summary>
    public interface ICameraOverrideStack
    {
        /// <summary>
        /// Override the current camera and current blend.  This setting will trump
        /// any in-game logic that sets virtual camera priorities and Enabled states.
        /// This is the main API for the timeline.
        /// </summary>
        /// <param name="overrideId">Id to represent a specific client.  An internal
        /// stack is maintained, with the most recent non-empty override taking precedence.
        /// This id must be > 0.  If you pass -1, a new id will be created, and returned.
        /// Use that id for subsequent calls.  Don't forget to
        /// call ReleaseCameraOverride after all overriding is finished, to
        /// free the OverrideStack resources.</param>
        /// <param name="camA">The camera to set, corresponding to weight=0.</param>
        /// <param name="camB">The camera to set, corresponding to weight=1.</param>
        /// <param name="weightB">The blend weight.  0=camA, 1=camB.</param>
        /// <param name="deltaTime">Override for deltaTime.  Should be Time.FixedDelta for
        /// time-based calculations to be included, -1 otherwise.</param>
        /// <returns>The override ID.  Don't forget to call ReleaseCameraOverride
        /// after all overriding is finished, to free the OverrideStack resources.</returns>
        int SetCameraOverride(
            int overrideId,
            ICinemachineCamera camA, ICinemachineCamera camB,
            float weightB, float deltaTime);

        /// <summary>
        /// See SetCameraOverride.  Call ReleaseCameraOverride after all overriding
        /// is finished, to free the OverrideStack resources.
        /// </summary>
        /// <param name="overrideId">The ID to released.  This is the value that
        /// was returned by SetCameraOverride</param>
        void ReleaseCameraOverride(int overrideId);

        // GML todo: delete this
        /// <summary>
        /// Get the current definition of Up.  May be different from Vector3.up.
        /// </summary>
        Vector3 DefaultWorldUp { get; }
    }
    
    
    /// <summary>
    /// Implements an overridable stack of blend states.
    /// </summary>
    internal class CameraBlendStack : ICameraOverrideStack
    {
        const float kEpsilon = UnityVectorExtensions.Epsilon;

        class StackFrame : BlendSourceVirtualCamera
        {
            public int id;
            public readonly CinemachineBlend Source = new (null, null, null, 1, 0);
            public float DeltaTimeOverride;

            // If blending in from a snapshot, this holds the source state
            readonly StaticStateVirtualCamera m_Snapshot = new (CameraState.Default, string.Empty);
            ICinemachineCamera m_SnapshotSource;
            float m_SnapshotBlendWeight;

            public StackFrame() : base(new (null, null, null, 1, 0)) {}
            public bool Active => Source.IsValid;

            // This is a little tricky, because we only want to take a new snapshot at the start 
            // of a blend.  In other cases, we reuse the last snapshot taken, until a new blend starts.
            public ICinemachineCamera GetSnapshotIfAppropriate(ICinemachineCamera cam, float weight)
            {
                if (cam == null || (cam.State.BlendHint & CameraState.BlendHints.FreezeWhenBlendingOut) == 0)
                {
                    // No snapshot required - reset it
                    m_SnapshotSource = null;
                    return cam;
                }
                // A snapshot is needed
                if (m_SnapshotSource != cam || m_SnapshotBlendWeight > weight)
                {
                    // At this point we're pretty sure this is a new blend,
                    // so we take a new snapshot of the camera state
                    m_Snapshot.Name = cam.Name;
                    m_Snapshot.State = cam.State;
                    m_SnapshotSource = cam;
                    m_SnapshotBlendWeight = weight;
                }
                // Use the most recent snapshot
                return m_Snapshot;
            }
        }

        // Current game state is always frame 0, overrides are subsequent frames
        readonly List<StackFrame> m_FrameStack = new ();
        int m_NextFrameId = 1;

        // To avoid GC memory alloc every frame
        static readonly AnimationCurve s_DefaultLinearAnimationCurve = AnimationCurve.Linear(0, 0, 1, 1);

        // GML todo: delete this
        /// <summary>Get the default world up for the virtual cameras.</summary>
        public Vector3 DefaultWorldUp => Vector3.up;

        /// <inheritdoc />
        public int SetCameraOverride(
            int overrideId,
            ICinemachineCamera camA, ICinemachineCamera camB,
            float weightB, float deltaTime)
        {
            if (overrideId < 0)
                overrideId = m_NextFrameId++;

            var frame = m_FrameStack[FindFrame(overrideId)];
            frame.DeltaTimeOverride = deltaTime;
            frame.Source.CamA = camA;
            frame.Source.CamB = camB;
            frame.Source.Duration = 1;
            frame.Source.BlendCurve = s_DefaultLinearAnimationCurve;
            frame.Source.TimeInBlend = weightB;

            // In case vcams are inactive game objects, make sure they get initialized properly
            if (camA is CinemachineVirtualCameraBase vcamA)
                vcamA.EnsureStarted();
            if (camB is CinemachineVirtualCameraBase vcamB)
                vcamB.EnsureStarted();

            return overrideId;
            
            // local function to get the frame index corresponding to the ID
            int FindFrame(int withId)
            {
                int count = m_FrameStack.Count;
                for (int i = count - 1; i > 0; --i)
                    if (m_FrameStack[i].id == withId)
                        return i;
                // Not found - add it
                m_FrameStack.Add(new StackFrame { id = withId });
                return m_FrameStack.Count - 1;
            }
        }

        /// <inheritdoc />
        public void ReleaseCameraOverride(int overrideId)
        {
            for (int i = m_FrameStack.Count - 1; i > 0; --i)
            {
                if (m_FrameStack[i].id == overrideId)
                {
                    m_FrameStack.RemoveAt(i);
                    return;
                }
            }
        }

        /// <summary>Call this when object is enabled</summary>
        public void OnEnable()
        {
            // Make sure there is a first stack frame
            m_FrameStack.Clear();
            m_FrameStack.Add(new StackFrame());
        }

         /// <summary>Call this when object is disabled</summary>
        public void OnDisable()
        {
            m_FrameStack.Clear();
            m_NextFrameId = -1;
        }

        /// <summary>Has OnEnable been called?</summary>
        public bool IsInitialized => m_FrameStack.Count > 0;

        /// <summary>Clear the state of the root frame: no current camera, no blend.</summary>
        public void ResetRootFrame()
        {
            // Make sure there is a first stack frame
            if (m_FrameStack.Count == 0)
                m_FrameStack.Add(new StackFrame());
            else
            {
                var frame = m_FrameStack[0];
                frame.Blend.CamA = frame.Blend.CamB = null;
                frame.Source.CamA = frame.Source.CamB = null;
            }
        }

        /// <summary>
        /// Call this every frame with the current active camera of the root frame.
        /// </summary>
        /// <param name="activeCamera">Current active camera (pre-override)</param>
        /// <param name="deltaTime">How much time has elapsed, for computing blends</param>
        /// <param name="lookupBlend">Delegate to use to find a blend definition, when a blend is being created</param>
        public void UpdateRootFrame(
            ICinemachineCamera activeCamera, float deltaTime, 
            CinemachineBlendDefinition.LookupBlendDelegate lookupBlend)
        {
            // Make sure there is a first stack frame
            if (m_FrameStack.Count == 0)
                m_FrameStack.Add(new StackFrame());

            // Update the root frame (frame 0)
            var frame = m_FrameStack[0];
            var outgoingCamera = frame.Source.CamB;
            if (activeCamera != outgoingCamera)
            {
                bool backingOutOfBlend = false;

                // Do we need to create a game-play blend?
                if (lookupBlend != null && activeCamera != null && activeCamera.IsValid
                    && outgoingCamera != null && outgoingCamera.IsValid && deltaTime >= 0)
                {
                    // Create a blend (curve will be null if a cut)
                    var blendDef = lookupBlend(outgoingCamera, activeCamera);
                    if (blendDef.BlendCurve != null && blendDef.BlendTime > kEpsilon)
                    {
                        // Are we backing out of a blend-in-progress?
                        backingOutOfBlend = frame.Source.CamA == activeCamera && frame.Source.CamB == outgoingCamera;

                        frame.Source.CamA = outgoingCamera;
                        frame.Source.BlendCurve = blendDef.BlendCurve;
                        frame.Source.Duration = blendDef.BlendTime;
                        frame.Source.TimeInBlend = 0;
                    }
                }
                frame.Source.CamB = activeCamera;

                // Update the working blend:
                // Check the status of the working blend.  If not blending, no problem.
                // Otherwise, we need to do some work to chain the blends.
                var duration = frame.Source.Duration;
                if (frame.Blend.IsComplete)
                    frame.Blend.CamA = frame.GetSnapshotIfAppropriate(outgoingCamera, 0); // new blend
                else
                {
                    bool snapshot = (frame.Blend.State.BlendHint & CameraState.BlendHints.FreezeWhenBlendingOut) != 0;
                    
                    // Special check here: if incoming is InheritPosition and if it's already live
                    // in the outgoing blend, use a snapshot otherwise there could be a pop
                    if (!snapshot 
                        && (activeCamera.State.BlendHint & CameraState.BlendHints.InheritPosition) != 0 
                        && frame.Blend.Uses(activeCamera))
                        snapshot = true;

                    // Special case: if backing out of a blend-in-progress
                    // with the same blend in reverse, adjust the blend time
                    // to cancel out the progress made in the opposite direction
                    if (backingOutOfBlend)
                    {
                        snapshot = true;
                        duration = frame.Blend.TimeInBlend;
                    }

                    // Chain to existing blend
                    frame.Blend.CamA = snapshot 
                        ? new StaticStateVirtualCamera(frame.Blend.State, outgoingCamera.Name)
                        : new BlendSourceVirtualCamera(new CinemachineBlend(frame.Blend));
                }
                frame.Blend.CamB = activeCamera;
                frame.Blend.BlendCurve = frame.Source.BlendCurve;
                frame.Blend.Duration = duration;
                frame.Blend.TimeInBlend = 0;
            }

            // Advance the working blend
            if (frame.Blend.CamA != null)
            {
                frame.Blend.TimeInBlend += (deltaTime >= 0) ? deltaTime : frame.Blend.Duration;
                if (frame.Blend.IsComplete)
                {
                    // No more blend
                    frame.Blend.CamA = null;
                    frame.Blend.BlendCurve = null;
                    frame.Blend.Duration = 0;
                    frame.Blend.TimeInBlend = 0;
                }
            }
        }

        /// <summary>
        /// Compute the current blend, taking into account
        /// the in-game camera and all the active overrides.  Caller may optionally
        /// exclude n topmost overrides.
        /// </summary>
        /// <param name="outputBlend">Receives the nested blend</param>
        /// <param name="numTopLayersToExclude">Optionally exclude the last number 
        /// of overrides from the blend</param>
<<<<<<< HEAD
        public void ComputeCurrentBlend(ref CinemachineBlend outputBlend, int numTopLayersToExclude)
=======
        public void ProcessOverrideFrames(
            ref CinemachineBlend outputBlend, int numTopLayersToExclude)
>>>>>>> ab7321fa
        {
            // Make sure there is a first stack frame
            if (m_FrameStack.Count == 0)
                m_FrameStack.Add(new StackFrame());

            // Resolve the current working frame states in the stack
            int lastActive = 0;
            int topLayer = Mathf.Max(0, m_FrameStack.Count - numTopLayersToExclude);
            for (int i = 1; i < topLayer; ++i)
            {
                var frame = m_FrameStack[i];
                if (frame.Active)
                {
                    frame.Blend.CopyFrom(frame.Source);
                    if (frame.Source.CamA != null)
                        frame.Blend.CamA = frame.GetSnapshotIfAppropriate(
                            frame.Source.CamA, frame.Source.TimeInBlend);

                    // Handle cases where we're blending into or out of nothing
                    if (!frame.Blend.IsComplete)
                    {
                        frame.Blend.CamA ??= frame.GetSnapshotIfAppropriate(
                            m_FrameStack[lastActive], frame.Blend.TimeInBlend);
                        frame.Blend.CamB ??= m_FrameStack[lastActive];
                    }
                    lastActive = i;
                }
            }
            outputBlend.CopyFrom(m_FrameStack[lastActive].Blend);
        }

        /// <summary>
        /// Set the current root blend.  Can be used to modify the root blend state.
        /// <param name="blend">The new blend.  If null, current blend will be force-completed.</param>
        /// </summary>
        public void SetRootBlend(CinemachineBlend blend)
        {
            if (IsInitialized)
            {
                if (blend == null)
                    m_FrameStack[0].Blend.Duration = 0;
                else
                    m_FrameStack[0].Blend.CopyFrom(blend);
            }
        }

        /// <summary>
        /// Get the current active deltaTime override, defined in the topmost override frame.
        /// </summary>
        /// <returns>The active deltaTime override, or -1 for none</returns>
        public float GetDeltaTimeOverride()
        {
            for (int i = m_FrameStack.Count - 1; i > 0; --i)
            {
                var frame = m_FrameStack[i];
                if (frame.Active)
                    return frame.DeltaTimeOverride;
            }
            return -1;
        }
    }
}<|MERGE_RESOLUTION|>--- conflicted
+++ resolved
@@ -288,12 +288,8 @@
         /// <param name="outputBlend">Receives the nested blend</param>
         /// <param name="numTopLayersToExclude">Optionally exclude the last number 
         /// of overrides from the blend</param>
-<<<<<<< HEAD
-        public void ComputeCurrentBlend(ref CinemachineBlend outputBlend, int numTopLayersToExclude)
-=======
         public void ProcessOverrideFrames(
             ref CinemachineBlend outputBlend, int numTopLayersToExclude)
->>>>>>> ab7321fa
         {
             // Make sure there is a first stack frame
             if (m_FrameStack.Count == 0)
