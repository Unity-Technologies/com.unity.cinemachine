using System.Collections.Generic;
using UnityEngine;

namespace Unity.Cinemachine
{
    /// <summary>
    /// This interface is specifically for Timeline.  The cinemachine timeline track
    /// drives its target via this interface.
    /// </summary>
    public interface ICameraOverrideStack
    {
        /// <summary>
        /// Override the current camera and current blend.  This setting will trump
        /// any in-game logic that sets virtual camera priorities and Enabled states.
        /// This is the main API for the timeline.
        /// </summary>
        /// <param name="overrideId">Id to represent a specific client.  An internal
        /// stack is maintained, with the most recent non-empty override taking precedence.
        /// This id must be > 0.  If you pass -1, a new id will be created, and returned.
        /// Use that id for subsequent calls.  Don't forget to
        /// call ReleaseCameraOverride after all overriding is finished, to
        /// free the OverrideStack resources.</param>
        /// <param name="priority">The priority to assign to the override.  Higher priorities take 
        /// precedence over lower ones.  This is not connected to the Priority field in the 
        /// individual CinemachineCameras, but the function is analogous.</param>
        /// <param name="camA">The camera to set, corresponding to weight=0.</param>
        /// <param name="camB">The camera to set, corresponding to weight=1.</param>
        /// <param name="weightB">The blend weight.  0=camA, 1=camB.</param>
        /// <param name="deltaTime">Override for deltaTime.  Should be Time.FixedDelta for
        /// time-based calculations to be included, -1 otherwise.</param>
        /// <returns>The override ID.  Don't forget to call ReleaseCameraOverride
        /// after all overriding is finished, to free the OverrideStack resources.</returns>
        int SetCameraOverride(
            int overrideId,
            int priority,
            ICinemachineCamera camA, ICinemachineCamera camB,
            float weightB, float deltaTime);

        /// <summary>
        /// See SetCameraOverride.  Call ReleaseCameraOverride after all overriding
        /// is finished, to free the OverrideStack resources.
        /// </summary>
        /// <param name="overrideId">The ID to released.  This is the value that
        /// was returned by SetCameraOverride</param>
        void ReleaseCameraOverride(int overrideId);

        // GML todo: delete this
        /// <summary>
        /// Get the current definition of Up.  May be different from Vector3.up.
        /// </summary>
        Vector3 DefaultWorldUp { get; }
    }
    
    
    /// <summary>
    /// Implements an overridable stack of blend states.
    /// </summary>
    class CameraBlendStack : ICameraOverrideStack
    {
        const float kEpsilon = UnityVectorExtensions.Epsilon;

        class StackFrame : NestedBlendSource
        {
            public int Id;
            public int Priority;
<<<<<<< HEAD
            public readonly CinemachineBlend Source = new ();
=======
            public readonly CinemachineBlend Source = new (null, null, null, 0, 0);
>>>>>>> 31cec056
            public float DeltaTimeOverride;

            // If blending in from a snapshot, this holds the source state
            readonly SnapshotBlendSource m_Snapshot = new ();
            ICinemachineCamera m_SnapshotSource;
            float m_SnapshotBlendWeight;

            public StackFrame() : base(new ()) {}
            public bool Active => Source.IsValid;

            // This is a little tricky, because we only want to take a new snapshot at the start 
            // of a blend.  In other cases, we reuse the last snapshot taken, until a new blend starts.
            public ICinemachineCamera GetSnapshotIfAppropriate(ICinemachineCamera cam, float weight)
            {
                if (cam == null || (cam.State.BlendHint & CameraState.BlendHints.FreezeWhenBlendingOut) == 0)
                {
                    // No snapshot required - reset it
                    m_Snapshot.TakeSnapshot(null);
                    return cam;
                }
                // A snapshot is needed
                if (m_SnapshotSource != cam || m_SnapshotBlendWeight > weight)
                {
                    // At this point we're pretty sure this is a new blend,
                    // so we take a new snapshot of the camera state
                    m_Snapshot.TakeSnapshot(cam);
                    m_SnapshotSource = cam;
                    m_SnapshotBlendWeight = weight;
                }
                // Use the most recent snapshot
                return m_Snapshot;
            }
        }

        // Current game state is always frame 0, overrides are subsequent frames
        readonly List<StackFrame> m_FrameStack = new ();
        int m_NextFrameId = 1;

        // To avoid GC memory alloc every frame
        static readonly AnimationCurve s_DefaultLinearAnimationCurve = AnimationCurve.Linear(0, 0, 1, 1);

        // GML todo: delete this
        /// <summary>Get the default world up for the virtual cameras.</summary>
        public Vector3 DefaultWorldUp => Vector3.up;

        /// <inheritdoc />
        public int SetCameraOverride(
            int overrideId,
            int priority,
            ICinemachineCamera camA, ICinemachineCamera camB,
            float weightB, float deltaTime)
        {
            if (overrideId < 0)
                overrideId = m_NextFrameId++;

            var frame = m_FrameStack[FindFrame(overrideId, priority)];
            frame.DeltaTimeOverride = deltaTime;
            frame.Source.TimeInBlend = weightB;

            if (frame.Source.CamA != camA || frame.Source.CamB != camB)
            {
                frame.Source.CustomBlender = CinemachineCore.GetCustomBlender?.Invoke(camA, camB);
                frame.Source.CamA = camA;
                frame.Source.CamB = camB;

                // In case vcams are inactive game objects, make sure they get initialized properly
                if (camA is CinemachineVirtualCameraBase vcamA)
                    vcamA.EnsureStarted();
                if (camB is CinemachineVirtualCameraBase vcamB)
                    vcamB.EnsureStarted();
            }
            return overrideId;
            
            // local function to get the frame index corresponding to the ID
            int FindFrame(int withId, int priority)
            {
                int count = m_FrameStack.Count;
                int index;
                for (index = count - 1; index > 0; --index)
                    if (m_FrameStack[index].Id == withId)
                        return index;

                // Not found - add it
                for (index = 1; index < count; ++index)
                    if (m_FrameStack[index].Priority > priority)
                        break;
                var frame = new StackFrame { Id = withId, Priority = priority };
                frame.Source.Duration = 1;
                frame.Source.BlendCurve = s_DefaultLinearAnimationCurve;
                m_FrameStack.Insert(index, frame);
                return index;
            }
        }

        /// <inheritdoc />
        public void ReleaseCameraOverride(int overrideId)
        {
            for (int i = m_FrameStack.Count - 1; i > 0; --i)
            {
                if (m_FrameStack[i].Id == overrideId)
                {
                    m_FrameStack.RemoveAt(i);
                    return;
                }
            }
        }

        /// <summary>Call this when object is enabled</summary>
        public void OnEnable()
        {
            // Make sure there is a first stack frame
            m_FrameStack.Clear();
            m_FrameStack.Add(new StackFrame());
        }

         /// <summary>Call this when object is disabled</summary>
        public void OnDisable()
        {
            m_FrameStack.Clear();
            m_NextFrameId = -1;
        }

        /// <summary>Has OnEnable been called?</summary>
        public bool IsInitialized => m_FrameStack.Count > 0;

        /// <summary>This holds the function that performs a blend lookup.
        /// This is used to find a blend definition, when a blend is being created.</summary>
        public CinemachineBlendDefinition.LookupBlendDelegate LookupBlendDelegate { get; set; }

        /// <summary>Clear the state of the root frame: no current camera, no blend.</summary>
        public void ResetRootFrame()
        {
            // Make sure there is a first stack frame
            if (m_FrameStack.Count == 0)
                m_FrameStack.Add(new StackFrame());
            else
            {
                var frame = m_FrameStack[0];
                frame.Blend.ClearBlend();
                frame.Blend.CamB = null;
                frame.Source.ClearBlend();
                frame.Source.CamB = null;
            }
        }

        /// <summary>
        /// Call this every frame with the current active camera of the root frame.
        /// </summary>
        /// <param name="context">The mixer context in which this blend stack exists</param>
        /// <param name="activeCamera">Current active camera (pre-override)</param>
        /// <param name="up">Current world up</param>
        /// <param name="deltaTime">How much time has elapsed, for computing blends</param>
        public void UpdateRootFrame(
            ICinemachineMixer context,
            ICinemachineCamera activeCamera, Vector3 up, float deltaTime)
        {
            // Make sure there is a first stack frame
            if (m_FrameStack.Count == 0)
                m_FrameStack.Add(new StackFrame());

            // Update the root frame (frame 0)
            var frame = m_FrameStack[0];
            var outgoingCamera = frame.Source.CamB;
            if (activeCamera != outgoingCamera)
            {
                bool backingOutOfBlend = false;
                float duration = 0;

                // Do we need to create a game-play blend?
                if (LookupBlendDelegate != null && activeCamera != null && activeCamera.IsValid
                    && outgoingCamera != null && outgoingCamera.IsValid && deltaTime >= 0)
                {
                    // Create a blend (curve will be null if a cut)
                    var blendDef = LookupBlendDelegate(outgoingCamera, activeCamera);
                    if (blendDef.BlendCurve != null && blendDef.BlendTime > kEpsilon)
                    {
                        // Are we backing out of a blend-in-progress?
                        backingOutOfBlend = frame.Source.CamA == activeCamera && frame.Source.CamB == outgoingCamera;

                        frame.Source.CamA = outgoingCamera;
                        frame.Source.BlendCurve = blendDef.BlendCurve;
                        duration = blendDef.BlendTime;
                    }
                    frame.Source.Duration = duration;
                    frame.Source.TimeInBlend = 0;
                    frame.Source.CustomBlender = null;
                }
                frame.Source.CamB = activeCamera;

                // Get custom blender, if any
                if (duration > 0)
                    frame.Source.CustomBlender = CinemachineCore.GetCustomBlender?.Invoke(outgoingCamera, activeCamera);

                // Update the working blend:
                // Check the status of the working blend.  If not blending, no problem.
                // Otherwise, we need to do some work to chain the blends.
                ICinemachineCamera camA;
                if (frame.Blend.IsComplete)
                    camA = frame.GetSnapshotIfAppropriate(outgoingCamera, 0); // new blend
                else
                {
                    bool snapshot = (frame.Blend.State.BlendHint & CameraState.BlendHints.FreezeWhenBlendingOut) != 0;
                    
                    // Special check here: if incoming is InheritPosition and if it's already live
                    // in the outgoing blend, use a snapshot otherwise there could be a pop
                    if (!snapshot && activeCamera != null
                        && (activeCamera.State.BlendHint & CameraState.BlendHints.InheritPosition) != 0 
                        && frame.Blend.Uses(activeCamera))
                        snapshot = true;

                    // Avoid nesting too deeply
                    var nbs = frame.Blend.CamA as NestedBlendSource;
                    if (!snapshot && nbs != null && nbs.Blend.CamA is NestedBlendSource nbs2)
                        nbs2.Blend.CamA = new SnapshotBlendSource(nbs2.Blend.CamA);

                    // Special case: if backing out of a blend-in-progress
                    // with the same blend in reverse, adjust the blend time
                    // to cancel out the progress made in the opposite direction
                    if (backingOutOfBlend)
                    {
                        snapshot = true; // always use a snapshot for this to prevent pops
                        duration = frame.Blend.TimeInBlend;
                        if (nbs != null)
                            duration += nbs.Blend.Duration - nbs.Blend.TimeInBlend;
                        else if (frame.Blend.CamA is SnapshotBlendSource sbs)
                            duration += sbs.RemainingTimeInBlend;
                    }

                    // Chain to existing blend
                    if (snapshot)
                        camA = new SnapshotBlendSource(frame, frame.Blend.Duration - frame.Blend.TimeInBlend);
                    else
                    {
                        var blendCopy = new CinemachineBlend();
                        blendCopy.CopyFrom(frame.Blend);
                        camA = new NestedBlendSource(blendCopy);
                    }
                }
                // For the event, we use the raw outgoing camera, not the blend source
                frame.Blend.CamA = outgoingCamera;
                frame.Blend.CamB = activeCamera;
                frame.Blend.BlendCurve = frame.Source.BlendCurve;
                frame.Blend.Duration = duration;
                frame.Blend.TimeInBlend = 0;
                frame.Blend.CustomBlender = frame.Source.CustomBlender;

                // Allow the client to modify the blend
                if (duration > 0)
                    CinemachineCore.BlendCreatedEvent.Invoke(new () { Origin = context, Blend = frame.Blend });

                // In case the event handler tried to change the cameras, put them back
                frame.Blend.CamA = camA;
                frame.Blend.CamB = activeCamera;
            }

            // Advance the working blend
            if (AdvanceBlend(frame.Blend, deltaTime))
                frame.Source.ClearBlend();
            frame.UpdateCameraState(up, deltaTime);

            // local function
            static bool AdvanceBlend(CinemachineBlend blend, float deltaTime)
            {
                bool blendCompleted = false;
                if (blend.CamA != null)
                {
                    blend.TimeInBlend += (deltaTime >= 0) ? deltaTime : blend.Duration;
                    if (blend.IsComplete)
                    {
                        // No more blend
                        blend.ClearBlend();
                        blendCompleted = true;
                    }
                    else if (blend.CamA is NestedBlendSource bs)
                        AdvanceBlend(bs.Blend, deltaTime);
                }
                return blendCompleted;
            }
        }

        /// <summary>
        /// Compute the current blend, taking into account
        /// the in-game camera and all the active overrides.  Caller may optionally
        /// exclude n topmost overrides.
        /// </summary>
        /// <param name="outputBlend">Receives the nested blend</param>
        /// <param name="numTopLayersToExclude">Optionally exclude the last number 
        /// of overrides from the blend</param>
        public void ProcessOverrideFrames(
            ref CinemachineBlend outputBlend, int numTopLayersToExclude)
        {
            // Make sure there is a first stack frame
            if (m_FrameStack.Count == 0)
                m_FrameStack.Add(new StackFrame());

            // Resolve the current working frame states in the stack
            int lastActive = 0;
            int topLayer = Mathf.Max(0, m_FrameStack.Count - numTopLayersToExclude);
            for (int i = 1; i < topLayer; ++i)
            {
                var frame = m_FrameStack[i];
                if (frame.Active)
                {
                    frame.Blend.CopyFrom(frame.Source);
                    if (frame.Source.CamA != null)
                        frame.Blend.CamA = frame.GetSnapshotIfAppropriate(
                            frame.Source.CamA, frame.Source.TimeInBlend);

                    // Handle cases where we're blending into or out of nothing
                    if (!frame.Blend.IsComplete)
                    {
                        if (frame.Blend.CamA == null)
                        {
                            frame.Blend.CamA = frame.GetSnapshotIfAppropriate(
                                m_FrameStack[lastActive], frame.Blend.TimeInBlend);
                            frame.Blend.CustomBlender = CinemachineCore.GetCustomBlender?.Invoke(
                                frame.Blend.CamA, frame.Blend.CamB);
                        }
                        if (frame.Blend.CamB == null)
                        {
                            frame.Blend.CamB = m_FrameStack[lastActive];
                            frame.Blend.CustomBlender = CinemachineCore.GetCustomBlender?.Invoke(
                                frame.Blend.CamA, frame.Blend.CamB);
                        }
                    }
                    lastActive = i;
                }
            }
            outputBlend.CopyFrom(m_FrameStack[lastActive].Blend);
        }

        /// <summary>
        /// Set the current root blend.  Can be used to modify the root blend state.
        /// <param name="blend">The new blend.  CamA and CamB will be ignored, but the other fields 
        /// will be taken.  If null, current blend will be force-completed.</param>
        /// </summary>
        public void SetRootBlend(CinemachineBlend blend)
        {
            if (IsInitialized)
            {
                if (blend == null)
                    m_FrameStack[0].Blend.Duration = 0;
                else
                {
                    m_FrameStack[0].Blend.BlendCurve = blend.BlendCurve;
                    m_FrameStack[0].Blend.TimeInBlend = blend.TimeInBlend;
                    m_FrameStack[0].Blend.Duration = blend.Duration;
                    m_FrameStack[0].Blend.CustomBlender = blend.CustomBlender;
                }
            }
        }

        /// <summary>
        /// Get the current active deltaTime override, defined in the topmost override frame.
        /// </summary>
        /// <returns>The active deltaTime override, or -1 for none</returns>
        public float GetDeltaTimeOverride()
        {
            for (int i = m_FrameStack.Count - 1; i > 0; --i)
            {
                var frame = m_FrameStack[i];
                if (frame.Active)
                    return frame.DeltaTimeOverride;
            }
            return -1;
        }

        /// <summary>
        /// Static source for blending. It's not really a virtual camera, but takes
        /// a CameraState and exposes it as a virtual camera for the purposes of blending.
        /// </summary>
        class SnapshotBlendSource : ICinemachineCamera
        {
            CameraState m_State;
            string m_Name;

            public float RemainingTimeInBlend { get; set; }

            public SnapshotBlendSource(ICinemachineCamera source = null, float remainingTimeInBlend = 0)
            {
                TakeSnapshot(source);
                RemainingTimeInBlend = remainingTimeInBlend;
            }

            public string Name => m_Name;
            public string Description => Name;
            public CameraState State => m_State;
            public bool IsValid => true;
            public ICinemachineMixer ParentCamera => null;
            public void UpdateCameraState(Vector3 worldUp, float deltaTime) {}
            public void OnCameraActivated(ICinemachineCamera.ActivationEventParams evt) {}

            public void TakeSnapshot(ICinemachineCamera source)
            {
                m_State = source != null ? source.State : CameraState.Default; 
                m_State.BlendHint &= ~CameraState.BlendHints.FreezeWhenBlendingOut;
                m_Name ??= source == null ? "(null)" : "*" + source.Name;
            }
        }
    }
}<|MERGE_RESOLUTION|>--- conflicted
+++ resolved
@@ -63,11 +63,7 @@
         {
             public int Id;
             public int Priority;
-<<<<<<< HEAD
             public readonly CinemachineBlend Source = new ();
-=======
-            public readonly CinemachineBlend Source = new (null, null, null, 0, 0);
->>>>>>> 31cec056
             public float DeltaTimeOverride;
 
             // If blending in from a snapshot, this holds the source state
