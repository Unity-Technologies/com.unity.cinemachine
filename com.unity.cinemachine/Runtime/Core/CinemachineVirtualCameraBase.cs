﻿using System;
using System.Collections.Generic;
using Cinemachine.Utility;
using UnityEngine;
using UnityEngine.Serialization;

namespace Cinemachine
{
    /// <summary>
    /// Base class for a Monobehaviour that represents a Virtual Camera within the Unity scene.
    ///
    /// This is intended to be attached to an empty Transform GameObject.
    /// Inherited classes can be either standalone virtual cameras such
    /// as CinemachineCamera, or meta-cameras such as
    /// CinemachineClearShot or CinemachineBlendListCamera.
    ///
    /// A CinemachineVirtualCameraBase exposes a OutputChannel property.  When the behaviour is
    /// enabled in the game, the Virtual Camera is automatically placed in a queue
    /// maintained by the static CinemachineCore singleton.
    /// The queue is sorted by priority.  When a Unity camera is equipped with a
    /// CinemachineBrain behaviour, the brain will choose the camera
    /// at the head of the queue.  If you have multiple Unity cameras with CinemachineBrain
    /// behaviours (say in a split-screen context), then you can filter the queue by
    /// setting the culling flags on the virtual cameras.  The culling mask of the
    /// Unity Camera will then act as a filter for the brain.  Apart from this,
    /// there is nothing that prevents a virtual camera from controlling multiple
    /// Unity cameras simultaneously.
    /// </summary>
    [SaveDuringPlay]
    public abstract class CinemachineVirtualCameraBase : MonoBehaviour, ICinemachineCamera, ISerializationCallbackReceiver
    {
        /// <summary>Priority can be used to control which Cm Camera is live when multiple CM Cameras are 
        /// active simultaneously.  The most-recently-activated CinemachineCamera will take control, unless there 
        /// is another Cm Camera active with a higher priority.  In general, the most-recently-activated 
        /// highest-priority CinemachineCamera will control the main camera. 
        /// 
        /// The default priority is 0.  Often it is sufficient to leave the default setting.  
        /// In special cases where you want a CinemachineCamera to have a higher or lower priority than 0, 
        /// the value can be set here.
        /// </summary>
        [NoSaveDuringPlay]
        [Tooltip("Priority can be used to control which Cm Camera is live when multiple CM Cameras are "
            + "active simultaneously.  The most-recently-activated CinemachineCamera will take control, unless there "
            + "is another Cm Camera active with a higher priority.  In general, the most-recently-activated "
            + "highest-priority CinemachineCamera will control the main camera. \n\n"
            + "The default priority is 0.  Often it is sufficient to leave the default setting.  "
            + "In special cases where you want a CinemachineCamera to have a higher or lower priority than 0, "
            + "the value can be set here.")]
        [FoldoutWithEnabledButton(toggleText: "(using default)")]
        public OutputChannel PriorityAndChannel = OutputChannel.Default;

        /// <summary>A sequence number that represents object activation order of vcams.  
        /// Used for priority sorting.</summary>
        [FormerlySerializedAs("m_ActivationId")]
        internal int ActivationId;

        int m_QueuePriority = int.MaxValue;

        /// <summary>
        /// This must be set every frame at the start of the pipeline to relax the virtual camera's
        /// attachment to the target.  Range is 0...1.  
        /// 1 is full attachment, and is the normal state.
        /// 0 is no attachment, and virtual camera will behave as if no Follow 
        /// targets are set.
        /// </summary>
        [NonSerialized]
        public float FollowTargetAttachment;

        /// <summary>
        /// This must be set every frame at the start of the pipeline to relax the virtual camera's
        /// attachment to the target.  Range is 0...1.  
        /// 1 is full attachment, and is the normal state.
        /// 0 is no attachment, and virtual camera will behave as if no LookAt
        /// targets are set.
        /// </summary>
        [NonSerialized]
        public float LookAtTargetAttachment;

        /// <summary>
        /// How often to update a virtual camera when it is in Standby mode
        /// </summary>
        public enum StandbyUpdateMode
        {
            /// <summary>Only update if the virtual camera is Live</summary>
            Never,
            /// <summary>Update the virtual camera every frame, even when it is not Live</summary>
            Always,
            /// <summary>Update the virtual camera occasionally, the exact frequency depends
            /// on how many other virtual cameras are in Standby</summary>
            RoundRobin
        };

        /// <summary>When the virtual camera is not live, this is how often the virtual camera will
        /// be updated.  Set this to tune for performance. Most of the time Never is fine, unless
        /// the virtual camera is doing shot evaluation.
        /// </summary>
        [Tooltip("When the virtual camera is not live, this is how often the virtual camera will be updated.  "
            + "Set this to tune for performance. Most of the time Never is fine, "
            + "unless the virtual camera is doing shot evaluation.")]
        [FormerlySerializedAs("m_StandbyUpdate")]
        public StandbyUpdateMode StandbyUpdate = StandbyUpdateMode.RoundRobin;

        // Cache for GameObject name, to avoid GC allocs
        string m_CachedName;

        //============================================================================
        // Legacy streaming support

        [HideInInspector, SerializeField, NoSaveDuringPlay]
        int m_StreamingVersion;

        /// <summary>Post-Serialization handler - performs legacy upgrade</summary>
        void ISerializationCallbackReceiver.OnAfterDeserialize()
        {
            if (m_StreamingVersion < CinemachineCore.kStreamingVersion)
                LegacyUpgradeMayBeCalledFromThread(m_StreamingVersion);
            m_StreamingVersion = CinemachineCore.kStreamingVersion;
        }

        /// <summary>Pre-Serialization handler - delegates to derived classes</summary>
        void ISerializationCallbackReceiver.OnBeforeSerialize() 
        {
            m_StreamingVersion = CinemachineCore.kStreamingVersion;
            OnBeforeSerialize();
        }

        /// <summary>
        /// Override this to handle any upgrades necessitated by a streaming version change.
        /// Note that since this method is not called from the main thread, there are many things
        /// it cannot do, including checking a unity object for null.
        /// </summary>
        /// <param name="streamedVersion">The version that was streamed</param>
        internal protected virtual void LegacyUpgradeMayBeCalledFromThread(int streamedVersion)
        {
            if (streamedVersion < 20220601)
                PriorityAndChannel.SetPriority(m_LegacyPriority);
        }

        [HideInInspector, SerializeField, FormerlySerializedAs("m_Priority")]
        int m_LegacyPriority = 10;

        /// <summary>Obsolete field - use Priority instead</summary>
        // GML Upgradable does not work because we can't auto-upgrade an int field to an int property :-/
        //[Obsolete("m_Priority has been removed.  Please use Priority. (UnityUpgradable) -> Priority", false)]
        [Obsolete("m_Priority has been removed.  Please use Priority.", false)]
        public int m_Priority { get => Priority; set => Priority = value; }

        //============================================================================

        internal virtual void OnBeforeSerialize() {}

        /// <summary>
        /// Query components and extensions for the maximum damping time.
        /// Base class implementation queries extensions.
        /// Only used in editor for timeline scrubbing.
        /// </summary>
        /// <returns>Highest damping setting in this vcam</returns>
        public virtual float GetMaxDampTime()
        {
            float maxDamp = 0;
            if (Extensions != null)
                for (int i = 0; i < Extensions.Count; ++i)
                    maxDamp = Mathf.Max(maxDamp, Extensions[i].GetMaxDampTime());
            return maxDamp;
        }

        /// <summary>Get a damped version of a quantity.  This is the portion of the
        /// quantity that will take effect over the given time.
        /// This method takes the target attachment into account.  For general
        /// damping without consideration of target attachment, use Damper.Damp()</summary>
        /// <param name="initial">The amount that will be damped</param>
        /// <param name="dampTime">The rate of damping.  This is the time it would
        /// take to reduce the original amount to a negligible percentage</param>
        /// <param name="deltaTime">The time over which to damp</param>
        /// <returns>The damped amount.  This will be the original amount scaled by
        /// a value between 0 and 1.</returns>
        public float DetachedFollowTargetDamp(float initial, float dampTime, float deltaTime)
        {
            dampTime = Mathf.Lerp(Mathf.Max(1, dampTime), dampTime, FollowTargetAttachment);
            deltaTime = Mathf.Lerp(0, deltaTime, FollowTargetAttachment);
            return Damper.Damp(initial, dampTime, deltaTime);
        }

        /// <summary>Get a damped version of a quantity.  This is the portion of the
        /// quantity that will take effect over the given time.
        /// This method takes the target attachment into account.  For general
        /// damping without consideration of target attachment, use Damper.Damp()</summary>
        /// <param name="initial">The amount that will be damped</param>
        /// <param name="dampTime">The rate of damping.  This is the time it would
        /// take to reduce the original amount to a negligible percentage</param>
        /// <param name="deltaTime">The time over which to damp</param>
        /// <returns>The damped amount.  This will be the original amount scaled by
        /// a value between 0 and 1.</returns>
        public Vector3 DetachedFollowTargetDamp(Vector3 initial, Vector3 dampTime, float deltaTime)
        {
            dampTime = Vector3.Lerp(Vector3.Max(Vector3.one, dampTime), dampTime, FollowTargetAttachment);
            deltaTime = Mathf.Lerp(0, deltaTime, FollowTargetAttachment);
            return Damper.Damp(initial, dampTime, deltaTime);
        }

        /// <summary>Get a damped version of a quantity.  This is the portion of the
        /// quantity that will take effect over the given time.
        /// This method takes the target attachment into account.  For general
        /// damping without consideration of target attachment, use Damper.Damp()</summary>
        /// <param name="initial">The amount that will be damped</param>
        /// <param name="dampTime">The rate of damping.  This is the time it would
        /// take to reduce the original amount to a negligible percentage</param>
        /// <param name="deltaTime">The time over which to damp</param>
        /// <returns>The damped amount.  This will be the original amount scaled by
        /// a value between 0 and 1.</returns>
        public Vector3 DetachedFollowTargetDamp(Vector3 initial, float dampTime, float deltaTime)
        {
            dampTime = Mathf.Lerp(Mathf.Max(1, dampTime), dampTime, FollowTargetAttachment);
            deltaTime = Mathf.Lerp(0, deltaTime, FollowTargetAttachment);
            return Damper.Damp(initial, dampTime, deltaTime);
        }

        /// <summary>Get a damped version of a quantity.  This is the portion of the
        /// quantity that will take effect over the given time.
        /// This method takes the target attachment into account.  For general
        /// damping without consideration of target attachment, use Damper.Damp()</summary>
        /// <param name="initial">The amount that will be damped</param>
        /// <param name="dampTime">The rate of damping.  This is the time it would
        /// take to reduce the original amount to a negligible percentage</param>
        /// <param name="deltaTime">The time over which to damp</param>
        /// <returns>The damped amount.  This will be the original amount scaled by
        /// a value between 0 and 1.</returns>
        public float DetachedLookAtTargetDamp(float initial, float dampTime, float deltaTime)
        {
            dampTime = Mathf.Lerp(Mathf.Max(1, dampTime), dampTime, LookAtTargetAttachment);
            deltaTime = Mathf.Lerp(0, deltaTime, LookAtTargetAttachment);
            return Damper.Damp(initial, dampTime, deltaTime);
        }

        /// <summary>Get a damped version of a quantity.  This is the portion of the
        /// quantity that will take effect over the given time.
        /// This method takes the target attachment into account.  For general
        /// damping without consideration of target attachment, use Damper.Damp()</summary>
        /// <param name="initial">The amount that will be damped</param>
        /// <param name="dampTime">The rate of damping.  This is the time it would
        /// take to reduce the original amount to a negligible percentage</param>
        /// <param name="deltaTime">The time over which to damp</param>
        /// <returns>The damped amount.  This will be the original amount scaled by
        /// a value between 0 and 1.</returns>
        public Vector3 DetachedLookAtTargetDamp(Vector3 initial, Vector3 dampTime, float deltaTime)
        {
            dampTime = Vector3.Lerp(Vector3.Max(Vector3.one, dampTime), dampTime, LookAtTargetAttachment);
            deltaTime = Mathf.Lerp(0, deltaTime, LookAtTargetAttachment);
            return Damper.Damp(initial, dampTime, deltaTime);
        }

        /// <summary>Get a damped version of a quantity.  This is the portion of the
        /// quantity that will take effect over the given time.
        /// This method takes the target attachment into account.  For general
        /// damping without consideration of target attachment, use Damper.Damp()</summary>
        /// <param name="initial">The amount that will be damped</param>
        /// <param name="dampTime">The rate of damping.  This is the time it would
        /// take to reduce the original amount to a negligible percentage</param>
        /// <param name="deltaTime">The time over which to damp</param>
        /// <returns>The damped amount.  This will be the original amount scaled by
        /// a value between 0 and 1.</returns>
        public Vector3 DetachedLookAtTargetDamp(Vector3 initial, float dampTime, float deltaTime)
        {
            dampTime = Mathf.Lerp(Mathf.Max(1, dampTime), dampTime, LookAtTargetAttachment);
            deltaTime = Mathf.Lerp(0, deltaTime, LookAtTargetAttachment);
            return Damper.Damp(initial, dampTime, deltaTime);
        }

        /// <summary>
        /// A delegate to hook into the state calculation pipeline.
        /// This will be called after each pipeline stage, to allow others to hook into the pipeline.
        /// See CinemachineCore.Stage.
        /// </summary>
        /// <param name="extension">The extension to add.</param>
        internal void AddExtension(CinemachineExtension extension)
        {
            if (Extensions == null)
                Extensions = new List<CinemachineExtension>();
            else
                Extensions.Remove(extension);
            Extensions.Add(extension);
        }

        /// <summary>Remove a Pipeline stage hook callback.</summary>
        /// <param name="extension">The extension to remove.</param>
        internal void RemoveExtension(CinemachineExtension extension)
        {
            if (Extensions != null)
                Extensions.Remove(extension);
        }

        /// <summary> The extensions connected to this vcam</summary>
        internal List<CinemachineExtension> Extensions { get; private set; }

        /// <summary>
        /// Invokes the PostPipelineStageDelegate for this camera, and up the hierarchy for all
        /// parent cameras (if any).
        /// Implementation must be sure to call this after each pipeline stage, to allow
        /// other services to hook into the pipeline.
        /// See CinemachineCore.Stage.
        /// </summary>
        /// <param name="vcam">The virtual camera being processed</param>
        /// <param name="stage">The current pipeline stage</param>
        /// <param name="newState">The current virtual camera state</param>
        /// <param name="deltaTime">The current applicable deltaTime</param>
        protected void InvokePostPipelineStageCallback(
            CinemachineVirtualCameraBase vcam, CinemachineCore.Stage stage,
            ref CameraState newState, float deltaTime)
        {
            if (Extensions != null)
            {
                for (int i = 0; i < Extensions.Count; ++i)
                {
                    var e = Extensions[i];
                    if (e == null)
                    {
                        // Object was deleted (possibly because of Undo in the editor)
                        Extensions.RemoveAt(i);
                        --i;
                    }
                    else if (e.enabled)
                        e.InvokePostPipelineStageCallback(vcam, stage, ref newState, deltaTime);
                }
            }
            var parent = ParentCamera as CinemachineVirtualCameraBase;
            if (parent != null)
                parent.InvokePostPipelineStageCallback(vcam, stage, ref newState, deltaTime);
        }
        
        /// <summary>
        /// Invokes the PrePipelineMutateCameraStateCallback for this camera, 
        /// and up the hierarchy for all parent cameras (if any).
        /// Implementation must be sure to call this after each pipeline stage, to allow
        /// other services to hook into the pipeline.
        /// See CinemachineCore.Stage.
        /// </summary>
        /// <param name="vcam">The virtual camera being processed</param>
        /// <param name="newState">The current virtual camera state</param>
        /// <param name="deltaTime">The current applicable deltaTime</param>
        protected void InvokePrePipelineMutateCameraStateCallback(
            CinemachineVirtualCameraBase vcam, ref CameraState newState, float deltaTime)
        {
            if (Extensions != null)
            {
                for (int i = 0; i < Extensions.Count; ++i)
                {
                    var e = Extensions[i];
                    if (e == null)
                    {
                        // Object was deleted (possibly because of Undo in the editor)
                        Extensions.RemoveAt(i);
                        --i;
                    }
                    else if (e.enabled)
                        e.PrePipelineMutateCameraStateCallback(vcam, ref newState, deltaTime);
                }
            }
            var parent = ParentCamera as CinemachineVirtualCameraBase;
            if (parent != null)
                parent.InvokePrePipelineMutateCameraStateCallback(vcam, ref newState, deltaTime);
        }

        /// <summary>
        /// Invokes the OnTransitionFromCamera for all extensions on this camera
        /// </summary>
        /// <param name="fromCam">The camera being deactivated.  May be null.</param>
        /// <param name="worldUp">Default world Up, set by the CinemachineBrain</param>
        /// <param name="deltaTime">Delta time for time-based effects (ignore if less than or equal to 0)</param>
        /// <returns>True to request a vcam update of internal state</returns>
        protected bool InvokeOnTransitionInExtensions(
            ICinemachineCamera fromCam, Vector3 worldUp, float deltaTime)
        {
            bool forceUpdate = false;
            if (Extensions != null)
            {
                for (int i = 0; i < Extensions.Count; ++i)
                {
                    var e = Extensions[i];
                    if (e == null)
                    {
                        // Object was deleted (possibly because of Undo in the editor)
                        Extensions.RemoveAt(i);
                        --i;
                    }
                    else if (e.enabled && e.OnTransitionFromCamera(fromCam, worldUp, deltaTime))
                        forceUpdate = true;
                }
            }
            return forceUpdate;
        }

        /// <summary>Get the name of the Virtual Camera.  Base implementation
        /// returns a cache of the owner GameObject's name.</summary>
        public string Name 
        {
            get 
            {
#if UNITY_EDITOR
                // Allow vcam name changes when not playing
                if (!Application.isPlaying || m_CachedName == null)
#else
                if (m_CachedName == null)
#endif
                    m_CachedName = (this == null) ? "(deleted)" : name;
                return m_CachedName;
            }
        }

        /// <summary>Gets a brief debug description of this virtual camera, for use when displaying debug info</summary>
        public virtual string Description => "";

        /// <summary>Get the Priority of the virtual camera.  This determines its placement
        /// in the CinemachineCore's queue of eligible shots.</summary>
        public int Priority 
        { 
            get => PriorityAndChannel.GetPriority();
            set => PriorityAndChannel.SetPriority(value);
        }

        
        /// <summary>Get the effective output channel mask.</summary>
        /// <returns>Returns the effective output channel mask, when Custom Priority is enabled.
        /// Returns Channels.Default otherwise.</returns>
        public OutputChannel.Channels GetChannel() => PriorityAndChannel.GetChannel();

        /// <summary>Hint for transitioning to and from this virtual camera</summary>
        [Flags]
        public enum BlendHint
        {
            /// <summary>Spherical blend about Tracking target position</summary>
            SphericalPosition = 1,
            /// <summary>Cylindrical blend about Tracking target position (vertical co-ordinate is linearly interpolated)</summary>
            CylindricalPosition = 2,
            /// <summary>Screen-space blend between LookAt targets instead of world space lerp of target position</summary>
            ScreenSpaceAimWhenTargetsDiffer = 4,
            /// <summary>When this virtual camera goes Live, attempt to force the position to be the same 
            /// as the current position of the Unity Camera</summary>
            InheritPosition = 8
        }

        /// <summary>Applies a position blend hint to a camera state</summary>
        /// <param name="state">The state to apply the hint to</param>
        /// <param name="hint">The hint to apply</param>
        protected void ApplyPositionBlendMethod(ref CameraState state, BlendHint hint)
        {
            if ((hint & BlendHint.SphericalPosition) != 0)
                state.BlendHint |= CameraState.BlendHintValue.SphericalPositionBlend;
            if ((hint & BlendHint.CylindricalPosition) != 0)
                state.BlendHint |= CameraState.BlendHintValue.CylindricalPositionBlend;
            if ((hint & BlendHint.ScreenSpaceAimWhenTargetsDiffer) != 0)
                state.BlendHint |= CameraState.BlendHintValue.RadialAimBlend;
        }

        /// <summary>The GameObject owner of the Virtual Camera behaviour.</summary>
        public GameObject VirtualCameraGameObject
        {
            get
            {
                if (this == null)
                    return null; // object deleted
                return gameObject;
            }
        }

        /// <summary>Returns false if the object has been deleted</summary>
        public bool IsValid => !(this == null);

        /// <summary>The CameraState object holds all of the information
        /// necessary to position the Unity camera.  It is the output of this class.</summary>
        public abstract CameraState State { get; }

        /// <summary>Support for meta-virtual-cameras.  This is the situation where a
        /// virtual camera is in fact the public face of a private army of virtual cameras, which
        /// it manages on its own.  This method gets the VirtualCamera owner, if any.
        /// Private armies are implemented as Transform children of the parent vcam.</summary>
        public ICinemachineCamera ParentCamera
        {
            get
            {
                if (!m_SlaveStatusUpdated || !Application.isPlaying)
                    UpdateSlaveStatus();
                return m_ParentVcam;
            }
        }

        /// <summary>Returns the camera's TransitionParams settings</summary>
        /// <returns>The camera's TransitionParams settings</returns>
        public abstract TransitionParams GetTransitionParams();

        /// <summary>Check whether the vcam a live child of this camera.
        /// This base class implementation always returns false.</summary>
        /// <param name="vcam">The Virtual Camera to check</param>
        /// <param name="dominantChildOnly">If true, will only return true if this vcam is the dominant live child</param>
        /// <returns>True if the vcam is currently actively influencing the state of this vcam</returns>
        public virtual bool IsLiveChild(ICinemachineCamera vcam, bool dominantChildOnly = false) { return false; }

        /// <summary>Get the LookAt target for the Aim component in the Cinemachine pipeline.</summary>
        public abstract Transform LookAt { get; set; }

        /// <summary>Get the Follow target for the Body component in the Cinemachine pipeline.</summary>
        public abstract Transform Follow { get; set; }

        /// <summary>Set this to force the next update to ignore deltaTime and reset itself</summary>
        public virtual bool PreviousStateIsValid { get; set; }

        /// <summary>
        /// Update the camera's state.
        /// The implementation must guarantee against multiple calls per frame, and should
        /// use CinemachineCore.UpdateVirtualCamera(ICinemachineCamera, Vector3, float), which
        /// has protection against multiple calls per frame.
        /// </summary>
        /// <param name="worldUp">Default world Up, set by the CinemachineBrain</param>
        /// <param name="deltaTime">Delta time for time-based effects (ignore if less than 0)</param>
        public void UpdateCameraState(Vector3 worldUp, float deltaTime)
        {
            CinemachineCore.Instance.UpdateVirtualCamera(this, worldUp, deltaTime);
        }

        /// <summary>Internal use only.  Do not call this method.
        /// Called by CinemachineCore at designated update time
        /// so the vcam can position itself and track its targets.
        /// Do not call this method.  Let the framework do it at the appropriate time</summary>
        /// <param name="worldUp">Default world Up, set by the CinemachineBrain</param>
        /// <param name="deltaTime">Delta time for time-based effects (ignore if less than 0)</param>
        public abstract void InternalUpdateCameraState(Vector3 worldUp, float deltaTime);

        /// <summary> Collection of parameters that influence how this virtual camera transitions from
        /// other virtual cameras </summary>
        [Serializable]
        public struct TransitionParams
        {
            /// <summary>Hint for transitioning to and from this CinemachineCamera.  Hints can be combined, although 
            /// not all combinations make sense.  In the case of conflicting hints, Cinemachine will 
            /// make an arbitrary choice.</summary>
            [Tooltip("Hint for transitioning to and from this CinemachineCamera.  Hints can be combined, although "
                + "not all combinations make sense.  In the case of conflicting hints, Cinemachine will "
                + "make an arbitrary choice.")]
            public BlendHint BlendHint;

            /// <summary>Shortcut to read InheritPosition flag in BlendHint</summary>
            public bool InheritPosition => (BlendHint & BlendHint.InheritPosition) != 0;

            /// <summary>
            /// These events fire when a transition occurs
            /// </summary>
            [Serializable]
            public struct TransitionEvents
            {
                /// <summary>This event fires when the CinemachineCamera goes Live</summary>
                [Tooltip("This event fires when the CinemachineCamera goes Live")]
                public CinemachineBrain.VcamActivatedEvent OnCameraLive;
            }
            /// <summary>
            /// These events fire when a transition occurs
            /// </summary>
            [Tooltip("These events fire when a transition occurs")]
            public TransitionEvents Events;
        }

        /// <summary>Notification that this virtual camera is going live.
        /// Base class implementation must be called by any overridden method.</summary>
        /// <param name="fromCam">The camera being deactivated.  May be null.</param>
        /// <param name="worldUp">Default world Up, set by the CinemachineBrain</param>
        /// <param name="deltaTime">Delta time for time-based effects (ignore if less than or equal to 0)</param>
        public virtual void OnTransitionFromCamera(
            ICinemachineCamera fromCam, Vector3 worldUp, float deltaTime)
        {
            if (!gameObject.activeInHierarchy)
                PreviousStateIsValid = false;
        }

        /// <summary>Maintains the global vcam registry.  Always call the base class implementation.</summary>
        protected virtual void OnDestroy()
        {
            CinemachineCore.Instance.CameraDestroyed(this);
        }

        /// <summary>Base class implementation makes sure the priority queue remains up-to-date.</summary>
        protected virtual void OnTransformParentChanged()
        {
            CinemachineCore.Instance.CameraDisabled(this);
            CinemachineCore.Instance.CameraEnabled(this);
            UpdateSlaveStatus();
            UpdateVcamPoolStatus();
        }

        bool m_WasStarted;

        /// <summary>Derived classes should call base class implementation.</summary>
        protected virtual void Start()
        {
            m_WasStarted = true;
        }
        
        /// <summary>
        /// Called on inactive object when being artificially activated by timeline.
        /// This is necessary because Awake() isn't called on inactive gameObjects.
        /// </summary>
        internal void EnsureStarted()
        {
            if (!m_WasStarted)
            {
                m_WasStarted = true;
                var extensions = GetComponentsInChildren<CinemachineExtension>();
                for (int i = 0; i < extensions.Length; ++i)
                    extensions[i].EnsureStarted();
            }
        }

#if UNITY_EDITOR
        [UnityEditor.Callbacks.DidReloadScripts]
        static void OnScriptReload()
        {
            var vcams = Resources.FindObjectsOfTypeAll(
                typeof(CinemachineVirtualCameraBase)) as CinemachineVirtualCameraBase[];
            foreach (var vcam in vcams)
                vcam.LookAtTargetChanged = vcam.FollowTargetChanged = true;
        }
#endif

        /// <summary>Base class implementation adds the virtual camera from the priority queue.</summary>
        protected virtual void OnEnable()
        {
            UpdateSlaveStatus();
            UpdateVcamPoolStatus();    // Add to queue
            if (!CinemachineCore.Instance.IsLive(this))
                PreviousStateIsValid = false;
            CinemachineCore.Instance.CameraEnabled(this);
            InvalidateCachedTargets();
            // Sanity check - if another vcam component is enabled, shut down
            var vcamComponents = GetComponents<CinemachineVirtualCameraBase>();
            for (int i = 0; i < vcamComponents.Length; ++i)
            {
                if (vcamComponents[i].enabled && vcamComponents[i] != this)
                {
                    Debug.LogWarning(Name
                        + " has multiple CinemachineVirtualCameraBase-derived components.  Disabling "
                        + GetType().Name + ".");
                    enabled = false;
                }
            }
        }

        /// <summary>Base class implementation makes sure the priority queue remains up-to-date.</summary>
        protected virtual void OnDisable()
        {
            UpdateVcamPoolStatus();    // Remove from queue
            CinemachineCore.Instance.CameraDisabled(this);
        }

        /// <summary>Base class implementation makes sure the priority queue remains up-to-date.</summary>
        protected virtual void Update()
        {
            if (Priority != m_QueuePriority)
            {
                UpdateVcamPoolStatus(); // Force a re-sort
            }
        }

        bool m_SlaveStatusUpdated = false;
        CinemachineVirtualCameraBase m_ParentVcam = null;

        void UpdateSlaveStatus()
        {
            m_SlaveStatusUpdated = true;
            m_ParentVcam = null;
            Transform p = transform.parent;
            if (p != null)
                p.TryGetComponent(out m_ParentVcam);
        }

        /// <summary>Returns this vcam's LookAt target, or if that is null, will retrun
        /// the parent vcam's LookAt target.</summary>
        /// <param name="localLookAt">This vcam's LookAt value.</param>
        /// <returns>The same value, or the parent's if null and a parent exists.</returns>
        public Transform ResolveLookAt(Transform localLookAt)
        {
            Transform lookAt = localLookAt;
            if (lookAt == null && ParentCamera != null)
                lookAt = ParentCamera.LookAt; // Parent provides default
            return lookAt;
        }

        /// <summary>Returns this vcam's Follow target, or if that is null, will retrun
        /// the parent vcam's Follow target.</summary>
        /// <param name="localFollow">This vcam's Follow value.</param>
        /// <returns>The same value, or the parent's if null and a parent exists.</returns>
        public Transform ResolveFollow(Transform localFollow)
        {
            Transform follow = localFollow;
            if (follow == null && ParentCamera != null)
                follow = ParentCamera.Follow; // Parent provides default
            return follow;
        }

        void UpdateVcamPoolStatus()
        {
            CinemachineCore.Instance.RemoveActiveCamera(this);
            if (m_ParentVcam == null && isActiveAndEnabled)
                CinemachineCore.Instance.AddActiveCamera(this);
            m_QueuePriority = Priority;
        }

        /// <summary>When multiple virtual cameras have the highest priority, there is
        /// sometimes the need to push one to the top, making it the current Live camera if
        /// it shares the highest priority in the queue with its peers.
        ///
        /// This happens automatically when a
        /// new vcam is enabled: the most recent one goes to the top of the priority sub-queue.
        /// Use this method to push a vcam to the top of its priority peers.
        /// If it and its peers share the highest priority, then this vcam will become Live.</summary>
        [Obsolete("Please use Prioritize()")]
        public void MoveToTopOfPrioritySubqueue() => Prioritize();

        /// <summary>When multiple Cm Cameras have the highest priority, there is
        /// sometimes the need to push one to the top, making it the current Live camera if
        /// it shares the highest priority in the queue with its peers.
        ///
        /// This happens automatically when a
        /// new CinemachineCamera is enabled: the most recent one goes to the top of the priority sub-queue.
        /// Use this method to push a camera to the top of its priority peers.
        /// If it and its peers share the highest priority, then this vcam will become Live.</summary>
        public void Prioritize()
        {
            UpdateVcamPoolStatus(); // Force a re-sort
        }
        
        /// <summary>This is called to notify the component that a target got warped,
        /// so that the component can update its internal state to make the camera
        /// also warp seamlessly.</summary>
        /// <param name="target">The object that was warped</param>
        /// <param name="positionDelta">The amount the target's position changed</param>
        public virtual void OnTargetObjectWarped(Transform target, Vector3 positionDelta) 
            => OnTargetObjectWarped(this, target, positionDelta);

        void OnTargetObjectWarped(CinemachineVirtualCameraBase vcam, Transform target, Vector3 positionDelta)
        {
            // inform the extensions
            if (Extensions != null)
            {
                for (int i = 0; i < Extensions.Count; ++i)
                    Extensions[i].OnTargetObjectWarped(vcam, target, positionDelta);
            }
            var parent = ParentCamera as CinemachineVirtualCameraBase;
            if (parent != null)
                parent.OnTargetObjectWarped(vcam, target, positionDelta);
        }

        /// <summary>
        /// Force the virtual camera to assume a given position and orientation
        /// </summary>
<<<<<<< HEAD
        /// <param name="pos">Worldspace position to take</param>
        /// <param name="rot">Worldspace orientation to take</param>
        public virtual void ForceCameraPosition(Vector3 pos, Quaternion rot) 
            => ForceCameraPosition(this, pos, rot);

        void ForceCameraPosition(CinemachineVirtualCameraBase vcam, Vector3 pos, Quaternion rot)
=======
        /// <param name="pos">World-space position to take</param>
        /// <param name="rot">World-space orientation to take</param>
        public virtual void ForceCameraPosition(Vector3 pos, Quaternion rot)
>>>>>>> aae18e99
        {
            // inform the extensions
            if (Extensions != null)
            {
                for (int i = 0; i < Extensions.Count; ++i)
                    Extensions[i].ForceCameraPosition(vcam, pos, rot);
            }
            var parent = ParentCamera as CinemachineVirtualCameraBase;
            if (parent != null)
                parent.ForceCameraPosition(vcam, pos, rot);
        }

        /// <summary>
        /// Create a camera state based on the current transform of this vcam
        /// </summary>
        /// <param name="worldUp">Current World Up direction, as provided by the brain</param>
        /// <param name="lens">Lens settings to serve as base, will be combined with lens from brain, if any</param>
        /// <returns></returns>
        protected CameraState PullStateFromVirtualCamera(Vector3 worldUp, ref LensSettings lens)
        {
            CameraState state = CameraState.Default;
            state.RawPosition = TargetPositionCache.GetTargetPosition(transform);
            state.RawOrientation = TargetPositionCache.GetTargetRotation(transform);
            state.ReferenceUp = worldUp;

            CinemachineBrain brain = CinemachineCore.Instance.FindPotentialTargetBrain(this);
            if (brain != null && brain.OutputCamera != null)
                lens.PullInheritedPropertiesFromCamera(brain.OutputCamera);

            state.Lens = lens;
            return state;
        }

        Transform m_CachedFollowTarget;
        CinemachineVirtualCameraBase m_CachedFollowTargetVcam;
        ICinemachineTargetGroup m_CachedFollowTargetGroup;

        Transform m_CachedLookAtTarget;
        CinemachineVirtualCameraBase m_CachedLookAtTargetVcam;
        ICinemachineTargetGroup m_CachedLookAtTargetGroup;

        void InvalidateCachedTargets()
        {
            m_CachedFollowTarget = null;
            m_CachedFollowTargetVcam = null;
            m_CachedFollowTargetGroup = null;
            m_CachedLookAtTarget = null;
            m_CachedLookAtTargetVcam = null;
            m_CachedLookAtTargetGroup = null;
        }

#if UNITY_EDITOR
        [UnityEditor.InitializeOnLoad]
        class OnDomainReload 
        { 
            static OnDomainReload() 
            {
#if UNITY_2023_1_OR_NEWER
                var vcams = FindObjectsByType<CinemachineVirtualCameraBase>
                    (FindObjectsInactive.Include, FindObjectsSortMode.None);
#else
                var vcams = FindObjectsOfType<CinemachineVirtualCameraBase>(true);
#endif
                foreach (var vcam in vcams)
                    vcam.InvalidateCachedTargets();
            }
        }
#endif

        /// <summary>
        /// This property is true if the Follow target was changed this frame.
        /// </summary>
        public bool FollowTargetChanged { get; private set; }

        /// <summary>
        /// This property is true if the LookAtTarget was changed this frame.
        /// </summary>
        public bool LookAtTargetChanged { get; private set; }

        /// <summary>
        /// Call this from InternalUpdateCameraState() to check for changed 
        /// targets and update the target cache.  This is needed for tracking
        /// when a target object changes.
        /// </summary>
        protected void UpdateTargetCache()
        {
            var target = ResolveFollow(Follow);
            FollowTargetChanged = target != m_CachedFollowTarget;
            if (FollowTargetChanged)
            {
                m_CachedFollowTarget = target;
                m_CachedFollowTargetVcam = null;
                m_CachedFollowTargetGroup = null;
                if (m_CachedFollowTarget != null)
                {
                    target.TryGetComponent(out m_CachedFollowTargetVcam);
                    target.TryGetComponent(out m_CachedFollowTargetGroup);
                }
            }
            target = ResolveLookAt(LookAt);
            LookAtTargetChanged = target != m_CachedLookAtTarget;
            if (LookAtTargetChanged)
            {
                m_CachedLookAtTarget = target;
                m_CachedLookAtTargetVcam = null;
                m_CachedLookAtTargetGroup = null;
                if (target != null)
                {
                    target.TryGetComponent(out m_CachedLookAtTargetVcam);
                    target.TryGetComponent(out m_CachedLookAtTargetGroup);
                }
            }
        }

        /// <summary>Get Follow target as ICinemachineTargetGroup, 
        /// or null if target is not a ICinemachineTargetGroup</summary>
        public ICinemachineTargetGroup FollowTargetAsGroup => m_CachedFollowTargetGroup;

        /// <summary>Get Follow target as CinemachineVirtualCameraBase, 
        /// or null if target is not a CinemachineVirtualCameraBase</summary>
        public CinemachineVirtualCameraBase FollowTargetAsVcam => m_CachedFollowTargetVcam;

        /// <summary>Get LookAt target as ICinemachineTargetGroup, 
        /// or null if target is not a ICinemachineTargetGroup</summary>
        public ICinemachineTargetGroup LookAtTargetAsGroup => m_CachedLookAtTargetGroup;

        /// <summary>Get LookAt target as CinemachineVirtualCameraBase, 
        /// or null if target is not a CinemachineVirtualCameraBase</summary>
        public CinemachineVirtualCameraBase LookAtTargetAsVcam => m_CachedLookAtTargetVcam;

        /// <summary>Get the component set for a specific stage in the pipeline.</summary>
        /// <param name="stage">The stage for which we want the component</param>
        /// <returns>The Cinemachine component for that stage, or null if not present.</returns>
        public virtual CinemachineComponentBase GetCinemachineComponent(CinemachineCore.Stage stage) => null;
    }
}<|MERGE_RESOLUTION|>--- conflicted
+++ resolved
@@ -749,28 +749,19 @@
         /// <summary>
         /// Force the virtual camera to assume a given position and orientation
         /// </summary>
-<<<<<<< HEAD
-        /// <param name="pos">Worldspace position to take</param>
-        /// <param name="rot">Worldspace orientation to take</param>
-        public virtual void ForceCameraPosition(Vector3 pos, Quaternion rot) 
-            => ForceCameraPosition(this, pos, rot);
-
-        void ForceCameraPosition(CinemachineVirtualCameraBase vcam, Vector3 pos, Quaternion rot)
-=======
         /// <param name="pos">World-space position to take</param>
         /// <param name="rot">World-space orientation to take</param>
         public virtual void ForceCameraPosition(Vector3 pos, Quaternion rot)
->>>>>>> aae18e99
         {
             // inform the extensions
             if (Extensions != null)
             {
                 for (int i = 0; i < Extensions.Count; ++i)
-                    Extensions[i].ForceCameraPosition(vcam, pos, rot);
+                    Extensions[i].ForceCameraPosition(pos, rot);
             }
             var parent = ParentCamera as CinemachineVirtualCameraBase;
             if (parent != null)
-                parent.ForceCameraPosition(vcam, pos, rot);
+                parent.ForceCameraPosition(pos, rot);
         }
 
         /// <summary>
