--- conflicted
+++ resolved
@@ -26,12 +26,8 @@
     /// Unity cameras simultaneously.
     /// </summary>
     [SaveDuringPlay]
-<<<<<<< HEAD
-    public abstract class CinemachineVirtualCameraBase : MonoBehaviour, ICinemachineCamera
-=======
     public abstract class CinemachineVirtualCameraBase 
-        : MonoBehaviour, ICinemachineCamera, ICinemachineMixer, ISerializationCallbackReceiver
->>>>>>> cae5488e
+        : MonoBehaviour, ICinemachineCamera, ICinemachineMixer
     {
         /// <summary>Priority can be used to control which Cm Camera is live when multiple CM Cameras are 
         /// active simultaneously.  The most-recently-activated CinemachineCamera will take control, unless there 
