--- conflicted
+++ resolved
@@ -1,13 +1,8 @@
 {
   "name": "com.unity.cinemachine",
   "displayName": "Cinemachine",
-<<<<<<< HEAD
-  "version": "2.3.0-preview.2",
+  "version": "2.3.0",
   "unity": "2019.1",
-=======
-  "version": "2.2.9-preview.1",
-  "unity": "2018.1",
->>>>>>> d794a12b
   "description": "Smart camera tools for passionate creators. \n\nIMPORTANT NOTE: If you are upgrading from the Asset Store version of Cinemachine, delete the Cinemachine asset from your project BEFORE installing this version from the Package Manager.",
   "keywords": [ "camera", "follow", "rig", "fps", "cinematography", "aim", "orbit", "cutscene", "cinematic", "collision", "freelook", "cinemachine", "compose", "composition", "dolly", "track", "clearshot", "noise", "framing", "handheld", "lens", "impulse" ],
   "category": "cinematography",
