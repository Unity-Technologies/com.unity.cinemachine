--- conflicted
+++ resolved
@@ -19,11 +19,8 @@
 - Bugfix: Virtual Cameras were not updating in Edit mode when Brain's BlendUpdateMode was FixedUpdate.
 - Collider2D inspector: added warning when collider is of the wrong type.
 - Added ability to directly set the active blend in CinemachineBrain.
-<<<<<<< HEAD
+- Bugfix: POV did not properly handle overridden up.
 - Regression fix: removed GC allocs in UpdateTargetCache.
-=======
-- Bugfix: POV did not properly handle overridden up.
->>>>>>> 6139805c
 
 
 ## [2.8.0-pre.1] - 2021-04-21
