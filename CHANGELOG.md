# Changelog
All notable changes to this package will be documented in this file.

The format is based on [Keep a Changelog](http://keepachangelog.com/en/1.0.0/)
and this project adheres to [Semantic Versioning](http://semver.org/spec/v2.0.0.html).

## [unreleased]
- Bugfix: Freelook prefabs won't get corrupted after editing the Prefab via its instances.
- Bugfix: 3rdPersonFollow works with Aim components now. 
- Bugfix: Blends between vcams, that are rotated so that their up vector is different from World up, are correct now.
- Bugfix: POV recentering did not always recenter correctly, when an axis range was limited.
- Bugfix: Collider sometimes bounced a little when the camera radius was large.
- Bugfix: CinemachineVolumeSettings inspector was making the game view flicker.
- Bugfix: CinemachineVolumeSettings inspector displayed a misleading warning message with URP when focus tracking was enabled.
- Bugfix: Rapidly toggling active cameras before the blends were finished did not use the correct blend time.
- AimingRig sample scene updated with a better reactive crosshair design.
<<<<<<< HEAD
- Bugfix: Lens mode override was not working correctly in all cases
=======
- Added API accessor for Active Blend in Clearshot and StateDrivenCamera. 
>>>>>>> eee6c8fc


## [2.8.0-pre.1] - 2021-04-21
- Switching targets (Follow, LookAt) is smooth by default. For the old behaviour, set PreviousStateIsValid to false after changing the targets.
- Bugfix: Reversing a blend in progress respects asymmetric blend times.
- Regression fix: CmPostProcessing and CmVolumeSettings components setting Depth of Field now works correctly with Framing Transposer. 
- Regression fix: 3rdPersonFollow kept player in view when Z damping was high.
- Regression fix: Physical camera properties were overwritten by vcams when "override mode: physical" was not selected.
- New sample scene: Boss cam demonstrates how to setup a camera that follows the player and looks at the player and the boss. Boss cam also shows examples of custom extensions.
- Added simplified modes to Impulse Source.
- Added secondary reaction settings to Impulse Listener.
- Added Storyboard support for ScreenSpaceOverlay and ScreenSpaceCamera camera render modes.
- Added DampingIntoCollision and DampingFromCollision properties to Cinemachine3rdPersonFollow to control how gradually the camera moves to correct for occlusions.
- Added CinemachineCore.OnTargetObjectWarped() to warp all vcams targeting an object.
- Added ability for vcam to have a negative near clip plane.
- Added Draggable Game Window Guides toggle in Cinemachine preferences. When disabled, Game Window guides are only for visualization.
- Added button to virtual camera inspectors to auto-generate the CinemachineInputProvider component if it is missing.
- Default PostProcessing profile priority is now configurable and defaults to 1000.
- Cinemachine3rdPersonFollow now operates without the physics module and without collision resolution.
- Bugfix: 3rdPersonFollow collision resolution failed when the camera radius was large.
- Bugfix: 3rdPersonFollow damping occured in world space instead of camera space.
- Bugfix: 3rdPersonFollow stuttered when Z damping was high.
- Regression fix: CinemachineInputProvider stopped providing input.
- Bugfix: Lens aspect and sensorSize were updated when lens OverrideMode != None.
- Bugfix: Changing targets on a live vcam misbehaved.
- Bugfix: Framing transposer did not handle empty groups.
- Bugfix: Interrupting a transition with InheritPosition enabled did not work.
- Bugfix: Cinemachine3rdPersonFollow handled collisions by default, now it is disabled by default.
- Bugfix: SaveDuringPlay saved some components that did not have the SaveDuringPlay attribute.
- Regression fix: Entries in the custom blends editor in CM Brain inspector were not selectable.
- GameView guides are drawn only if appropriate inspector subsection is expanded.
- FreeLook rigs are now organized in tabs in the inspector.
- New sample scene: **Boss cam** sample scene demonstrates a camera setup to follow the player and to look at the player and the boss. The scene provides  examples of custom extensions.
- New Sample scene: **2D zoom**, showing how to zoom an orthographic camera with mouse scroll.
- New Sample scene: **2D fighters**, showing how to add/remove targets gradually to/from a TargetGroup based on some conditions (here, it is the y coord of the players).
- Bugfix: CinemachineCollider's displacement damping was being calculated in world space instead of camera space.
- Bugfix: TrackedDolly sometimes introduced spurious rotations if Default Up and no Aim behaviour.
- Bugfix: 3rdPersonFollow's shoulder now changes smoothly with respect to world-up vector changes.


## [2.7.2] - 2021-02-15
- CinemachineConfiner2D now handles cases where camera window is oversized
- New sample scene (FadeOutNearbyObjects) demonstrating fade out effect for objects between camera and target using shaders. The example includes a cinemachine extension giving convenient control over the shader parameters
- Bugfix (1293429) - Brain could choose vcam with not the highest priority in some cases
- Bugfix: SaveDuringPlay also works on prefab instances
- Bugfix (1272146) - Adding vcam to a prefab asset no longer causes errors in console
- Bugfix (1290171) - Impulse manager was not cleared at playmode start
- Nested Scrub Bubble sample removed (filenames too long), available now as embedded package
- Compilation guards for physics, animation, and imgui. Cinemachine does not hard depend on anything now
- Bugfix: CM StoryBoard had a 1 pixel border
- Bugfix: CM StoryBoard lost viewport reference after hot reload
- Bugfix: FramingTransposer's TargetMovementOnly damping caused a flick.
- Bugfix: FreeLook small drift when no user input if SimpleFollowWithWorldUp
- Bugfix: InheritPosition did not work with SimpleFollow binding mode
- Bugfix: cleanup straggling post processing profiles when no active vcams
- Bugfix: Checking whether the Input Action passed to CinemachineInputHandler is enabled before using it.
- Bugfix: 3rdPersonFollow FOV was blended incorrectly when ReferenceLookAt was set to a faraway target
- Bugfix: Position predictor not properly reset
- Bugfix: Create via menu doesn't create as child of selected object
- Bugfix: Post-processing profiles not cleaned up when no active vcams
- Bugfix: Install CinemachineExamples Asset Package menu item was failing on 2018.4 / macOS
- New sample scene (2DConfinerComplex) demonstrating new CinemachineConfiner2D extension.
- Updated CharacterMovement2D script in 2D sample scenes (2DConfinedTargetGroup, 2DConfiner, 2DConfinerUndersized, 2DTargetGroup) to make jumping responsive. 
- Updated 2DConfinedTargetGroup and 2DConfiner scenes to use new CinemachineConfiner2D extension. 


## [2.7.1] - 2020-11-14
- New feature: CinemachineConfiner2D - Improved 2D confiner.
- Added ApplyAfter option to ImpulseListener, to add control over the ordering of extensions
- UI update - Moved Cinemachine menu to GameObject Create menu and Right Click context menu for Hierarchy.
- Virtual Camera Lens inspector supports display of Horizontal FOV
- Virtual Camera Lens can override orthographic and physical camera settings
- Bugfix (1060230) - lens inspector sometimes displayed ortho vs perspective incorrectly for a brief time
- Bugfix (1283984) - Error message when loading new scene with DontDestroyOnLoad
- bugfix (1284701) - Edge-case exception when vcam is deleted
- Storyboard Global Mute moved from Cinemachine menu to Cinemachine preferences.
- Bugfix - long-idle vcams when reawakened sometimes had a single frame with a huge deltaTime
- Bugfix - PostProcessing temporarily stopped being applied after exiting play mode


## [2.6.3] - 2020-09-16
- Regression fix (1274989) - OnTargetObjectWarped broken for OrbitalTransposer
- Bugfix (1276391) - CM Brain Reset did not reset Custom Blends asset in inspector
- Bugfix (1276343) - CM Brain inspector custom blends misaligned dropdown arrow
- Bugfix (1256530) - disallow multiple components where appropriate
- Bugfix: BlendList camera was incorrectly holding 0-length camera cuts
- Bugfix (1174993) - CM Brain logo was not added to Hierarchy next to Main Camera after adding vcam for the first time after importing CM.
- Bugfix (1100131) - Confiner is aware of 2D collider's offset attribute.



## [2.6.2] - 2020-09-02
### Bugfixes
- Regression fix: OnCameraCut Memory leak when using Cinemachine with PostProcessing package
- Bugfix (1272146): Checking for null pipeline, before drawing gizmos.
- Add support for disabling Physics module


## [2.6.1] - 2020-08-13
### Bugfixes
- Regression Fix: PostProcessing/VolumeSettings FocusTracksTarget was not accounting for lookAt target offset
- Regression fix: Confiner no longer confines noise and impulse
- Bugfix: StateDrivenCamera was choosing parent state if only 1 clip in blendstate, even though there was a vcam assigned to that clip
- Bugfix: vertical group composition was not composing properly
- Bugfix: CinemachineNewVirtualCamera.AddComponent() now works properly
- Bugfix: removed compile errors when Physics2D module is disabled
- Bugfix: brain updates on scene loaded or unloaded
- Bugfix (1252431): Fixed unnecessary GC Memory allocation every frame when using timeline  
- Bugfix (1260385): check for prefab instances correctly
- Bugfix (1266191) Clicking on foldout labels in preferences panel toggles their expanded state
- Bugfix (1266196) Composer target Size label in preferences panel was too big
- Bugfix: Scrubbing Cache was locking virtual camera transforms beyond the cache range
- Improved performance of path gizmo drawing
- Timeline Scrubbing Cache supports nested timelines, with some known limitations to be addressed with a future Timeline package release
- Added support for deterministic noise in the context of controlled rendering (via CinemachineCore.CurrentTimeOverride)
- Added Target Offset field to Framing Transposer
- Added Multi-object edit capabilities to virtual cameras and extensions 
- Added inspector button to clear the Scrubbing Cache


## [2.6.0] - 2020-06-04
### New Features and Bugfixes
- Added AxisState.IInputProvider API to better support custom input systems
- Added CinemachineInpiutProvider behaviour to support Unity's new input system
- Added Timeline Scrubbing cache: when enabled, simulates damping and noise when scrubbing in timeline
- Added ManualUpdate mode to the Brain, to allow for custom game loop logic
- VolumeSettings/PostProcessing: added ability to choose custom target for focus tracking
- Added CinemachineRecomposer for timeline-tweaking of procedural or recorded vcam Aim output
- Added GroupWeightManipulator for animating group member weights
- Impulse: Added PropagationSpeed, to allow the impulse to travel outward in a wave
- Impulse: added support for continuous impulses
- Added CinemachineIndependentImpulseListener, to give ImpulseListener ability to any game object
- Added 3rdPersonFollow and 3rdPersonAim for dead-accurate 3rd-person aiming camera
- Added ForceCameraPosition API of virtual cameras, to manually initialize a camera's position and rotation
- Added example scenes: Aiming Rig and Dual Target to show different 3rd person cmera styles
- FramingTransposer does its work after Aim, so it plays better with Aim components.
- Framing Transposer: add Damped Rotations option.  If unchecked, changes to the vcam's rotation will bypass Damping, and only target motion will be damped.
- Refactored Lookahead - better stability.  New behaviour may require some parameter adjustment in existing content
- Composer and Framing Transposer: improved handling at edge of hard zone (no juddering)
- Orbital Transposer / FreeLook: improved damping when target is moving
- CustomBlends editor UX improvements: allow direct editing of vcam names, as well as dropdown
- Add Convert to TargetGroup option on LookAt and Follow target fields
- Confiner: improved stability when ConfineScreenEdges is selected and confing shape is too small
- Extensions now have PrePipelineMutateState callback
- CinemachineCore.UniformDeltaTimeOverride works in Edit mode
- Added TargetAttachment property to vcams.  Normally 1, this can be used to relax attention to targets - effectively a damping override
- Bugfix: Blend Update Method handling was incorrect and caused judder in some circumstances
- Bugfix: VolumeSettings blending was popping when weight was epsilon if volume altered a non-lerpable value
- Bugfix (1234813) - Check for deleted freelooks
- Bugfix (1219867) - vcam popping on disable if blending
- Bugfix (1214301, 1213836) - disallow structural change when editing vcam prefabs
- Bugfix (1213471, 1213434): add null check in editor
- Bugfix (1213488): no solo for prefab vcams
- Bugfix (1213819): repaintGameView on editor change
- Bugfix (1217306): target group position drifting when empty or when members are descendants of the group
- Bugfix (1218695): Fully qualify UnityEditor.Menu to avoid compile errors in some circumstances
- Bugfix (1222740): Binding Modes, that don't have control over axis value range, are not affected by it. 
- Bugfix (1227606): Timeline preview and playmode not the same for composer with hand-animated rotations
- Bugfix: Confiner's cache is reset, when bounding shape/volume is changed.
- Bugfix (1232146): Vcam no longer jerks at edge of confiner bound box.
- Bugfix (1234966): CompositeCollider scale was applied twice.


## [2.5.0] - 2020-01-15
### Support HDRP 7 and URP simultaneously
- Accommodate simultaneous precesnce of HDRP and URP
- Regression fix: Axis was always recentered in Edit mode, even if recentering is off


## [2.4.0] - 2020-01-10
### HDRP 7 support and bugfixes
- Storyboard: added global mute function
- New vcams are by default created matching the scene view camera
- Added ApplyBeforeBody option to POV component, to support working with FramingTransposer
- Added RectenterTarget to POV component
- Added OnTransitionFromCamera callback to extensions
- Added Damping to SameAsFollowTarget and HardLockToTarget components
- URP 7.1.3: added CinemachinePixelPerfect extension
- Added Speed Mode to AxisState, to support direct axis control without max speed
- New example scene: OverTheShoulderAim illustrating how to do over-the-shoulder TPS cam, with Normal and Aim modes
- Impulse Manager: added option to ignore timescale
- Framing Transposer: added OnTransition handling for camera rotation if InheritPosition
- Upgrade to support HDRP and Universal RP 7.0.0 API
- Upgrade to support HDRP and Universal RP 7.1.0 API
- Removed Resources diretories
- Sample scenes now available via package manager
- Added optional "Display Name" field to Cinemachine Shot in Timeline
- Added "Adopt Current Camera Settings" item to vcam inspector context menu
- Composer and FramingTransposer: allow the dead zone to extend to 2, and the Screen x,Y can range from -0.5 to 1.5
- HDRP: lens presets include physical settings if physical camera
- Regression Fix: Framing Transposer: ignore LookAt target.  Use Follow exclusively
- Bugfix: Framing Transposer was not handling dynamic changes to FOV properly
- Bugfix: PostProcessing extension was not handling standby update correctly when on Manager Vcams
- Bugfix: PostProcessing extension was leaking a smallamounts of memory when scenes were unloaded
- Bugfixes: (fogbugz 1193311, 1193307, 1192423, 1192414): disallow presets for vcams
- Bugfix: In some heading modes, FreeLook was improperly modifying the axes when activated
- Bugfix: Orbital transposer was improperly filtering the heading in TargetForward heading mode
- Bugfix: added EmbeddedAssetHelper null check
- Bugfix: composer screen guides drawn in correct place for physical camera
- Bugfix: FreeLook was not respecting wait time for X axis recentering
- Bugfix: FreeLook X axis was not always perfectly synched between rigs
- Bugfix (fogbugz 1176866): Collider: clean up static RigidBody on exit
- Bugfix (fogbugz 1174180): framing transposer wrong ortho size calculation
- Bugfix (fogbugz 1158509): Split brain.UpdateMethod into VcamUpdateMethod and BrainUpdateMethod, to make blending work correctly
- Bugfix (fogbugz 1162074): Framing transposer and group transposer only reached half maximum ortho size 
- Bugfix (fogbugz 1165599): Transposer: fix gimbal lock issue in LockToTargetWithWorldUp
- Bugfix: VolumeSettings: handle layermask in HDAdditionalCameraData
- Bugfix: use vcam's up when drawing gizmos (orbital transposer and free look)


## [2.3.4] - 2019-05-22
### PostProcessing V3 and bugfixes
- Added support for PostProcessing V3 - now called CinemachineVolumeSttings
- Added CinemachineCore.GetBlendOverride delegate to allow applications to override any vcam blend when it happens
- When a blend is cancelled by the opposite blend, reduce the blend time
- Orthographic cameras allow a Near Clip of 0
- Timeline won't auto-create CM brains when something dragged onto it
- Confiner: Improvement in automatic path invalidation when number of path points path changes
- Added CinemachineInpuitAxisDriver utility for overriding the default AxisState behaviour
- CinemachineCameraOffset: added customizable stage for when to apply the offset
- Added Loop option to BlendList Camera
- Improved Lookahead: does not automatically recenter
- Brain no longer applies time scaling to fixed delta
- Added dependency on Unity.ugui (2019.2 and up)
- Bugfix: potential endless loop when using Ignore tag in Collider
- Bugfix: Allow externally-driven FeeLook XAxis to work properly with SimpleFollow
- Bugfix: vcams with noise would sometimes show one noiseless frame when they were activated and standby update was not Always
- Bugfix: Generate a cut event if cutting to a blend-in-progess (fogbugz 1150847)
- Bugfix: reset lens shift if not physical camera
- Bugfix: Collider must consider actual target position, not lookahead position
- Bugfix: FreeLook heading RecenterNow was not working
- Bugfix: lookahead now takes the overridden Up into account
- Bugfix: screen composer guides drawn in wrong place for picture-in-picture
- Bugfix: FreeLook now draws only 1 active composer guide at a time (fogbugz 1138263)
- Bugfix: cameras sometimes snapped when interrupting blends
- Bugfix: Path handles no longer scale with the path object
- Bugfix: Framing Transposer Center on Activate was not working properly (fogbugz 1129824)
- Bugfix: FreeLook inherit position
- Bugfix: collider was pushing camera too far if there were multiple overlapping obstacles
- Bugfix: use IsAssignableFrom instead of IsSubclass in several places
- Bugfix: when interrupting a blend in progress, Cut was not respected
- Bugfix: collider minimum occlusion time and smoothing time interaction
- Bugfix: TargetGroup.RemoveMember error (fogbugz 1119028)
- Bugfix: TargetGroup member lerping jerk when member weight near 0
- Bugfix: Transposer angular damping should be 0 only if binding mode not LockToTarget

## [2.3.3] - 2019-01-08
### Temporary patch to get around a Unity bug in conditional dependencies
- Removed Cinemachine.Timeline namespace, as a workaround for fogbugz 1115321

## [2.3.1] - 2019-01-07
### Bugfixes
- Added timeline dependency
- OnTargetObjectWarped no longer generates garbage

## [2.3.0] - 2018-12-20
### Support for Unity 2019.1
- Added dependency on new unity.timeline
- Added conditional dependence on PostProcessingV2
- No copying CM gizmo into assets folder
- FreeLook: if inherit position from similar FreeLooks, bypass damping 
- Timeline: improve handling when vcam values are tweaked inside shot inspector (fogbugz 1109024)

## [2.2.8] - 2018-12-10
### Bugfixes, optimizations, and some experimental stuff
- Transposer: added Angular Damping Mode, to support quaternion calculations in gimbal-lock situations
- Framing Transposer and Group Transposer: group composing bugfixes, respect min/max limits
- Added ConemachineCameraOffset extension, to offset the camera a fixed distance at the end of the pipeline
- Dolly Cart: added support for LateUpdate
- State-driven-camera: added [NoSaveDuringPlay] to Animated Target and Layer Index
- Added AxisState.Recentering.RecenterNow() API call to skip wait time and start recentering now (if enabled)
- Added NoLens blend hint, to leave camera Lens settings alone
- Updated documentation (corrections, and relocation to prevent importing)
- Upgrade: added support for nested prefabs in Unity 2018.3 (fogbugz 1077395)
- Optimization: position predictor is more efficient
- Optimization: Composer caches some calculations 
- Optimization: Fix editor slowdown when Lens Presets asset is missing
- Experimental: Optional new damping algorithm: attempt to reduce sensitivity to variable framerate
- Experimental: Optional new extra-efficient versions of vcam and FreeLook (not back-compatible)
- Timeline: play/pause doesn't kick out the timeline vcam
- Path editor: make sure game view gets updated when a path waypoint is dragged in the scene view
- Composer guides are shown even if Camera is attached to a renderTexture
- Bugfix: allow impulse definition to be a non-public field (property drawer was complaining)
- Bugfix: added null check for when there is no active virtual camera
- Bugfix: CollisionImpulseSource typo in detection of 2D collider
- Bugfix: PasteComponentValues to prefab vcams and FreeLooks were corrupting scene and prefabs
- Bugfix: Timeline mixer was glitching for single frames at the end of blends
- Bugfix: Added OnTransitionFromCamera() to POV and OrbitalTransposer, to transition axes intelligently
- Regression fix: if no active vcam, don't set the Camera's transform

## [2.2.7] - 2018-07-24
### Mostly bugfixes
- Bugfix: fogbugz case 1053595: Cinemachine Collider leaves hidden collider at origin that interferes with scene objects
- Bugfix: fogbugz case 1063754: empty target group produces console messages
- Bugfix: FreeLook Paste Component Values now pastes the CM subcomponents as well
- Bugfix: added extra null checks to support cases where current vcam is dynamically deleted
- Bugfix: reset BlendList when enabled
- Regression fix: FreeLook axis values get transferred when similar vcams transition
- Bugfix: cutting to BlendList vcam sometimes produced a few bad frames
- Bugfix: smart update tracks the targets more efficiently and correctly, and supports RigidBody interpolation (2018.2 and up)
- Enhancement: POV component interprets POV as relative to parent transform if there is one
- API change: OnCameraLive and CameraActivated events take outgoing vcam also as parameter (may be null)

## [2.2.0] - 2018-06-18
### Impulse Module and More
- New Cinemachine Impulse module for event-driven camera shakes
- New Event Helper script CinemachineTriggerAction takes action on Collider and Collider2D enter/exit events, and exposes them as UnityEvents
- New performance-tuning feature: Standby Update.  Controls how often to update the vcam when it's in Standby.  
- New NoiseSettings editor with signal preview
- Added Focal Length or Named FOV presets for Camera Lens
- Added support for Physical Camera: focal length and Lens Offset
- New improved Group framing algorithm: tighter group framing in GroupComposer and FramingTransposer
- Collider: now returns TargetIsObscured if the target is offscreen (great for cameras with fixed aim)
- Collider: added Minimum Occlusion Time setting, to ignore fleeting obstructions
- Collider: added Transparent Layers mask, to specify solid objects that don't obstruct view
- Collider: damping will no longer take the camera through obstacles
- Collider: Added separate damping setting for when target is being occluded vs when camera is being returned to its normal position
- Collider: added Smoothing setting, to reduce camera jumpiness in environements with lots of obstacles
- NoiseSettings: added checkbox for pure sine-wave instead of Perlin wave
- If no LookAt target, PostProcessing FocusTracksTarget offset is relative to camera
- TrackedDolly: Default up mode sets Up to World Up
- Virtual Camera: New Transitions section in inspector that gives more control over blending:
  - Blend Hint provides some control over how the position and rotation are interpolated
  - Inherit Position checkbox to ensure smooth positional handoff from outgoing camera
  - OnCameraLive event gets fired when the camera activates.  Useful for custom handlers.
- Added ScreenSpaceAimWhenTargetsDiffer as a vcam blend hint.  This influences what happens when blending between vcams with different LookAt targets
- Increased stability of vcams with very small FOVs
- Framing Transposer no longer requires LookAt to be null
- LensSettings Aspect, Orthographic, IsPhysicalCamera, SensorSize properties no longer internal
- Noise Profiles: don't magically create assets.  Prompt user for filename and location of new or cloned profiles
- Refactored interaction between timeline and CM brain, to improve handling of edge cases (fogbugz case 1048497)
- Bugfix: StateDrivenCamera Editor was not finding states if target was OverrideController
- Bugfix when dragging orbital transposer transform: take bias into account
- Bugfix: SaveDuringPlay was not handling asset fields correctly - was sometimes crushing assets
- Bugfix: SimpleFollow transposers were not initilizing their position correctly at game start
- Bugfix: Timeline with CM shot was causing jitter in some FixedUpdate situations
- Bugfix: Multiple brains with heterogeneous update methods were not behaving correctly.  CM will now support this, but you must make sure that the brains have different layer masks.
- Example scenes now include use of CinemachineTriggerAction script.  

## [2.1.13] - 2018-05-09
### Removed dependency on nonexistant Timeline package, minor bugfixes
- Bugfix: Custom Blends "Any to Any" was not working (regression)
- Bugfix: Composer was sometimes getting wrong aspect if multiple brains with different aspect ratios
- Bugfix: could not drag vcam transforms if multiple inspectors and one is hidden
- Bugfix: Framing Transposer initializes in the wrong place - noticeable if dead zone

## [2.1.12] - 2018-02-26
### Storyboard, Bugfixes and other enhancements.  Also some restructuring for Package Manager
- Project restructure: Removed Base, Timeline, and PostFX folders from project root.  PostProcessing code must now be manually imported from Cinemachine menu.  No more dependencies on scripting defines.
- New Storyboard extension, to display images over the vcams.  Comes with a Waveform monitor window for color grading
- New option to specify vcam position blend style: linear, spherical, or cylindrical, based on LookAt target
- Added API to support seamless position warping of target objects: OnTargetObjectWarped().
- Added support for custom blend curves
- Lookahead: added Ignore Y Axis Movement option
- Added support for cascading blends (i.e. blending from mid-blend looks better)
- POV/Orbital/FreeLook axis: exposed Min, Max, and Wrap in the UI, for customized axis range
- FreeLook: added Y Axis recentering
- POV: Added recentering feature to both axes
- Path: Added Normalized Path units option: 0 is start of path, 1 is end.
- Path: added length display in inspector
- Timeline Clip Editor: vcam sections are now collapsible
- API enhancement: added Finalize to Pipeline stages, called even for manager-style vcams
- Bugfix: PostProcessing V2 DoF blending works better
- Bugfix: OrbitalTransposer works better with WorldUp overrides
- Bugfix: Remove StateDrivenCamera "not playing a controller" warning
- Bugfix: Handle exceptions thrown by assemblies that don't want to be introspected
- Bugfix: vcams following physics objects incorrectly snapped to origin after exiting play mode
- Bugfix: predictor now supports time pause
- Bugfix: Moved StartCoroutine in Brain to OnEnable()
- Bugfix: Collider was causing problems in Physics on Android platforms
- Bugfix: dragging a vcam's position updtaes prefabs properly
- Bugfix: All extension now respect the "enabled" checkbox
- Bugfix: Undo for Extasion add will no longer generate null references

## [2.1.10] - 2017-11-28
### This is the first UPM release of *Unity Package Cinemachine*.
- New Aim component: Same As Follow Target simply uses the same orientation as the Follow target
- Perlin Noise component: added inspector UI to clone or locate existing Noise profiles, and to create new ones
- Noise Presets were moved outside of the Examples folder
- Example Assets are now included as embedded package, not imported by default
- Bugfix: FreeLook with PositionDelta was not properly updating the heading
- Bugfix: Transitioning between FreeLooks simetimes caused a short camera freeze
- Bugfix: Added some null checks to FreeLook, to prevent error messages at build time

## [2.1.9] - 2017-11-17
### Initial version.
*Version 2.1.9 cloned from private development repository, corresponding to package released on the asset store*<|MERGE_RESOLUTION|>--- conflicted
+++ resolved
@@ -14,11 +14,8 @@
 - Bugfix: CinemachineVolumeSettings inspector displayed a misleading warning message with URP when focus tracking was enabled.
 - Bugfix: Rapidly toggling active cameras before the blends were finished did not use the correct blend time.
 - AimingRig sample scene updated with a better reactive crosshair design.
-<<<<<<< HEAD
+- Added API accessor for Active Blend in Clearshot and StateDrivenCamera. 
 - Bugfix: Lens mode override was not working correctly in all cases
-=======
-- Added API accessor for Active Blend in Clearshot and StateDrivenCamera. 
->>>>>>> eee6c8fc
 
 
 ## [2.8.0-pre.1] - 2021-04-21
