--- conflicted
+++ resolved
@@ -7,11 +7,8 @@
 ## [unreleased]
 - Switching targets (Follow, LookAt) is smooth by default. For the old behaviour, after changing the targets, set PreviousStateIsValid to false.
 - Bugfix: Reversing a blend in progress respects asymmetric blend times.
-<<<<<<< HEAD
 - Regression fix: 3rdPersonFollow keeps player in view when Z damping is high
-=======
 - Regression fix: Physical camera properties were overwritten by vcams even when "override mode: physical" was not selected.
->>>>>>> 9439093b
 - New sample scene: Boss cam, that demonstrates how to setup a camera that follows the player and looks at the player and the boss. It also shows examples of custom extensions.
 
 
