--- conflicted
+++ resolved
@@ -7,6 +7,8 @@
 ## [unreleased]
 - Bugfix: Freelook prefabs won't get corrupted after editing the Prefab via its instances.
 - Bugfix: 3rdPersonFollow works with Aim components now. 
+- Bugfix: POV recentering did not always recenter correctly, when an axis range was limited.
+
 
 ## [2.8.0-pre.1] - 2021-04-21
 - Switching targets (Follow, LookAt) is smooth by default. For the old behaviour, set PreviousStateIsValid to false after changing the targets.
@@ -43,11 +45,7 @@
 - New Sample scene: **2D fighters**, showing how to add/remove targets gradually to/from a TargetGroup based on some conditions (here, it is the y coord of the players).
 - Bugfix: CinemachineCollider's displacement damping was being calculated in world space instead of camera space.
 - Bugfix: TrackedDolly sometimes introduced spurious rotations if Default Up and no Aim behaviour.
-<<<<<<< HEAD
-- Bugfix: POV recentering did not recenter correctly, when an axis was limited.
-=======
 - Bugfix: 3rdPersonFollow's shoulder now changes smoothly with respect to world-up vector changes.
->>>>>>> ad17391c
 
 
 ## [2.7.2] - 2021-02-15
