--- conflicted
+++ resolved
@@ -9,15 +9,11 @@
 - Bugfix: 3rdPersonFollow works with Aim components now. 
 - Bugfix: Blends between vcams, that are rotated so that their up vector is different from World up, are correct now.
 - Bugfix: POV recentering did not always recenter correctly, when an axis range was limited.
-<<<<<<< HEAD
 - Bugfix: Collider sometimes bounced a little when the camera radius was large.
- 
-=======
 - Bugfix: CinemachineVolumeSettings inspector was making the game view flicker.
 - Bugfix: CinemachineVolumeSettings inspector displayed a misleading warning message with URP when focus tracking was enabled.
 - Bugfix: Rapidly toggling active cameras before the blends were finished did not use the correct blend time.
 
->>>>>>> 8511dd56
 
 ## [2.8.0-pre.1] - 2021-04-21
 - Switching targets (Follow, LookAt) is smooth by default. For the old behaviour, set PreviousStateIsValid to false after changing the targets.
