# Changelog
All notable changes to this package will be documented in this file.

The format is based on [Keep a Changelog](http://keepachangelog.com/en/1.0.0/)
and this project adheres to [Semantic Versioning](http://semver.org/spec/v2.0.0.html).

## [unreleased]
<<<<<<< HEAD
- Bugfix: 3rdPersonFollow works with Aim components now.
=======
- Bugfix: 3rdPersonFollow works with Aim components now. 
>>>>>>> 86d2e500

## [2.8.0-pre.1] - 2021-04-21
- Switching targets (Follow, LookAt) is smooth by default. For the old behaviour, set PreviousStateIsValid to false after changing the targets.
- Bugfix: Reversing a blend in progress respects asymmetric blend times.
- Regression fix: CmPostProcessing and CmVolumeSettings components setting Depth of Field now works correctly with Framing Transposer. 
- Regression fix: 3rdPersonFollow kept player in view when Z damping was high.
- Regression fix: Physical camera properties were overwritten by vcams when "override mode: physical" was not selected.
- New sample scene: Boss cam demonstrates how to setup a camera that follows the player and looks at the player and the boss. Boss cam also shows examples of custom extensions.
- Added simplified modes to Impulse Source.
- Added secondary reaction settings to Impulse Listener.
- Added Storyboard support for ScreenSpaceOverlay and ScreenSpaceCamera camera render modes.
- Added DampingIntoCollision and DampingFromCollision properties to Cinemachine3rdPersonFollow to control how gradually the camera moves to correct for occlusions.
- Added CinemachineCore.OnTargetObjectWarped() to warp all vcams targeting an object.
- Added ability for vcam to have a negative near clip plane.
- Added Draggable Game Window Guides toggle in Cinemachine preferences. When disabled, Game Window guides are only for visualization.
- Added button to virtual camera inspectors to auto-generate the CinemachineInputProvider component if it is missing.
- Default PostProcessing profile priority is now configurable and defaults to 1000.
- Cinemachine3rdPersonFollow now operates without the physics module and without collision resolution.
- Bugfix: 3rdPersonFollow collision resolution failed when the camera radius was large.
- Bugfix: 3rdPersonFollow damping occured in world space instead of camera space.
- Bugfix: 3rdPersonFollow stuttered when Z damping was high.
- Regression fix: CinemachineInputProvider stopped providing input.
- Bugfix: Lens aspect and sensorSize were updated when lens OverrideMode != None.
- Bugfix: Changing targets on a live vcam misbehaved.
- Bugfix: Framing transposer did not handle empty groups.
- Bugfix: Interrupting a transition with InheritPosition enabled did not work.
- Bugfix: Cinemachine3rdPersonFollow handled collisions by default, now it is disabled by default.
- Bugfix: SaveDuringPlay saved some components that did not have the SaveDuringPlay attribute.
- Regression fix: Entries in the custom blends editor in CM Brain inspector were not selectable.
- GameView guides are drawn only if appropriate inspector subsection is expanded.
- FreeLook rigs are now organized in tabs in the inspector.
- New sample scene: **Boss cam** sample scene demonstrates a camera setup to follow the player and to look at the player and the boss. The scene provides  examples of custom extensions.
- New Sample scene: **2D zoom**, showing how to zoom an orthographic camera with mouse scroll.
- New Sample scene: **2D fighters**, showing how to add/remove targets gradually to/from a TargetGroup based on some conditions (here, it is the y coord of the players).
- Bugfix: CinemachineCollider's displacement damping was being calculated in world space instead of camera space.
- Bugfix: TrackedDolly sometimes introduced spurious rotations if Default Up and no Aim behaviour.


## [2.7.2] - 2021-02-15
- CinemachineConfiner2D now handles cases where camera window is oversized
- New sample scene (FadeOutNearbyObjects) demonstrating fade out effect for objects between camera and target using shaders. The example includes a cinemachine extension giving convenient control over the shader parameters
- Bugfix (1293429) - Brain could choose vcam with not the highest priority in some cases
- Bugfix: SaveDuringPlay also works on prefab instances
- Bugfix (1272146) - Adding vcam to a prefab asset no longer causes errors in console
- Bugfix (1290171) - Impulse manager was not cleared at playmode start
- Nested Scrub Bubble sample removed (filenames too long), available now as embedded package
- Compilation guards for physics, animation, and imgui. Cinemachine does not hard depend on anything now
- Bugfix: CM StoryBoard had a 1 pixel border
- Bugfix: CM StoryBoard lost viewport reference after hot reload
- Bugfix: FramingTransposer's TargetMovementOnly damping caused a flick.
- Bugfix: FreeLook small drift when no user input if SimpleFollowWithWorldUp
- Bugfix: InheritPosition did not work with SimpleFollow binding mode
- Bugfix: cleanup straggling post processing profiles when no active vcams
- Bugfix: Checking whether the Input Action passed to CinemachineInputHandler is enabled before using it.
- Bugfix: 3rdPersonFollow FOV was blended incorrectly when ReferenceLookAt was set to a faraway target
- Bugfix: Position predictor not properly reset
- Bugfix: Create via menu doesn't create as child of selected object
- Bugfix: Post-processing profiles not cleaned up when no active vcams
- Bugfix: Install CinemachineExamples Asset Package menu item was failing on 2018.4 / macOS
- New sample scene (2DConfinerComplex) demonstrating new CinemachineConfiner2D extension.
- Updated CharacterMovement2D script in 2D sample scenes (2DConfinedTargetGroup, 2DConfiner, 2DConfinerUndersized, 2DTargetGroup) to make jumping responsive. 
- Updated 2DConfinedTargetGroup and 2DConfiner scenes to use new CinemachineConfiner2D extension. 


## [2.7.1] - 2020-11-14
- New feature: CinemachineConfiner2D - Improved 2D confiner.
- Added ApplyAfter option to ImpulseListener, to add control over the ordering of extensions
- UI update - Moved Cinemachine menu to GameObject Create menu and Right Click context menu for Hierarchy.
- Virtual Camera Lens inspector supports display of Horizontal FOV
- Virtual Camera Lens can override orthographic and physical camera settings
- Bugfix (1060230) - lens inspector sometimes displayed ortho vs perspective incorrectly for a brief time
- Bugfix (1283984) - Error message when loading new scene with DontDestroyOnLoad
- bugfix (1284701) - Edge-case exception when vcam is deleted
- Storyboard Global Mute moved from Cinemachine menu to Cinemachine preferences.
- Bugfix - long-idle vcams when reawakened sometimes had a single frame with a huge deltaTime
- Bugfix - PostProcessing temporarily stopped being applied after exiting play mode


## [2.6.3] - 2020-09-16
- Regression fix (1274989) - OnTargetObjectWarped broken for OrbitalTransposer
- Bugfix (1276391) - CM Brain Reset did not reset Custom Blends asset in inspector
- Bugfix (1276343) - CM Brain inspector custom blends misaligned dropdown arrow
- Bugfix (1256530) - disallow multiple components where appropriate
- Bugfix: BlendList camera was incorrectly holding 0-length camera cuts
- Bugfix (1174993) - CM Brain logo was not added to Hierarchy next to Main Camera after adding vcam for the first time after importing CM.
- Bugfix (1100131) - Confiner is aware of 2D collider's offset attribute.



## [2.6.2] - 2020-09-02
### Bugfixes
- Regression fix: OnCameraCut Memory leak when using Cinemachine with PostProcessing package
- Bugfix (1272146): Checking for null pipeline, before drawing gizmos.
- Add support for disabling Physics module


## [2.6.1] - 2020-08-13
### Bugfixes
- Regression Fix: PostProcessing/VolumeSettings FocusTracksTarget was not accounting for lookAt target offset
- Regression fix: Confiner no longer confines noise and impulse
- Bugfix: StateDrivenCamera was choosing parent state if only 1 clip in blendstate, even though there was a vcam assigned to that clip
- Bugfix: vertical group composition was not composing properly
- Bugfix: CinemachineNewVirtualCamera.AddComponent() now works properly
- Bugfix: removed compile errors when Physics2D module is disabled
- Bugfix: brain updates on scene loaded or unloaded
- Bugfix (1252431): Fixed unnecessary GC Memory allocation every frame when using timeline  
- Bugfix (1260385): check for prefab instances correctly
- Bugfix (1266191) Clicking on foldout labels in preferences panel toggles their expanded state
- Bugfix (1266196) Composer target Size label in preferences panel was too big
- Bugfix: Scrubbing Cache was locking virtual camera transforms beyond the cache range
- Improved performance of path gizmo drawing
- Timeline Scrubbing Cache supports nested timelines, with some known limitations to be addressed with a future Timeline package release
- Added support for deterministic noise in the context of controlled rendering (via CinemachineCore.CurrentTimeOverride)
- Added Target Offset field to Framing Transposer
- Added Multi-object edit capabilities to virtual cameras and extensions 
- Added inspector button to clear the Scrubbing Cache


## [2.6.0] - 2020-06-04
### New Features and Bugfixes
- Added AxisState.IInputProvider API to better support custom input systems
- Added CinemachineInpiutProvider behaviour to support Unity's new input system
- Added Timeline Scrubbing cache: when enabled, simulates damping and noise when scrubbing in timeline
- Added ManualUpdate mode to the Brain, to allow for custom game loop logic
- VolumeSettings/PostProcessing: added ability to choose custom target for focus tracking
- Added CinemachineRecomposer for timeline-tweaking of procedural or recorded vcam Aim output
- Added GroupWeightManipulator for animating group member weights
- Impulse: Added PropagationSpeed, to allow the impulse to travel outward in a wave
- Impulse: added support for continuous impulses
- Added CinemachineIndependentImpulseListener, to give ImpulseListener ability to any game object
- Added 3rdPersonFollow and 3rdPersonAim for dead-accurate 3rd-person aiming camera
- Added ForceCameraPosition API of virtual cameras, to manually initialize a camera's position and rotation
- Added example scenes: Aiming Rig and Dual Target to show different 3rd person cmera styles
- FramingTransposer does its work after Aim, so it plays better with Aim components.
- Framing Transposer: add Damped Rotations option.  If unchecked, changes to the vcam's rotation will bypass Damping, and only target motion will be damped.
- Refactored Lookahead - better stability.  New behaviour may require some parameter adjustment in existing content
- Composer and Framing Transposer: improved handling at edge of hard zone (no juddering)
- Orbital Transposer / FreeLook: improved damping when target is moving
- CustomBlends editor UX improvements: allow direct editing of vcam names, as well as dropdown
- Add Convert to TargetGroup option on LookAt and Follow target fields
- Confiner: improved stability when ConfineScreenEdges is selected and confing shape is too small
- Extensions now have PrePipelineMutateState callback
- CinemachineCore.UniformDeltaTimeOverride works in Edit mode
- Added TargetAttachment property to vcams.  Normally 1, this can be used to relax attention to targets - effectively a damping override
- Bugfix: Blend Update Method handling was incorrect and caused judder in some circumstances
- Bugfix: VolumeSettings blending was popping when weight was epsilon if volume altered a non-lerpable value
- Bugfix (1234813) - Check for deleted freelooks
- Bugfix (1219867) - vcam popping on disable if blending
- Bugfix (1214301, 1213836) - disallow structural change when editing vcam prefabs
- Bugfix (1213471, 1213434): add null check in editor
- Bugfix (1213488): no solo for prefab vcams
- Bugfix (1213819): repaintGameView on editor change
- Bugfix (1217306): target group position drifting when empty or when members are descendants of the group
- Bugfix (1218695): Fully qualify UnityEditor.Menu to avoid compile errors in some circumstances
- Bugfix (1222740): Binding Modes, that don't have control over axis value range, are not affected by it. 
- Bugfix (1227606): Timeline preview and playmode not the same for composer with hand-animated rotations
- Bugfix: Confiner's cache is reset, when bounding shape/volume is changed.
- Bugfix (1232146): Vcam no longer jerks at edge of confiner bound box.
- Bugfix (1234966): CompositeCollider scale was applied twice.


## [2.5.0] - 2020-01-15
### Support HDRP 7 and URP simultaneously
- Accommodate simultaneous precesnce of HDRP and URP
- Regression fix: Axis was always recentered in Edit mode, even if recentering is off


## [2.4.0] - 2020-01-10
### HDRP 7 support and bugfixes
- Storyboard: added global mute function
- New vcams are by default created matching the scene view camera
- Added ApplyBeforeBody option to POV component, to support working with FramingTransposer
- Added RectenterTarget to POV component
- Added OnTransitionFromCamera callback to extensions
- Added Damping to SameAsFollowTarget and HardLockToTarget components
- URP 7.1.3: added CinemachinePixelPerfect extension
- Added Speed Mode to AxisState, to support direct axis control without max speed
- New example scene: OverTheShoulderAim illustrating how to do over-the-shoulder TPS cam, with Normal and Aim modes
- Impulse Manager: added option to ignore timescale
- Framing Transposer: added OnTransition handling for camera rotation if InheritPosition
- Upgrade to support HDRP and Universal RP 7.0.0 API
- Upgrade to support HDRP and Universal RP 7.1.0 API
- Removed Resources diretories
- Sample scenes now available via package manager
- Added optional "Display Name" field to Cinemachine Shot in Timeline
- Added "Adopt Current Camera Settings" item to vcam inspector context menu
- Composer and FramingTransposer: allow the dead zone to extend to 2, and the Screen x,Y can range from -0.5 to 1.5
- HDRP: lens presets include physical settings if physical camera
- Regression Fix: Framing Transposer: ignore LookAt target.  Use Follow exclusively
- Bugfix: Framing Transposer was not handling dynamic changes to FOV properly
- Bugfix: PostProcessing extension was not handling standby update correctly when on Manager Vcams
- Bugfix: PostProcessing extension was leaking a smallamounts of memory when scenes were unloaded
- Bugfixes: (fogbugz 1193311, 1193307, 1192423, 1192414): disallow presets for vcams
- Bugfix: In some heading modes, FreeLook was improperly modifying the axes when activated
- Bugfix: Orbital transposer was improperly filtering the heading in TargetForward heading mode
- Bugfix: added EmbeddedAssetHelper null check
- Bugfix: composer screen guides drawn in correct place for physical camera
- Bugfix: FreeLook was not respecting wait time for X axis recentering
- Bugfix: FreeLook X axis was not always perfectly synched between rigs
- Bugfix (fogbugz 1176866): Collider: clean up static RigidBody on exit
- Bugfix (fogbugz 1174180): framing transposer wrong ortho size calculation
- Bugfix (fogbugz 1158509): Split brain.UpdateMethod into VcamUpdateMethod and BrainUpdateMethod, to make blending work correctly
- Bugfix (fogbugz 1162074): Framing transposer and group transposer only reached half maximum ortho size 
- Bugfix (fogbugz 1165599): Transposer: fix gimbal lock issue in LockToTargetWithWorldUp
- Bugfix: VolumeSettings: handle layermask in HDAdditionalCameraData
- Bugfix: use vcam's up when drawing gizmos (orbital transposer and free look)


## [2.3.4] - 2019-05-22
### PostProcessing V3 and bugfixes
- Added support for PostProcessing V3 - now called CinemachineVolumeSttings
- Added CinemachineCore.GetBlendOverride delegate to allow applications to override any vcam blend when it happens
- When a blend is cancelled by the opposite blend, reduce the blend time
- Orthographic cameras allow a Near Clip of 0
- Timeline won't auto-create CM brains when something dragged onto it
- Confiner: Improvement in automatic path invalidation when number of path points path changes
- Added CinemachineInpuitAxisDriver utility for overriding the default AxisState behaviour
- CinemachineCameraOffset: added customizable stage for when to apply the offset
- Added Loop option to BlendList Camera
- Improved Lookahead: does not automatically recenter
- Brain no longer applies time scaling to fixed delta
- Added dependency on Unity.ugui (2019.2 and up)
- Bugfix: potential endless loop when using Ignore tag in Collider
- Bugfix: Allow externally-driven FeeLook XAxis to work properly with SimpleFollow
- Bugfix: vcams with noise would sometimes show one noiseless frame when they were activated and standby update was not Always
- Bugfix: Generate a cut event if cutting to a blend-in-progess (fogbugz 1150847)
- Bugfix: reset lens shift if not physical camera
- Bugfix: Collider must consider actual target position, not lookahead position
- Bugfix: FreeLook heading RecenterNow was not working
- Bugfix: lookahead now takes the overridden Up into account
- Bugfix: screen composer guides drawn in wrong place for picture-in-picture
- Bugfix: FreeLook now draws only 1 active composer guide at a time (fogbugz 1138263)
- Bugfix: cameras sometimes snapped when interrupting blends
- Bugfix: Path handles no longer scale with the path object
- Bugfix: Framing Transposer Center on Activate was not working properly (fogbugz 1129824)
- Bugfix: FreeLook inherit position
- Bugfix: collider was pushing camera too far if there were multiple overlapping obstacles
- Bugfix: use IsAssignableFrom instead of IsSubclass in several places
- Bugfix: when interrupting a blend in progress, Cut was not respected
- Bugfix: collider minimum occlusion time and smoothing time interaction
- Bugfix: TargetGroup.RemoveMember error (fogbugz 1119028)
- Bugfix: TargetGroup member lerping jerk when member weight near 0
- Bugfix: Transposer angular damping should be 0 only if binding mode not LockToTarget

## [2.3.3] - 2019-01-08
### Temporary patch to get around a Unity bug in conditional dependencies
- Removed Cinemachine.Timeline namespace, as a workaround for fogbugz 1115321

## [2.3.1] - 2019-01-07
### Bugfixes
- Added timeline dependency
- OnTargetObjectWarped no longer generates garbage

## [2.3.0] - 2018-12-20
### Support for Unity 2019.1
- Added dependency on new unity.timeline
- Added conditional dependence on PostProcessingV2
- No copying CM gizmo into assets folder
- FreeLook: if inherit position from similar FreeLooks, bypass damping 
- Timeline: improve handling when vcam values are tweaked inside shot inspector (fogbugz 1109024)

## [2.2.8] - 2018-12-10
### Bugfixes, optimizations, and some experimental stuff
- Transposer: added Angular Damping Mode, to support quaternion calculations in gimbal-lock situations
- Framing Transposer and Group Transposer: group composing bugfixes, respect min/max limits
- Added ConemachineCameraOffset extension, to offset the camera a fixed distance at the end of the pipeline
- Dolly Cart: added support for LateUpdate
- State-driven-camera: added [NoSaveDuringPlay] to Animated Target and Layer Index
- Added AxisState.Recentering.RecenterNow() API call to skip wait time and start recentering now (if enabled)
- Added NoLens blend hint, to leave camera Lens settings alone
- Updated documentation (corrections, and relocation to prevent importing)
- Upgrade: added support for nested prefabs in Unity 2018.3 (fogbugz 1077395)
- Optimization: position predictor is more efficient
- Optimization: Composer caches some calculations 
- Optimization: Fix editor slowdown when Lens Presets asset is missing
- Experimental: Optional new damping algorithm: attempt to reduce sensitivity to variable framerate
- Experimental: Optional new extra-efficient versions of vcam and FreeLook (not back-compatible)
- Timeline: play/pause doesn't kick out the timeline vcam
- Path editor: make sure game view gets updated when a path waypoint is dragged in the scene view
- Composer guides are shown even if Camera is attached to a renderTexture
- Bugfix: allow impulse definition to be a non-public field (property drawer was complaining)
- Bugfix: added null check for when there is no active virtual camera
- Bugfix: CollisionImpulseSource typo in detection of 2D collider
- Bugfix: PasteComponentValues to prefab vcams and FreeLooks were corrupting scene and prefabs
- Bugfix: Timeline mixer was glitching for single frames at the end of blends
- Bugfix: Added OnTransitionFromCamera() to POV and OrbitalTransposer, to transition axes intelligently
- Regression fix: if no active vcam, don't set the Camera's transform

## [2.2.7] - 2018-07-24
### Mostly bugfixes
- Bugfix: fogbugz case 1053595: Cinemachine Collider leaves hidden collider at origin that interferes with scene objects
- Bugfix: fogbugz case 1063754: empty target group produces console messages
- Bugfix: FreeLook Paste Component Values now pastes the CM subcomponents as well
- Bugfix: added extra null checks to support cases where current vcam is dynamically deleted
- Bugfix: reset BlendList when enabled
- Regression fix: FreeLook axis values get transferred when similar vcams transition
- Bugfix: cutting to BlendList vcam sometimes produced a few bad frames
- Bugfix: smart update tracks the targets more efficiently and correctly, and supports RigidBody interpolation (2018.2 and up)
- Enhancement: POV component interprets POV as relative to parent transform if there is one
- API change: OnCameraLive and CameraActivated events take outgoing vcam also as parameter (may be null)

## [2.2.0] - 2018-06-18
### Impulse Module and More
- New Cinemachine Impulse module for event-driven camera shakes
- New Event Helper script CinemachineTriggerAction takes action on Collider and Collider2D enter/exit events, and exposes them as UnityEvents
- New performance-tuning feature: Standby Update.  Controls how often to update the vcam when it's in Standby.  
- New NoiseSettings editor with signal preview
- Added Focal Length or Named FOV presets for Camera Lens
- Added support for Physical Camera: focal length and Lens Offset
- New improved Group framing algorithm: tighter group framing in GroupComposer and FramingTransposer
- Collider: now returns TargetIsObscured if the target is offscreen (great for cameras with fixed aim)
- Collider: added Minimum Occlusion Time setting, to ignore fleeting obstructions
- Collider: added Transparent Layers mask, to specify solid objects that don't obstruct view
- Collider: damping will no longer take the camera through obstacles
- Collider: Added separate damping setting for when target is being occluded vs when camera is being returned to its normal position
- Collider: added Smoothing setting, to reduce camera jumpiness in environements with lots of obstacles
- NoiseSettings: added checkbox for pure sine-wave instead of Perlin wave
- If no LookAt target, PostProcessing FocusTracksTarget offset is relative to camera
- TrackedDolly: Default up mode sets Up to World Up
- Virtual Camera: New Transitions section in inspector that gives more control over blending:
  - Blend Hint provides some control over how the position and rotation are interpolated
  - Inherit Position checkbox to ensure smooth positional handoff from outgoing camera
  - OnCameraLive event gets fired when the camera activates.  Useful for custom handlers.
- Added ScreenSpaceAimWhenTargetsDiffer as a vcam blend hint.  This influences what happens when blending between vcams with different LookAt targets
- Increased stability of vcams with very small FOVs
- Framing Transposer no longer requires LookAt to be null
- LensSettings Aspect, Orthographic, IsPhysicalCamera, SensorSize properties no longer internal
- Noise Profiles: don't magically create assets.  Prompt user for filename and location of new or cloned profiles
- Refactored interaction between timeline and CM brain, to improve handling of edge cases (fogbugz case 1048497)
- Bugfix: StateDrivenCamera Editor was not finding states if target was OverrideController
- Bugfix when dragging orbital transposer transform: take bias into account
- Bugfix: SaveDuringPlay was not handling asset fields correctly - was sometimes crushing assets
- Bugfix: SimpleFollow transposers were not initilizing their position correctly at game start
- Bugfix: Timeline with CM shot was causing jitter in some FixedUpdate situations
- Bugfix: Multiple brains with heterogeneous update methods were not behaving correctly.  CM will now support this, but you must make sure that the brains have different layer masks.
- Example scenes now include use of CinemachineTriggerAction script.  

## [2.1.13] - 2018-05-09
### Removed dependency on nonexistant Timeline package, minor bugfixes
- Bugfix: Custom Blends "Any to Any" was not working (regression)
- Bugfix: Composer was sometimes getting wrong aspect if multiple brains with different aspect ratios
- Bugfix: could not drag vcam transforms if multiple inspectors and one is hidden
- Bugfix: Framing Transposer initializes in the wrong place - noticeable if dead zone

## [2.1.12] - 2018-02-26
### Storyboard, Bugfixes and other enhancements.  Also some restructuring for Package Manager
- Project restructure: Removed Base, Timeline, and PostFX folders from project root.  PostProcessing code must now be manually imported from Cinemachine menu.  No more dependencies on scripting defines.
- New Storyboard extension, to display images over the vcams.  Comes with a Waveform monitor window for color grading
- New option to specify vcam position blend style: linear, spherical, or cylindrical, based on LookAt target
- Added API to support seamless position warping of target objects: OnTargetObjectWarped().
- Added support for custom blend curves
- Lookahead: added Ignore Y Axis Movement option
- Added support for cascading blends (i.e. blending from mid-blend looks better)
- POV/Orbital/FreeLook axis: exposed Min, Max, and Wrap in the UI, for customized axis range
- FreeLook: added Y Axis recentering
- POV: Added recentering feature to both axes
- Path: Added Normalized Path units option: 0 is start of path, 1 is end.
- Path: added length display in inspector
- Timeline Clip Editor: vcam sections are now collapsible
- API enhancement: added Finalize to Pipeline stages, called even for manager-style vcams
- Bugfix: PostProcessing V2 DoF blending works better
- Bugfix: OrbitalTransposer works better with WorldUp overrides
- Bugfix: Remove StateDrivenCamera "not playing a controller" warning
- Bugfix: Handle exceptions thrown by assemblies that don't want to be introspected
- Bugfix: vcams following physics objects incorrectly snapped to origin after exiting play mode
- Bugfix: predictor now supports time pause
- Bugfix: Moved StartCoroutine in Brain to OnEnable()
- Bugfix: Collider was causing problems in Physics on Android platforms
- Bugfix: dragging a vcam's position updtaes prefabs properly
- Bugfix: All extension now respect the "enabled" checkbox
- Bugfix: Undo for Extasion add will no longer generate null references

## [2.1.10] - 2017-11-28
### This is the first UPM release of *Unity Package Cinemachine*.
- New Aim component: Same As Follow Target simply uses the same orientation as the Follow target
- Perlin Noise component: added inspector UI to clone or locate existing Noise profiles, and to create new ones
- Noise Presets were moved outside of the Examples folder
- Example Assets are now included as embedded package, not imported by default
- Bugfix: FreeLook with PositionDelta was not properly updating the heading
- Bugfix: Transitioning between FreeLooks simetimes caused a short camera freeze
- Bugfix: Added some null checks to FreeLook, to prevent error messages at build time

## [2.1.9] - 2017-11-17
### Initial version.
*Version 2.1.9 cloned from private development repository, corresponding to package released on the asset store*<|MERGE_RESOLUTION|>--- conflicted
+++ resolved
@@ -5,11 +5,7 @@
 and this project adheres to [Semantic Versioning](http://semver.org/spec/v2.0.0.html).
 
 ## [unreleased]
-<<<<<<< HEAD
-- Bugfix: 3rdPersonFollow works with Aim components now.
-=======
 - Bugfix: 3rdPersonFollow works with Aim components now. 
->>>>>>> 86d2e500
 
 ## [2.8.0-pre.1] - 2021-04-21
 - Switching targets (Follow, LookAt) is smooth by default. For the old behaviour, set PreviousStateIsValid to false after changing the targets.
