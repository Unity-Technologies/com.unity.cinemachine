# Changelog
All notable changes to this package will be documented in this file.

The format is based on [Keep a Changelog](http://keepachangelog.com/en/1.0.0/)
and this project adheres to [Semantic Versioning](http://semver.org/spec/v2.0.0.html).


## [2.5.1] - 2020-02-01
### Mostly Bugfixes
- Added 3rdPersonFollow Body and 3rdPersonAim extension for dead-accurate 3rd-person aiming camera
- Added example scenes: 3rdPersonDeadCenterAim and 3rdPersonLooseAim to show different 3rd person cmera styles
- FramingTransposer does its work after Aim, so it plays better with Aim components.
- Framing Transposer: add Damped Rotations option.  If unchecked, changes to the vcam's rotation will bypass Damping, and only target motion will be damped.
- Orbital Transposer / FreeLook: improved damping when target is moving
- CustomBlends editor UX improvements: allow direct editing of vcam names, as well as dropdown
- Add Convert to TargetGroup option on LookAt and Follow target fields
- Bugfix: Blend Update Method handling was incorrect and caused judder in some circumstances
- Bugfix (1219867) - vcam popping on disable if blending
- Bugfix (1214301, 1213836) - disallow structural change when editing vcam prefabs
- Bugfix (1213471, 1213434): add null check in editor
- Bugfix (1213488): no solo for prefab vcams
- Bugfix (1213819): repaintGameView on editor change
<<<<<<< HEAD
- Bugfix (1217306): drifting camera fixed, when (1) the Targets of TargetGroup are descendants of TargetGroup's gameobject, or (2) TargetGroup's Target list is uninitialized.
- Fixed first frame jitter when blending cameras that use HDRP Depth of Field volumes. In the first frame, we ignored the target blend, because its weight was less than epsilon. We no longer do that, because it caused a jitter in the first frame of the blend in two cases: (1) The default DoF values in HDRP were extremely large, so even with minimal weight they caused a noticeable jitter, or (2) The default DoF settings in HDRP used a different focus mode than the blending camera; focus mode is not a lerpable property
=======
- Bugfix: VolumeSettings blending was popping when weight was epsilon if volume altered a non-lerpable value
>>>>>>> ea4acc31



## [2.5.0] - 2020-01-15
### Support HDRP 7 and URP simultaneously
- Accommodate simultaneous precesnce of HDRP and URP
- Regression fix: Axis was always recentered in Edit mode, even if recentering is off


## [2.4.0] - 2020-01-10
### HDRP 7 support and bugfixes
- Storyboard: added global mute function
- New vcams are by default created matching the scene view camera
- Added ApplyBeforeBody option to POV component, to support working with FramingTransposer
- Added RectenterTarget to POV component
- Added OnTransitionFromCamera callback to extensions
- Added Damping to SameAsFollowTarget and HardLockToTarget components
- URP 7.1.3: added CinemachinePixelPerfect extension
- Added Speed Mode to AxisState, to support direct axis control without max speed
- New example scene: OverTheShoulderAim illustrating how to do over-the-shoulder TPS cam, with Normal and Aim modes
- Impulse Manager: added option to ignore timescale
- Framing Transposer: added OnTransition handling for camera rotation if InheritPosition
- Upgrade to support HDRP and Universal RP 7.0.0 API
- Upgrade to support HDRP and Universal RP 7.1.0 API
- Removed Resources diretories
- Sample scenes now available via package manager
- Added optional "Display Name" field to Cinemachine Shot in Timeline
- Added "Adopt Current Camera Settings" item to vcam inspector context menu
- Composer and FramingTransposer: allow the dead zone to extend to 2, and the Screen x,Y can range from -0.5 to 1.5
- HDRP: lens presets include physical settings if physical camera
- Regression Fix: Framing Transposer: ignore LookAt target.  Use Follow exclusively
- Bugfix: Framing Transposer was not handling dynamic changes to FOV properly
- Bugfix: PostProcessing extension was not handling standby update correctly when on Manager Vcams
- Bugfix: PostProcessing extension was leaking a smallamounts of memory when scenes were unloaded
- Bugfixes: (fogbugz 1193311, 1193307, 1192423, 1192414): disallow presets for vcams
- Bugfix: In some heading modes, FreeLook was improperly modifying the axes when activated
- Bugfix: Orbital transposer was improperly filtering the heading in TargetForward heading mode
- Bugfix: added EmbeddedAssetHelper null check
- Bugfix: composer screen guides drawn in correct place for physical camera
- Bugfix: FreeLook was not respecting wait time for X axis recentering
- Bugfix: FreeLook X axis was not always perfectly synched between rigs
- Bugfix (fogbugz 1176866): Collider: clean up static RigidBody on exit
- Bugfix (fogbugz 1174180): framing transposer wrong ortho size calculation
- Bugfix (fogbugz 1158509): Split brain.UpdateMethod into VcamUpdateMethod and BrainUpdateMethod, to make blending work correctly
- Bugfix (fogbugz 1162074): Framing transposer and group transposer only reached half maximum ortho size 
- Bugfix (fogbugz 1165599): Transposer: fix gimbal lock issue in LockToTargetWithWorldUp
- Bugfix: VolumeSettings: handle layermask in HDAdditionalCameraData
- Bugfix: use vcam's up when drawing gizmos (orbital transposer and free look)


## [2.3.4] - 2019-05-22
### PostProcessing V3 and bugfixes
- Added support for PostProcessing V3 - now called CinemachineVolumeSttings
- Added CinemachineCore.GetBlendOverride delegate to allow applications to override any vcam blend when it happens
- When a blend is cancelled by the opposite blend, reduce the blend time
- Orthographic cameras allow a Near Clip of 0
- Timeline won't auto-create CM brains when something dragged onto it
- Confiner: Improvement in automatic path invalidation when number of path points path changes
- Added CinemachineInpuitAxisDriver utility for overriding the default AxisState behaviour
- CinemachineCameraOffset: added customizable stage for when to apply the offset
- Added Loop option to BlendList Camera
- Improved Lookahead: does not automatically recenter
- Brain no longer applies time scaling to fixed delta
- Added dependency on Unity.ugui (2019.2 and up)
- Bugfix: potential endless loop when using Ignore tag in Collider
- Bugfix: Allow externally-driven FeeLook XAxis to work properly with SimpleFollow
- Bugfix: vcams with noise would sometimes show one noiseless frame when they were activated and standby update was not Always
- Bugfix: Generate a cut event if cutting to a blend-in-progess (fogbugz 1150847)
- Bugfix: reset lens shift if not physical camera
- Bugfix: Collider must consider actual target position, not lookahead position
- Bugfix: FreeLook heading RecenterNow was not working
- Bugfix: lookahead now takes the overridden Up into account
- Bugfix: screen composer guides drawn in wrong place for picture-in-picture
- Bugfix: FreeLook now draws only 1 active composer guide at a time (fogbugz 1138263)
- Bugfix: cameras sometimes snapped when interrupting blends
- Bugfix: Path handles no longer scale with the path object
- Bugfix: Framing Transposer Center on Activate was not working properly (fogbugz 1129824)
- Bugfix: FreeLook inherit position
- Bugfix: collider was pushing camera too far if there were multiple overlapping obstacles
- Bugfix: use IsAssignableFrom instead of IsSubclass in several places
- Bugfix: when interrupting a blend in progress, Cut was not respected
- Bugfix: collider minimum occlusion time and smoothing time interaction
- Bugfix: TargetGroup.RemoveMember error (fogbugz 1119028)
- Bugfix: TargetGroup member lerping jerk when member weight near 0
- Bugfix: Transposer angular damping should be 0 only if binding mode not LockToTarget

## [2.3.3] - 2019-01-08
### Temporary patch to get around a Unity bug in conditional dependencies
- Removed Cinemachine.Timeline namespace, as a workaround for fogbugz 1115321

## [2.3.1] - 2019-01-07
### Bugfixes
- Added timeline dependency
- OnTargetObjectWarped no longer generates garbage

## [2.3.0] - 2018-12-20
### Support for Unity 2019.1
- Added dependency on new unity.timeline
- Added conditional dependence on PostProcessingV2
- No copying CM gizmo into assets folder
- FreeLook: if inherit position from similar FreeLooks, bypass damping 
- Timeline: improve handling when vcam values are tweaked inside shot inspector (fogbugz 1109024)

## [2.2.8] - 2018-12-10
### Bugfixes, optimizations, and some experimental stuff
- Transposer: added Angular Damping Mode, to support quaternion calculations in gimbal-lock situations
- Framing Transposer and Group Transposer: group composing bugfixes, respect min/max limits
- Added ConemachineCameraOffset extension, to offset the camera a fixed distance at the end of the pipeline
- Dolly Cart: added support for LateUpdate
- State-driven-camera: added [NoSaveDuringPlay] to Animated Target and Layer Index
- Added AxisState.Recentering.RecenterNow() API call to skip wait time and start recentering now (if enabled)
- Added NoLens blend hint, to leave camera Lens settings alone
- Updated documentation (corrections, and relocation to prevent importing)
- Upgrade: added support for nested prefabs in Unity 2018.3 (fogbugz 1077395)
- Optimization: position predictor is more efficient
- Optimization: Composer caches some calculations 
- Optimization: Fix editor slowdown when Lens Presets asset is missing
- Experimental: Optional new damping algorithm: attempt to reduce sensitivity to variable framerate
- Experimental: Optional new extra-efficient versions of vcam and FreeLook (not back-compatible)
- Timeline: play/pause doesn't kick out the timeline vcam
- Path editor: make sure game view gets updated when a path waypoint is dragged in the scene view
- Composer guides are shown even if Camera is attached to a renderTexture
- Bugfix: allow impulse definition to be a non-public field (property drawer was complaining)
- Bugfix: added null check for when there is no active virtual camera
- Bugfix: CollisionImpulseSource typo in detection of 2D collider
- Bugfix: PasteComponentValues to prefab vcams and FreeLooks were corrupting scene and prefabs
- Bugfix: Timeline mixer was glitching for single frames at the end of blends
- Bugfix: Added OnTransitionFromCamera() to POV and OrbitalTransposer, to transition axes intelligently
- Regression fix: if no active vcam, don't set the Camera's transform

## [2.2.7] - 2018-07-24
### Mostly bugfixes
- Bugfix: fogbugz case 1053595: Cinemachine Collider leaves hidden collider at origin that interferes with scene objects
- Bugfix: fogbugz case 1063754: empty target group produces console messages
- Bugfix: FreeLook Paste Component Values now pastes the CM subcomponents as well
- Bugfix: added extra null checks to support cases where current vcam is dynamically deleted
- Bugfix: reset BlendList when enabled
- Regression fix: FreeLook axis values get transferred when similar vcams transition
- Bugfix: cutting to BlendList vcam sometimes produced a few bad frames
- Bugfix: smart update tracks the targets more efficiently and correctly, and supports RigidBody interpolation (2018.2 and up)
- Enhancement: POV component interprets POV as relative to parent transform if there is one
- API change: OnCameraLive and CameraActivated events take outgoing vcam also as parameter (may be null)

## [2.2.0] - 2018-06-18
### Impulse Module and More
- New Cinemachine Impulse module for event-driven camera shakes
- New Event Helper script CinemachineTriggerAction takes action on Collider and Collider2D enter/exit events, and exposes them as UnityEvents
- New performance-tuning feature: Standby Update.  Controls how often to update the vcam when it's in Standby.  
- New NoiseSettings editor with signal preview
- Added Focal Length or Named FOV presets for Camera Lens
- Added support for Physical Camera: focal length and Lens Offset
- New improved Group framing algorithm: tighter group framing in GroupComposer and FramingTransposer
- Collider: now returns TargetIsObscured if the target is offscreen (great for cameras with fixed aim)
- Collider: added Minimum Occlusion Time setting, to ignore fleeting obstructions
- Collider: added Transparent Layers mask, to specify solid objects that don't obstruct view
- Collider: damping will no longer take the camera through obstacles
- Collider: Added separate damping setting for when target is being occluded vs when camera is being returned to its normal position
- Collider: added Smoothing setting, to reduce camera jumpiness in environements with lots of obstacles
- NoiseSettings: added checkbox for pure sine-wave instead of Perlin wave
- If no LookAt target, PostProcessing FocusTracksTarget offset is relative to camera
- TrackedDolly: Default up mode sets Up to World Up
- Virtual Camera: New Transitions section in inspector that gives more control over blending:
  - Blend Hint provides some control over how the position and rotation are interpolated
  - Inherit Position checkbox to ensure smooth positional handoff from outgoing camera
  - OnCameraLive event gets fired when the camera activates.  Useful for custom handlers.
- Added ScreenSpaceAimWhenTargetsDiffer as a vcam blend hint.  This influences what happens when blending between vcams with different LookAt targets
- Increased stability of vcams with very small FOVs
- Framing Transposer no longer requires LookAt to be null
- LensSettings Aspect, Orthographic, IsPhysicalCamera, SensorSize properties no longer internal
- Noise Profiles: don't magically create assets.  Prompt user for filename and location of new or cloned profiles
- Refactored interaction between timeline and CM brain, to improve handling of edge cases (fogbugz case 1048497)
- Bugfix: StateDrivenCamera Editor was not finding states if target was OverrideController
- Bugfix when dragging orbital transposer transform: take bias into account
- Bugfix: SaveDuringPlay was not handling asset fields correctly - was sometimes crushing assets
- Bugfix: SimpleFollow transposers were not initilizing their position correctly at game start
- Bugfix: Timeline with CM shot was causing jitter in some FixedUpdate situations
- Bugfix: Multiple brains with heterogeneous update methods were not behaving correctly.  CM will now support this, but you must make sure that the brains have different layer masks.
- Example scenes now include use of CinemachineTriggerAction script.  

## [2.1.13] - 2018-05-09
### Removed dependency on nonexistant Timeline package, minor bugfixes
- Bugfix: Custom Blends "Any to Any" was not working (regression)
- Bugfix: Composer was sometimes getting wrong aspect if multiple brains with different aspect ratios
- Bugfix: could not drag vcam transforms if multiple inspectors and one is hidden
- Bugfix: Framing Transposer initializes in the wrong place - noticeable if dead zone

## [2.1.12] - 2018-02-26
### Storyboard, Bugfixes and other enhancements.  Also some restructuring for Package Manager
- Project restructure: Removed Base, Timeline, and PostFX folders from project root.  PostProcessing code must now be manually imported from Cinemachine menu.  No more dependencies on scripting defines.
- New Storyboard extension, to display images over the vcams.  Comes with a Waveform monitor window for color grading
- New option to specify vcam position blend style: linear, spherical, or cylindrical, based on LookAt target
- Added API to support seamless position warping of target objects: OnTargetObjectWarped().
- Added support for custom blend curves
- Lookahead: added Ignore Y Axis Movement option
- Added support for cascading blends (i.e. blending from mid-blend looks better)
- POV/Orbital/FreeLook axis: exposed Min, Max, and Wrap in the UI, for customized axis range
- FreeLook: added Y Axis recentering
- POV: Added recentering feature to both axes
- Path: Added Normalized Path units option: 0 is start of path, 1 is end.
- Path: added length display in inspector
- Timeline Clip Editor: vcam sections are now collapsible
- API enhancement: added Finalize to Pipeline stages, called even for manager-style vcams
- Bugfix: PostProcessing V2 DoF blending works better
- Bugfix: OrbitalTransposer works better with WorldUp overrides
- Bugfix: Remove StateDrivenCamera "not playing a controller" warning
- Bugfix: Handle exceptions thrown by assemblies that don't want to be introspected
- Bugfix: vcams following physics objects incorrectly snapped to origin after exiting play mode
- Bugfix: predictor now supports time pause
- Bugfix: Moved StartCoroutine in Brain to OnEnable()
- Bugfix: Collider was causing problems in Physics on Android platforms
- Bugfix: dragging a vcam's position updtaes prefabs properly
- Bugfix: All extension now respect the "enabled" checkbox
- Bugfix: Undo for Extasion add will no longer generate null references

## [2.1.10] - 2017-11-28
### This is the first UPM release of *Unity Package Cinemachine*.
- New Aim component: Same As Follow Target simply uses the same orientation as the Follow target
- Perlin Noise component: added inspector UI to clone or locate existing Noise profiles, and to create new ones
- Noise Presets were moved outside of the Examples folder
- Example Assets are now included as embedded package, not imported by default
- Bugfix: FreeLook with PositionDelta was not properly updating the heading
- Bugfix: Transitioning between FreeLooks simetimes caused a short camera freeze
- Bugfix: Added some null checks to FreeLook, to prevent error messages at build time

## [2.1.9] - 2017-11-17
### Initial version.
*Version 2.1.9 cloned from private development repository, corresponding to package released on the asset store*<|MERGE_RESOLUTION|>--- conflicted
+++ resolved
@@ -20,12 +20,8 @@
 - Bugfix (1213471, 1213434): add null check in editor
 - Bugfix (1213488): no solo for prefab vcams
 - Bugfix (1213819): repaintGameView on editor change
-<<<<<<< HEAD
 - Bugfix (1217306): drifting camera fixed, when (1) the Targets of TargetGroup are descendants of TargetGroup's gameobject, or (2) TargetGroup's Target list is uninitialized.
-- Fixed first frame jitter when blending cameras that use HDRP Depth of Field volumes. In the first frame, we ignored the target blend, because its weight was less than epsilon. We no longer do that, because it caused a jitter in the first frame of the blend in two cases: (1) The default DoF values in HDRP were extremely large, so even with minimal weight they caused a noticeable jitter, or (2) The default DoF settings in HDRP used a different focus mode than the blending camera; focus mode is not a lerpable property
-=======
 - Bugfix: VolumeSettings blending was popping when weight was epsilon if volume altered a non-lerpable value
->>>>>>> ea4acc31
 
 
 
