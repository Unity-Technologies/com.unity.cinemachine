--- conflicted
+++ resolved
@@ -5,12 +5,8 @@
 and this project adheres to [Semantic Versioning](http://semver.org/spec/v2.0.0.html).
 
 ## [unreleased]
-<<<<<<< HEAD
 - Bugfix: Freelook prefabs won't get corrupted after editing the Prefab via its instances.
-
-=======
 - Bugfix: 3rdPersonFollow works with Aim components now. 
->>>>>>> e946df3f
 
 ## [2.8.0-pre.1] - 2021-04-21
 - Switching targets (Follow, LookAt) is smooth by default. For the old behaviour, set PreviousStateIsValid to false after changing the targets.
