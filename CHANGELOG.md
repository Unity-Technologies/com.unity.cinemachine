# Changelog
All notable changes to this package will be documented in this file.

The format is based on [Keep a Changelog](http://keepachangelog.com/en/1.0.0/)
and this project adheres to [Semantic Versioning](http://semver.org/spec/v2.0.0.html).

## [Unreleased]
- Bugfix: memory leak with PostProcessing if no PP layer is present on the camera
- Bugfix: Standalone profiler no longer crashed with CM.
- Bugfix: Cinemachine does not produce compiler error in unity editor versions older than 2020, when Input System package is installed.
- Bugfix: EmbeddedAssetProperties were not displayed correctly in the editor.
- Timeline guards added to scripts that rely on it.

## [2.9.0-pre.6] - 2022-01-12
- Bugfix: Negative Near Clip Plane value is kept when camera is orthographic.
- Regression fix: could not change the projection of the main camera if a CM virtual camera is active.
- Regression fix: Axis input was ignoring CM's IgnoreTimeScale setting.
- Removed legacy .unitypackages
- New feature: CinemachineBrain may control other GameObject instead of the one it is attached to.
- Bugfix: Cinemachine assigns a default input controller delegate that returns 0 when the legacy input system is disabled.
- Cinemachine example scenes show informative text when used with Input System instead of throwing error messages.
- Regression fix: compilation errors when physics module is not present
- GameObjects created with Gameobject menu items now follow Unity naming conventions.
- Handles now consistent with design
- Regression fix: compilation errors when physics module is not present.
- GameObjects created with Gameobject menu items now follow Unity naming conventions.
- Regression fix: virtual cameras no longer forget that they are targeting groups on domain reload.
- Moved Cinemachine tools into the main Tools overlay (2022.1+), moved Freelook rig selection to a separate overlay, updated icons to support light and dark themes.
- Bugfix: 3rdPersonFollow logged console messages when looking straight up or down.
- BugFix: InputProvider no longer causes a tiny gc alloc every frame.
- Regression fix: CinemachineCollider smoothing time did not reset correctly, so it was working once only.
<<<<<<< HEAD
- Cinemachine supports Splines package. Added new Body component: CinemachineSplineDolly. 
- New sample scenes: Cinemachine and Splines Example Scenes
=======
- Bugfix: Overlay tooltip names were incorrect.
- Bugfix: Confiner2D now displays the calculated confining area when its vcam is selected.
- Samples no longer throw errors with HDRP and URP. 3rdPersonWithAimMode and Timeline samples no longer have invalid references.
>>>>>>> 9012226c


## [2.9.0-pre.1] - 2021-10-26
- Added ability to directly set the active blend in CinemachineBrain.
- Bugfix: OnTargetObjectWarped() did not work properly for 3rdPersonFollow.
- Bugfix: POV did not properly handle overridden up.
- Regression fix: removed GC allocs in UpdateTargetCache.
- Bugfix: async scene load/unload could cause jitter.
- Bugfix: Input system should be read only once per render frame.
- Bugfix: Blends were sometimes incorrect when src or dst camera is looking along world up axis.
- Bugfix: Improve accuracy of Group Framing.
- New feature: Added scene view overlay tools for Cinemachine components.
- Regression fix: Lookahead works again.
- Cinemachine3rdPersonAim exposes AimTarget, which is the position of where the player would hit.


## [2.8.0] - 2021-07-13
- Bugfix: Freelook prefabs won't get corrupted after editing the Prefab via its instances.
- Bugfix: 3rdPersonFollow works with Aim components now. 
- Bugfix: Blends between vcams, that are rotated so that their up vector is different from World up, are correct now.
- Bugfix: POV recentering did not always recenter correctly, when an axis range was limited.
- Bugfix: Collider sometimes bounced a little when the camera radius was large.
- Bugfix: CinemachineVolumeSettings inspector was making the game view flicker.
- Bugfix: CinemachineVolumeSettings inspector displayed a misleading warning message with URP when focus tracking was enabled.
- Bugfix: Rapidly toggling active cameras before the blends were finished did not use the correct blend time.
- AimingRig sample scene updated with a better reactive crosshair design.
- Added API accessor for Active Blend in Clearshot and StateDrivenCamera. 
- Bugfix: Virtual Cameras were not updating in Edit mode when Brain's BlendUpdateMode was FixedUpdate.
- Bugfix: Lens mode override was not working correctly in all cases.
- Collider2D inspector: added warning when collider is of the wrong type.


## [2.8.0-pre.1] - 2021-04-21
- Switching targets (Follow, LookAt) is smooth by default. For the old behaviour, set PreviousStateIsValid to false after changing the targets.
- Bugfix: Reversing a blend in progress respects asymmetric blend times.
- Regression fix: CmPostProcessing and CmVolumeSettings components setting Depth of Field now works correctly with Framing Transposer. 
- Regression fix: 3rdPersonFollow kept player in view when Z damping was high.
- Regression fix: Physical camera properties were overwritten by vcams when "override mode: physical" was not selected.
- New sample scene: Boss cam demonstrates how to setup a camera that follows the player and looks at the player and the boss. Boss cam also shows examples of custom extensions.
- Added simplified modes to Impulse Source.
- Added secondary reaction settings to Impulse Listener.
- Added Storyboard support for ScreenSpaceOverlay and ScreenSpaceCamera camera render modes.
- Added DampingIntoCollision and DampingFromCollision properties to Cinemachine3rdPersonFollow to control how gradually the camera moves to correct for occlusions.
- Added CinemachineCore.OnTargetObjectWarped() to warp all vcams targeting an object.
- Added ability for vcam to have a negative near clip plane.
- Added Draggable Game Window Guides toggle in Cinemachine preferences. When disabled, Game Window guides are only for visualization.
- Added button to virtual camera inspectors to auto-generate the CinemachineInputProvider component if it is missing.
- Default PostProcessing profile priority is now configurable and defaults to 1000.
- Cinemachine3rdPersonFollow now operates without the physics module and without collision resolution.
- Bugfix: 3rdPersonFollow collision resolution failed when the camera radius was large.
- Bugfix: 3rdPersonFollow damping occured in world space instead of camera space.
- Bugfix: 3rdPersonFollow stuttered when Z damping was high.
- Regression fix: CinemachineInputProvider stopped providing input.
- Bugfix: Lens aspect and sensorSize were updated when lens OverrideMode != None.
- Bugfix: Changing targets on a live vcam misbehaved.
- Bugfix: Framing transposer did not handle empty groups.
- Bugfix: Interrupting a transition with InheritPosition enabled did not work.
- Bugfix: Cinemachine3rdPersonFollow handled collisions by default, now it is disabled by default.
- Bugfix: SaveDuringPlay saved some components that did not have the SaveDuringPlay attribute.
- Regression fix: Entries in the custom blends editor in CM Brain inspector were not selectable.
- GameView guides are drawn only if appropriate inspector subsection is expanded.
- FreeLook rigs are now organized in tabs in the inspector.
- New sample scene: **Boss cam** sample scene demonstrates a camera setup to follow the player and to look at the player and the boss. The scene provides  examples of custom extensions.
- New Sample scene: **2D zoom**, showing how to zoom an orthographic camera with mouse scroll.
- New Sample scene: **2D fighters**, showing how to add/remove targets gradually to/from a TargetGroup based on some conditions (here, it is the y coord of the players).
- Bugfix: CinemachineCollider's displacement damping was being calculated in world space instead of camera space.
- Bugfix: TrackedDolly sometimes introduced spurious rotations if Default Up and no Aim behaviour.
- Bugfix: 3rdPersonFollow's shoulder now changes smoothly with respect to world-up vector changes.


## [2.7.2] - 2021-02-15
- CinemachineConfiner2D now handles cases where camera window is oversized
- New sample scene (FadeOutNearbyObjects) demonstrating fade out effect for objects between camera and target using shaders. The example includes a cinemachine extension giving convenient control over the shader parameters
- Bugfix (1293429) - Brain could choose vcam with not the highest priority in some cases
- Bugfix: SaveDuringPlay also works on prefab instances
- Bugfix (1272146) - Adding vcam to a prefab asset no longer causes errors in console
- Bugfix (1290171) - Impulse manager was not cleared at playmode start
- Nested Scrub Bubble sample removed (filenames too long), available now as embedded package
- Compilation guards for physics, animation, and imgui. Cinemachine does not hard depend on anything now
- Bugfix: CM StoryBoard had a 1 pixel border
- Bugfix: CM StoryBoard lost viewport reference after hot reload
- Bugfix: FramingTransposer's TargetMovementOnly damping caused a flick.
- Bugfix: FreeLook small drift when no user input if SimpleFollowWithWorldUp
- Bugfix: InheritPosition did not work with SimpleFollow binding mode
- Bugfix: cleanup straggling post processing profiles when no active vcams
- Bugfix: Checking whether the Input Action passed to CinemachineInputHandler is enabled before using it.
- Bugfix: 3rdPersonFollow FOV was blended incorrectly when ReferenceLookAt was set to a faraway target
- Bugfix: Position predictor not properly reset
- Bugfix: Create via menu doesn't create as child of selected object
- Bugfix: Post-processing profiles not cleaned up when no active vcams
- Bugfix: Install CinemachineExamples Asset Package menu item was failing on 2018.4 / macOS
- New sample scene (2DConfinerComplex) demonstrating new CinemachineConfiner2D extension.
- Updated CharacterMovement2D script in 2D sample scenes (2DConfinedTargetGroup, 2DConfiner, 2DConfinerUndersized, 2DTargetGroup) to make jumping responsive. 
- Updated 2DConfinedTargetGroup and 2DConfiner scenes to use new CinemachineConfiner2D extension. 


## [2.7.1] - 2020-11-14
- New feature: CinemachineConfiner2D - Improved 2D confiner.
- Added ApplyAfter option to ImpulseListener, to add control over the ordering of extensions
- UI update - Moved Cinemachine menu to GameObject Create menu and Right Click context menu for Hierarchy.
- Virtual Camera Lens inspector supports display of Horizontal FOV
- Virtual Camera Lens can override orthographic and physical camera settings
- Bugfix (1060230) - lens inspector sometimes displayed ortho vs perspective incorrectly for a brief time
- Bugfix (1283984) - Error message when loading new scene with DontDestroyOnLoad
- bugfix (1284701) - Edge-case exception when vcam is deleted
- Storyboard Global Mute moved from Cinemachine menu to Cinemachine preferences.
- Bugfix - long-idle vcams when reawakened sometimes had a single frame with a huge deltaTime
- Bugfix - PostProcessing temporarily stopped being applied after exiting play mode


## [2.6.3] - 2020-09-16
- Regression fix (1274989) - OnTargetObjectWarped broken for OrbitalTransposer
- Bugfix (1276391) - CM Brain Reset did not reset Custom Blends asset in inspector
- Bugfix (1276343) - CM Brain inspector custom blends misaligned dropdown arrow
- Bugfix (1256530) - disallow multiple components where appropriate
- Bugfix: BlendList camera was incorrectly holding 0-length camera cuts
- Bugfix (1174993) - CM Brain logo was not added to Hierarchy next to Main Camera after adding vcam for the first time after importing CM.
- Bugfix (1100131) - Confiner is aware of 2D collider's offset attribute.



## [2.6.2] - 2020-09-02
### Bugfixes
- Regression fix: OnCameraCut Memory leak when using Cinemachine with PostProcessing package
- Bugfix (1272146): Checking for null pipeline, before drawing gizmos.
- Add support for disabling Physics module


## [2.6.1] - 2020-08-13
### Bugfixes
- Regression Fix: PostProcessing/VolumeSettings FocusTracksTarget was not accounting for lookAt target offset
- Regression fix: Confiner no longer confines noise and impulse
- Bugfix: StateDrivenCamera was choosing parent state if only 1 clip in blendstate, even though there was a vcam assigned to that clip
- Bugfix: vertical group composition was not composing properly
- Bugfix: CinemachineNewVirtualCamera.AddComponent() now works properly
- Bugfix: removed compile errors when Physics2D module is disabled
- Bugfix: brain updates on scene loaded or unloaded
- Bugfix (1252431): Fixed unnecessary GC Memory allocation every frame when using timeline  
- Bugfix (1260385): check for prefab instances correctly
- Bugfix (1266191) Clicking on foldout labels in preferences panel toggles their expanded state
- Bugfix (1266196) Composer target Size label in preferences panel was too big
- Bugfix: Scrubbing Cache was locking virtual camera transforms beyond the cache range
- Improved performance of path gizmo drawing
- Timeline Scrubbing Cache supports nested timelines, with some known limitations to be addressed with a future Timeline package release
- Added support for deterministic noise in the context of controlled rendering (via CinemachineCore.CurrentTimeOverride)
- Added Target Offset field to Framing Transposer
- Added Multi-object edit capabilities to virtual cameras and extensions 
- Added inspector button to clear the Scrubbing Cache


## [2.6.0] - 2020-06-04
### New Features and Bugfixes
- Added AxisState.IInputProvider API to better support custom input systems
- Added CinemachineInpiutProvider behaviour to support Unity's new input system
- Added Timeline Scrubbing cache: when enabled, simulates damping and noise when scrubbing in timeline
- Added ManualUpdate mode to the Brain, to allow for custom game loop logic
- VolumeSettings/PostProcessing: added ability to choose custom target for focus tracking
- Added CinemachineRecomposer for timeline-tweaking of procedural or recorded vcam Aim output
- Added GroupWeightManipulator for animating group member weights
- Impulse: Added PropagationSpeed, to allow the impulse to travel outward in a wave
- Impulse: added support for continuous impulses
- Added CinemachineIndependentImpulseListener, to give ImpulseListener ability to any game object
- Added 3rdPersonFollow and 3rdPersonAim for dead-accurate 3rd-person aiming camera
- Added ForceCameraPosition API of virtual cameras, to manually initialize a camera's position and rotation
- Added example scenes: Aiming Rig and Dual Target to show different 3rd person cmera styles
- FramingTransposer does its work after Aim, so it plays better with Aim components.
- Framing Transposer: add Damped Rotations option.  If unchecked, changes to the vcam's rotation will bypass Damping, and only target motion will be damped.
- Refactored Lookahead - better stability.  New behaviour may require some parameter adjustment in existing content
- Composer and Framing Transposer: improved handling at edge of hard zone (no juddering)
- Orbital Transposer / FreeLook: improved damping when target is moving
- CustomBlends editor UX improvements: allow direct editing of vcam names, as well as dropdown
- Add Convert to TargetGroup option on LookAt and Follow target fields
- Confiner: improved stability when ConfineScreenEdges is selected and confing shape is too small
- Extensions now have PrePipelineMutateState callback
- CinemachineCore.UniformDeltaTimeOverride works in Edit mode
- Added TargetAttachment property to vcams.  Normally 1, this can be used to relax attention to targets - effectively a damping override
- Bugfix: Blend Update Method handling was incorrect and caused judder in some circumstances
- Bugfix: VolumeSettings blending was popping when weight was epsilon if volume altered a non-lerpable value
- Bugfix (1234813) - Check for deleted freelooks
- Bugfix (1219867) - vcam popping on disable if blending
- Bugfix (1214301, 1213836) - disallow structural change when editing vcam prefabs
- Bugfix (1213471, 1213434): add null check in editor
- Bugfix (1213488): no solo for prefab vcams
- Bugfix (1213819): repaintGameView on editor change
- Bugfix (1217306): target group position drifting when empty or when members are descendants of the group
- Bugfix (1218695): Fully qualify UnityEditor.Menu to avoid compile errors in some circumstances
- Bugfix (1222740): Binding Modes, that don't have control over axis value range, are not affected by it. 
- Bugfix (1227606): Timeline preview and playmode not the same for composer with hand-animated rotations
- Bugfix: Confiner's cache is reset, when bounding shape/volume is changed.
- Bugfix (1232146): Vcam no longer jerks at edge of confiner bound box.
- Bugfix (1234966): CompositeCollider scale was applied twice.


## [2.5.0] - 2020-01-15
### Support HDRP 7 and URP simultaneously
- Accommodate simultaneous precesnce of HDRP and URP
- Regression fix: Axis was always recentered in Edit mode, even if recentering is off


## [2.4.0] - 2020-01-10
### HDRP 7 support and bugfixes
- Storyboard: added global mute function
- New vcams are by default created matching the scene view camera
- Added ApplyBeforeBody option to POV component, to support working with FramingTransposer
- Added RectenterTarget to POV component
- Added OnTransitionFromCamera callback to extensions
- Added Damping to SameAsFollowTarget and HardLockToTarget components
- URP 7.1.3: added CinemachinePixelPerfect extension
- Added Speed Mode to AxisState, to support direct axis control without max speed
- New example scene: OverTheShoulderAim illustrating how to do over-the-shoulder TPS cam, with Normal and Aim modes
- Impulse Manager: added option to ignore timescale
- Framing Transposer: added OnTransition handling for camera rotation if InheritPosition
- Upgrade to support HDRP and Universal RP 7.0.0 API
- Upgrade to support HDRP and Universal RP 7.1.0 API
- Removed Resources diretories
- Sample scenes now available via package manager
- Added optional "Display Name" field to Cinemachine Shot in Timeline
- Added "Adopt Current Camera Settings" item to vcam inspector context menu
- Composer and FramingTransposer: allow the dead zone to extend to 2, and the Screen x,Y can range from -0.5 to 1.5
- HDRP: lens presets include physical settings if physical camera
- Regression Fix: Framing Transposer: ignore LookAt target.  Use Follow exclusively
- Bugfix: Framing Transposer was not handling dynamic changes to FOV properly
- Bugfix: PostProcessing extension was not handling standby update correctly when on Manager Vcams
- Bugfix: PostProcessing extension was leaking a smallamounts of memory when scenes were unloaded
- Bugfixes: (fogbugz 1193311, 1193307, 1192423, 1192414): disallow presets for vcams
- Bugfix: In some heading modes, FreeLook was improperly modifying the axes when activated
- Bugfix: Orbital transposer was improperly filtering the heading in TargetForward heading mode
- Bugfix: added EmbeddedAssetHelper null check
- Bugfix: composer screen guides drawn in correct place for physical camera
- Bugfix: FreeLook was not respecting wait time for X axis recentering
- Bugfix: FreeLook X axis was not always perfectly synched between rigs
- Bugfix (fogbugz 1176866): Collider: clean up static RigidBody on exit
- Bugfix (fogbugz 1174180): framing transposer wrong ortho size calculation
- Bugfix (fogbugz 1158509): Split brain.UpdateMethod into VcamUpdateMethod and BrainUpdateMethod, to make blending work correctly
- Bugfix (fogbugz 1162074): Framing transposer and group transposer only reached half maximum ortho size 
- Bugfix (fogbugz 1165599): Transposer: fix gimbal lock issue in LockToTargetWithWorldUp
- Bugfix: VolumeSettings: handle layermask in HDAdditionalCameraData
- Bugfix: use vcam's up when drawing gizmos (orbital transposer and free look)


## [2.3.4] - 2019-05-22
### PostProcessing V3 and bugfixes
- Added support for PostProcessing V3 - now called CinemachineVolumeSttings
- Added CinemachineCore.GetBlendOverride delegate to allow applications to override any vcam blend when it happens
- When a blend is cancelled by the opposite blend, reduce the blend time
- Orthographic cameras allow a Near Clip of 0
- Timeline won't auto-create CM brains when something dragged onto it
- Confiner: Improvement in automatic path invalidation when number of path points path changes
- Added CinemachineInpuitAxisDriver utility for overriding the default AxisState behaviour
- CinemachineCameraOffset: added customizable stage for when to apply the offset
- Added Loop option to BlendList Camera
- Improved Lookahead: does not automatically recenter
- Brain no longer applies time scaling to fixed delta
- Added dependency on Unity.ugui (2019.2 and up)
- Bugfix: potential endless loop when using Ignore tag in Collider
- Bugfix: Allow externally-driven FeeLook XAxis to work properly with SimpleFollow
- Bugfix: vcams with noise would sometimes show one noiseless frame when they were activated and standby update was not Always
- Bugfix: Generate a cut event if cutting to a blend-in-progess (fogbugz 1150847)
- Bugfix: reset lens shift if not physical camera
- Bugfix: Collider must consider actual target position, not lookahead position
- Bugfix: FreeLook heading RecenterNow was not working
- Bugfix: lookahead now takes the overridden Up into account
- Bugfix: screen composer guides drawn in wrong place for picture-in-picture
- Bugfix: FreeLook now draws only 1 active composer guide at a time (fogbugz 1138263)
- Bugfix: cameras sometimes snapped when interrupting blends
- Bugfix: Path handles no longer scale with the path object
- Bugfix: Framing Transposer Center on Activate was not working properly (fogbugz 1129824)
- Bugfix: FreeLook inherit position
- Bugfix: collider was pushing camera too far if there were multiple overlapping obstacles
- Bugfix: use IsAssignableFrom instead of IsSubclass in several places
- Bugfix: when interrupting a blend in progress, Cut was not respected
- Bugfix: collider minimum occlusion time and smoothing time interaction
- Bugfix: TargetGroup.RemoveMember error (fogbugz 1119028)
- Bugfix: TargetGroup member lerping jerk when member weight near 0
- Bugfix: Transposer angular damping should be 0 only if binding mode not LockToTarget

## [2.3.3] - 2019-01-08
### Temporary patch to get around a Unity bug in conditional dependencies
- Removed Cinemachine.Timeline namespace, as a workaround for fogbugz 1115321

## [2.3.1] - 2019-01-07
### Bugfixes
- Added timeline dependency
- OnTargetObjectWarped no longer generates garbage

## [2.3.0] - 2018-12-20
### Support for Unity 2019.1
- Added dependency on new unity.timeline
- Added conditional dependence on PostProcessingV2
- No copying CM gizmo into assets folder
- FreeLook: if inherit position from similar FreeLooks, bypass damping 
- Timeline: improve handling when vcam values are tweaked inside shot inspector (fogbugz 1109024)

## [2.2.8] - 2018-12-10
### Bugfixes, optimizations, and some experimental stuff
- Transposer: added Angular Damping Mode, to support quaternion calculations in gimbal-lock situations
- Framing Transposer and Group Transposer: group composing bugfixes, respect min/max limits
- Added ConemachineCameraOffset extension, to offset the camera a fixed distance at the end of the pipeline
- Dolly Cart: added support for LateUpdate
- State-driven-camera: added [NoSaveDuringPlay] to Animated Target and Layer Index
- Added AxisState.Recentering.RecenterNow() API call to skip wait time and start recentering now (if enabled)
- Added NoLens blend hint, to leave camera Lens settings alone
- Updated documentation (corrections, and relocation to prevent importing)
- Upgrade: added support for nested prefabs in Unity 2018.3 (fogbugz 1077395)
- Optimization: position predictor is more efficient
- Optimization: Composer caches some calculations 
- Optimization: Fix editor slowdown when Lens Presets asset is missing
- Experimental: Optional new damping algorithm: attempt to reduce sensitivity to variable framerate
- Experimental: Optional new extra-efficient versions of vcam and FreeLook (not back-compatible)
- Timeline: play/pause doesn't kick out the timeline vcam
- Path editor: make sure game view gets updated when a path waypoint is dragged in the scene view
- Composer guides are shown even if Camera is attached to a renderTexture
- Bugfix: allow impulse definition to be a non-public field (property drawer was complaining)
- Bugfix: added null check for when there is no active virtual camera
- Bugfix: CollisionImpulseSource typo in detection of 2D collider
- Bugfix: PasteComponentValues to prefab vcams and FreeLooks were corrupting scene and prefabs
- Bugfix: Timeline mixer was glitching for single frames at the end of blends
- Bugfix: Added OnTransitionFromCamera() to POV and OrbitalTransposer, to transition axes intelligently
- Regression fix: if no active vcam, don't set the Camera's transform

## [2.2.7] - 2018-07-24
### Mostly bugfixes
- Bugfix: fogbugz case 1053595: Cinemachine Collider leaves hidden collider at origin that interferes with scene objects
- Bugfix: fogbugz case 1063754: empty target group produces console messages
- Bugfix: FreeLook Paste Component Values now pastes the CM subcomponents as well
- Bugfix: added extra null checks to support cases where current vcam is dynamically deleted
- Bugfix: reset BlendList when enabled
- Regression fix: FreeLook axis values get transferred when similar vcams transition
- Bugfix: cutting to BlendList vcam sometimes produced a few bad frames
- Bugfix: smart update tracks the targets more efficiently and correctly, and supports RigidBody interpolation (2018.2 and up)
- Enhancement: POV component interprets POV as relative to parent transform if there is one
- API change: OnCameraLive and CameraActivated events take outgoing vcam also as parameter (may be null)

## [2.2.0] - 2018-06-18
### Impulse Module and More
- New Cinemachine Impulse module for event-driven camera shakes
- New Event Helper script CinemachineTriggerAction takes action on Collider and Collider2D enter/exit events, and exposes them as UnityEvents
- New performance-tuning feature: Standby Update.  Controls how often to update the vcam when it's in Standby.  
- New NoiseSettings editor with signal preview
- Added Focal Length or Named FOV presets for Camera Lens
- Added support for Physical Camera: focal length and Lens Offset
- New improved Group framing algorithm: tighter group framing in GroupComposer and FramingTransposer
- Collider: now returns TargetIsObscured if the target is offscreen (great for cameras with fixed aim)
- Collider: added Minimum Occlusion Time setting, to ignore fleeting obstructions
- Collider: added Transparent Layers mask, to specify solid objects that don't obstruct view
- Collider: damping will no longer take the camera through obstacles
- Collider: Added separate damping setting for when target is being occluded vs when camera is being returned to its normal position
- Collider: added Smoothing setting, to reduce camera jumpiness in environements with lots of obstacles
- NoiseSettings: added checkbox for pure sine-wave instead of Perlin wave
- If no LookAt target, PostProcessing FocusTracksTarget offset is relative to camera
- TrackedDolly: Default up mode sets Up to World Up
- Virtual Camera: New Transitions section in inspector that gives more control over blending:
  - Blend Hint provides some control over how the position and rotation are interpolated
  - Inherit Position checkbox to ensure smooth positional handoff from outgoing camera
  - OnCameraLive event gets fired when the camera activates.  Useful for custom handlers.
- Added ScreenSpaceAimWhenTargetsDiffer as a vcam blend hint.  This influences what happens when blending between vcams with different LookAt targets
- Increased stability of vcams with very small FOVs
- Framing Transposer no longer requires LookAt to be null
- LensSettings Aspect, Orthographic, IsPhysicalCamera, SensorSize properties no longer internal
- Noise Profiles: don't magically create assets.  Prompt user for filename and location of new or cloned profiles
- Refactored interaction between timeline and CM brain, to improve handling of edge cases (fogbugz case 1048497)
- Bugfix: StateDrivenCamera Editor was not finding states if target was OverrideController
- Bugfix when dragging orbital transposer transform: take bias into account
- Bugfix: SaveDuringPlay was not handling asset fields correctly - was sometimes crushing assets
- Bugfix: SimpleFollow transposers were not initilizing their position correctly at game start
- Bugfix: Timeline with CM shot was causing jitter in some FixedUpdate situations
- Bugfix: Multiple brains with heterogeneous update methods were not behaving correctly.  CM will now support this, but you must make sure that the brains have different layer masks.
- Example scenes now include use of CinemachineTriggerAction script.  

## [2.1.13] - 2018-05-09
### Removed dependency on nonexistant Timeline package, minor bugfixes
- Bugfix: Custom Blends "Any to Any" was not working (regression)
- Bugfix: Composer was sometimes getting wrong aspect if multiple brains with different aspect ratios
- Bugfix: could not drag vcam transforms if multiple inspectors and one is hidden
- Bugfix: Framing Transposer initializes in the wrong place - noticeable if dead zone

## [2.1.12] - 2018-02-26
### Storyboard, Bugfixes and other enhancements.  Also some restructuring for Package Manager
- Project restructure: Removed Base, Timeline, and PostFX folders from project root.  PostProcessing code must now be manually imported from Cinemachine menu.  No more dependencies on scripting defines.
- New Storyboard extension, to display images over the vcams.  Comes with a Waveform monitor window for color grading
- New option to specify vcam position blend style: linear, spherical, or cylindrical, based on LookAt target
- Added API to support seamless position warping of target objects: OnTargetObjectWarped().
- Added support for custom blend curves
- Lookahead: added Ignore Y Axis Movement option
- Added support for cascading blends (i.e. blending from mid-blend looks better)
- POV/Orbital/FreeLook axis: exposed Min, Max, and Wrap in the UI, for customized axis range
- FreeLook: added Y Axis recentering
- POV: Added recentering feature to both axes
- Path: Added Normalized Path units option: 0 is start of path, 1 is end.
- Path: added length display in inspector
- Timeline Clip Editor: vcam sections are now collapsible
- API enhancement: added Finalize to Pipeline stages, called even for manager-style vcams
- Bugfix: PostProcessing V2 DoF blending works better
- Bugfix: OrbitalTransposer works better with WorldUp overrides
- Bugfix: Remove StateDrivenCamera "not playing a controller" warning
- Bugfix: Handle exceptions thrown by assemblies that don't want to be introspected
- Bugfix: vcams following physics objects incorrectly snapped to origin after exiting play mode
- Bugfix: predictor now supports time pause
- Bugfix: Moved StartCoroutine in Brain to OnEnable()
- Bugfix: Collider was causing problems in Physics on Android platforms
- Bugfix: dragging a vcam's position updtaes prefabs properly
- Bugfix: All extension now respect the "enabled" checkbox
- Bugfix: Undo for Extasion add will no longer generate null references

## [2.1.10] - 2017-11-28
### This is the first UPM release of *Unity Package Cinemachine*.
- New Aim component: Same As Follow Target simply uses the same orientation as the Follow target
- Perlin Noise component: added inspector UI to clone or locate existing Noise profiles, and to create new ones
- Noise Presets were moved outside of the Examples folder
- Example Assets are now included as embedded package, not imported by default
- Bugfix: FreeLook with PositionDelta was not properly updating the heading
- Bugfix: Transitioning between FreeLooks simetimes caused a short camera freeze
- Bugfix: Added some null checks to FreeLook, to prevent error messages at build time

## [2.1.9] - 2017-11-17
### Initial version.
*Version 2.1.9 cloned from private development repository, corresponding to package released on the asset store*<|MERGE_RESOLUTION|>--- conflicted
+++ resolved
@@ -29,14 +29,11 @@
 - Bugfix: 3rdPersonFollow logged console messages when looking straight up or down.
 - BugFix: InputProvider no longer causes a tiny gc alloc every frame.
 - Regression fix: CinemachineCollider smoothing time did not reset correctly, so it was working once only.
-<<<<<<< HEAD
 - Cinemachine supports Splines package. Added new Body component: CinemachineSplineDolly. 
 - New sample scenes: Cinemachine and Splines Example Scenes
-=======
 - Bugfix: Overlay tooltip names were incorrect.
 - Bugfix: Confiner2D now displays the calculated confining area when its vcam is selected.
 - Samples no longer throw errors with HDRP and URP. 3rdPersonWithAimMode and Timeline samples no longer have invalid references.
->>>>>>> 9012226c
 
 
 ## [2.9.0-pre.1] - 2021-10-26
