# Changelog
All notable changes to this package will be documented in this file.

The format is based on [Keep a Changelog](http://keepachangelog.com/en/1.0.0/)
and this project adheres to [Semantic Versioning](http://semver.org/spec/v2.0.0.html).

## [unreleased]
- Added ability to directly set the active blend in CinemachineBrain.
- Bugfix: OnTargetObjectWarped() did not work properly for 3rdPersonFollow.
- Bugfix: POV did not properly handle overridden up.
- Regression fix: removed GC allocs in UpdateTargetCache.
- Bugfix: async scene load/unload could cause jitter.
- Bugfix: Input system should be read only once per render frame.
- Bugfix: Blends were sometimes incorrect when src or dst camera is looking along world up axis.
- Bugfix: Improve accuracy of Group Framing.
<<<<<<< HEAD
- Regression fix: Lookahead works again.
=======
- Cinemachine3rdPersonAim exposes AimTarget, which is the position of where the player would hit.
>>>>>>> dbd04d74


## [2.8.0] - 2021-07-13
- Bugfix: Freelook prefabs won't get corrupted after editing the Prefab via its instances.
- Bugfix: 3rdPersonFollow works with Aim components now. 
- Bugfix: Blends between vcams, that are rotated so that their up vector is different from World up, are correct now.
- Bugfix: POV recentering did not always recenter correctly, when an axis range was limited.
- Bugfix: Collider sometimes bounced a little when the camera radius was large.
- Bugfix: CinemachineVolumeSettings inspector was making the game view flicker.
- Bugfix: CinemachineVolumeSettings inspector displayed a misleading warning message with URP when focus tracking was enabled.
- Bugfix: Rapidly toggling active cameras before the blends were finished did not use the correct blend time.
- AimingRig sample scene updated with a better reactive crosshair design.
- Added API accessor for Active Blend in Clearshot and StateDrivenCamera. 
- Bugfix: Virtual Cameras were not updating in Edit mode when Brain's BlendUpdateMode was FixedUpdate.
- Bugfix: Lens mode override was not working correctly in all cases.
- Collider2D inspector: added warning when collider is of the wrong type.


## [2.8.0-pre.1] - 2021-04-21
- Switching targets (Follow, LookAt) is smooth by default. For the old behaviour, set PreviousStateIsValid to false after changing the targets.
- Bugfix: Reversing a blend in progress respects asymmetric blend times.
- Regression fix: CmPostProcessing and CmVolumeSettings components setting Depth of Field now works correctly with Framing Transposer. 
- Regression fix: 3rdPersonFollow kept player in view when Z damping was high.
- Regression fix: Physical camera properties were overwritten by vcams when "override mode: physical" was not selected.
- New sample scene: Boss cam demonstrates how to setup a camera that follows the player and looks at the player and the boss. Boss cam also shows examples of custom extensions.
- Added simplified modes to Impulse Source.
- Added secondary reaction settings to Impulse Listener.
- Added Storyboard support for ScreenSpaceOverlay and ScreenSpaceCamera camera render modes.
- Added DampingIntoCollision and DampingFromCollision properties to Cinemachine3rdPersonFollow to control how gradually the camera moves to correct for occlusions.
- Added CinemachineCore.OnTargetObjectWarped() to warp all vcams targeting an object.
- Added ability for vcam to have a negative near clip plane.
- Added Draggable Game Window Guides toggle in Cinemachine preferences. When disabled, Game Window guides are only for visualization.
- Added button to virtual camera inspectors to auto-generate the CinemachineInputProvider component if it is missing.
- Default PostProcessing profile priority is now configurable and defaults to 1000.
- Cinemachine3rdPersonFollow now operates without the physics module and without collision resolution.
- Bugfix: 3rdPersonFollow collision resolution failed when the camera radius was large.
- Bugfix: 3rdPersonFollow damping occured in world space instead of camera space.
- Bugfix: 3rdPersonFollow stuttered when Z damping was high.
- Regression fix: CinemachineInputProvider stopped providing input.
- Bugfix: Lens aspect and sensorSize were updated when lens OverrideMode != None.
- Bugfix: Changing targets on a live vcam misbehaved.
- Bugfix: Framing transposer did not handle empty groups.
- Bugfix: Interrupting a transition with InheritPosition enabled did not work.
- Bugfix: Cinemachine3rdPersonFollow handled collisions by default, now it is disabled by default.
- Bugfix: SaveDuringPlay saved some components that did not have the SaveDuringPlay attribute.
- Regression fix: Entries in the custom blends editor in CM Brain inspector were not selectable.
- GameView guides are drawn only if appropriate inspector subsection is expanded.
- FreeLook rigs are now organized in tabs in the inspector.
- New sample scene: **Boss cam** sample scene demonstrates a camera setup to follow the player and to look at the player and the boss. The scene provides  examples of custom extensions.
- New Sample scene: **2D zoom**, showing how to zoom an orthographic camera with mouse scroll.
- New Sample scene: **2D fighters**, showing how to add/remove targets gradually to/from a TargetGroup based on some conditions (here, it is the y coord of the players).
- Bugfix: CinemachineCollider's displacement damping was being calculated in world space instead of camera space.
- Bugfix: TrackedDolly sometimes introduced spurious rotations if Default Up and no Aim behaviour.
- Bugfix: 3rdPersonFollow's shoulder now changes smoothly with respect to world-up vector changes.


## [2.7.2] - 2021-02-15
- CinemachineConfiner2D now handles cases where camera window is oversized
- New sample scene (FadeOutNearbyObjects) demonstrating fade out effect for objects between camera and target using shaders. The example includes a cinemachine extension giving convenient control over the shader parameters
- Bugfix (1293429) - Brain could choose vcam with not the highest priority in some cases
- Bugfix: SaveDuringPlay also works on prefab instances
- Bugfix (1272146) - Adding vcam to a prefab asset no longer causes errors in console
- Bugfix (1290171) - Impulse manager was not cleared at playmode start
- Nested Scrub Bubble sample removed (filenames too long), available now as embedded package
- Compilation guards for physics, animation, and imgui. Cinemachine does not hard depend on anything now
- Bugfix: CM StoryBoard had a 1 pixel border
- Bugfix: CM StoryBoard lost viewport reference after hot reload
- Bugfix: FramingTransposer's TargetMovementOnly damping caused a flick.
- Bugfix: FreeLook small drift when no user input if SimpleFollowWithWorldUp
- Bugfix: InheritPosition did not work with SimpleFollow binding mode
- Bugfix: cleanup straggling post processing profiles when no active vcams
- Bugfix: Checking whether the Input Action passed to CinemachineInputHandler is enabled before using it.
- Bugfix: 3rdPersonFollow FOV was blended incorrectly when ReferenceLookAt was set to a faraway target
- Bugfix: Position predictor not properly reset
- Bugfix: Create via menu doesn't create as child of selected object
- Bugfix: Post-processing profiles not cleaned up when no active vcams
- Bugfix: Install CinemachineExamples Asset Package menu item was failing on 2018.4 / macOS
- New sample scene (2DConfinerComplex) demonstrating new CinemachineConfiner2D extension.
- Updated CharacterMovement2D script in 2D sample scenes (2DConfinedTargetGroup, 2DConfiner, 2DConfinerUndersized, 2DTargetGroup) to make jumping responsive. 
- Updated 2DConfinedTargetGroup and 2DConfiner scenes to use new CinemachineConfiner2D extension. 


## [2.7.1] - 2020-11-14
- New feature: CinemachineConfiner2D - Improved 2D confiner.
- Added ApplyAfter option to ImpulseListener, to add control over the ordering of extensions
- UI update - Moved Cinemachine menu to GameObject Create menu and Right Click context menu for Hierarchy.
- Virtual Camera Lens inspector supports display of Horizontal FOV
- Virtual Camera Lens can override orthographic and physical camera settings
- Bugfix (1060230) - lens inspector sometimes displayed ortho vs perspective incorrectly for a brief time
- Bugfix (1283984) - Error message when loading new scene with DontDestroyOnLoad
- bugfix (1284701) - Edge-case exception when vcam is deleted
- Storyboard Global Mute moved from Cinemachine menu to Cinemachine preferences.
- Bugfix - long-idle vcams when reawakened sometimes had a single frame with a huge deltaTime
- Bugfix - PostProcessing temporarily stopped being applied after exiting play mode


## [2.6.3] - 2020-09-16
- Regression fix (1274989) - OnTargetObjectWarped broken for OrbitalTransposer
- Bugfix (1276391) - CM Brain Reset did not reset Custom Blends asset in inspector
- Bugfix (1276343) - CM Brain inspector custom blends misaligned dropdown arrow
- Bugfix (1256530) - disallow multiple components where appropriate
- Bugfix: BlendList camera was incorrectly holding 0-length camera cuts
- Bugfix (1174993) - CM Brain logo was not added to Hierarchy next to Main Camera after adding vcam for the first time after importing CM.
- Bugfix (1100131) - Confiner is aware of 2D collider's offset attribute.



## [2.6.2] - 2020-09-02
### Bugfixes
- Regression fix: OnCameraCut Memory leak when using Cinemachine with PostProcessing package
- Bugfix (1272146): Checking for null pipeline, before drawing gizmos.
- Add support for disabling Physics module


## [2.6.1] - 2020-08-13
### Bugfixes
- Regression Fix: PostProcessing/VolumeSettings FocusTracksTarget was not accounting for lookAt target offset
- Regression fix: Confiner no longer confines noise and impulse
- Bugfix: StateDrivenCamera was choosing parent state if only 1 clip in blendstate, even though there was a vcam assigned to that clip
- Bugfix: vertical group composition was not composing properly
- Bugfix: CinemachineNewVirtualCamera.AddComponent() now works properly
- Bugfix: removed compile errors when Physics2D module is disabled
- Bugfix: brain updates on scene loaded or unloaded
- Bugfix (1252431): Fixed unnecessary GC Memory allocation every frame when using timeline  
- Bugfix (1260385): check for prefab instances correctly
- Bugfix (1266191) Clicking on foldout labels in preferences panel toggles their expanded state
- Bugfix (1266196) Composer target Size label in preferences panel was too big
- Bugfix: Scrubbing Cache was locking virtual camera transforms beyond the cache range
- Improved performance of path gizmo drawing
- Timeline Scrubbing Cache supports nested timelines, with some known limitations to be addressed with a future Timeline package release
- Added support for deterministic noise in the context of controlled rendering (via CinemachineCore.CurrentTimeOverride)
- Added Target Offset field to Framing Transposer
- Added Multi-object edit capabilities to virtual cameras and extensions 
- Added inspector button to clear the Scrubbing Cache


## [2.6.0] - 2020-06-04
### New Features and Bugfixes
- Added AxisState.IInputProvider API to better support custom input systems
- Added CinemachineInpiutProvider behaviour to support Unity's new input system
- Added Timeline Scrubbing cache: when enabled, simulates damping and noise when scrubbing in timeline
- Added ManualUpdate mode to the Brain, to allow for custom game loop logic
- VolumeSettings/PostProcessing: added ability to choose custom target for focus tracking
- Added CinemachineRecomposer for timeline-tweaking of procedural or recorded vcam Aim output
- Added GroupWeightManipulator for animating group member weights
- Impulse: Added PropagationSpeed, to allow the impulse to travel outward in a wave
- Impulse: added support for continuous impulses
- Added CinemachineIndependentImpulseListener, to give ImpulseListener ability to any game object
- Added 3rdPersonFollow and 3rdPersonAim for dead-accurate 3rd-person aiming camera
- Added ForceCameraPosition API of virtual cameras, to manually initialize a camera's position and rotation
- Added example scenes: Aiming Rig and Dual Target to show different 3rd person cmera styles
- FramingTransposer does its work after Aim, so it plays better with Aim components.
- Framing Transposer: add Damped Rotations option.  If unchecked, changes to the vcam's rotation will bypass Damping, and only target motion will be damped.
- Refactored Lookahead - better stability.  New behaviour may require some parameter adjustment in existing content
- Composer and Framing Transposer: improved handling at edge of hard zone (no juddering)
- Orbital Transposer / FreeLook: improved damping when target is moving
- CustomBlends editor UX improvements: allow direct editing of vcam names, as well as dropdown
- Add Convert to TargetGroup option on LookAt and Follow target fields
- Confiner: improved stability when ConfineScreenEdges is selected and confing shape is too small
- Extensions now have PrePipelineMutateState callback
- CinemachineCore.UniformDeltaTimeOverride works in Edit mode
- Added TargetAttachment property to vcams.  Normally 1, this can be used to relax attention to targets - effectively a damping override
- Bugfix: Blend Update Method handling was incorrect and caused judder in some circumstances
- Bugfix: VolumeSettings blending was popping when weight was epsilon if volume altered a non-lerpable value
- Bugfix (1234813) - Check for deleted freelooks
- Bugfix (1219867) - vcam popping on disable if blending
- Bugfix (1214301, 1213836) - disallow structural change when editing vcam prefabs
- Bugfix (1213471, 1213434): add null check in editor
- Bugfix (1213488): no solo for prefab vcams
- Bugfix (1213819): repaintGameView on editor change
- Bugfix (1217306): target group position drifting when empty or when members are descendants of the group
- Bugfix (1218695): Fully qualify UnityEditor.Menu to avoid compile errors in some circumstances
- Bugfix (1222740): Binding Modes, that don't have control over axis value range, are not affected by it. 
- Bugfix (1227606): Timeline preview and playmode not the same for composer with hand-animated rotations
- Bugfix: Confiner's cache is reset, when bounding shape/volume is changed.
- Bugfix (1232146): Vcam no longer jerks at edge of confiner bound box.
- Bugfix (1234966): CompositeCollider scale was applied twice.


## [2.5.0] - 2020-01-15
### Support HDRP 7 and URP simultaneously
- Accommodate simultaneous precesnce of HDRP and URP
- Regression fix: Axis was always recentered in Edit mode, even if recentering is off


## [2.4.0] - 2020-01-10
### HDRP 7 support and bugfixes
- Storyboard: added global mute function
- New vcams are by default created matching the scene view camera
- Added ApplyBeforeBody option to POV component, to support working with FramingTransposer
- Added RectenterTarget to POV component
- Added OnTransitionFromCamera callback to extensions
- Added Damping to SameAsFollowTarget and HardLockToTarget components
- URP 7.1.3: added CinemachinePixelPerfect extension
- Added Speed Mode to AxisState, to support direct axis control without max speed
- New example scene: OverTheShoulderAim illustrating how to do over-the-shoulder TPS cam, with Normal and Aim modes
- Impulse Manager: added option to ignore timescale
- Framing Transposer: added OnTransition handling for camera rotation if InheritPosition
- Upgrade to support HDRP and Universal RP 7.0.0 API
- Upgrade to support HDRP and Universal RP 7.1.0 API
- Removed Resources diretories
- Sample scenes now available via package manager
- Added optional "Display Name" field to Cinemachine Shot in Timeline
- Added "Adopt Current Camera Settings" item to vcam inspector context menu
- Composer and FramingTransposer: allow the dead zone to extend to 2, and the Screen x,Y can range from -0.5 to 1.5
- HDRP: lens presets include physical settings if physical camera
- Regression Fix: Framing Transposer: ignore LookAt target.  Use Follow exclusively
- Bugfix: Framing Transposer was not handling dynamic changes to FOV properly
- Bugfix: PostProcessing extension was not handling standby update correctly when on Manager Vcams
- Bugfix: PostProcessing extension was leaking a smallamounts of memory when scenes were unloaded
- Bugfixes: (fogbugz 1193311, 1193307, 1192423, 1192414): disallow presets for vcams
- Bugfix: In some heading modes, FreeLook was improperly modifying the axes when activated
- Bugfix: Orbital transposer was improperly filtering the heading in TargetForward heading mode
- Bugfix: added EmbeddedAssetHelper null check
- Bugfix: composer screen guides drawn in correct place for physical camera
- Bugfix: FreeLook was not respecting wait time for X axis recentering
- Bugfix: FreeLook X axis was not always perfectly synched between rigs
- Bugfix (fogbugz 1176866): Collider: clean up static RigidBody on exit
- Bugfix (fogbugz 1174180): framing transposer wrong ortho size calculation
- Bugfix (fogbugz 1158509): Split brain.UpdateMethod into VcamUpdateMethod and BrainUpdateMethod, to make blending work correctly
- Bugfix (fogbugz 1162074): Framing transposer and group transposer only reached half maximum ortho size 
- Bugfix (fogbugz 1165599): Transposer: fix gimbal lock issue in LockToTargetWithWorldUp
- Bugfix: VolumeSettings: handle layermask in HDAdditionalCameraData
- Bugfix: use vcam's up when drawing gizmos (orbital transposer and free look)


## [2.3.4] - 2019-05-22
### PostProcessing V3 and bugfixes
- Added support for PostProcessing V3 - now called CinemachineVolumeSttings
- Added CinemachineCore.GetBlendOverride delegate to allow applications to override any vcam blend when it happens
- When a blend is cancelled by the opposite blend, reduce the blend time
- Orthographic cameras allow a Near Clip of 0
- Timeline won't auto-create CM brains when something dragged onto it
- Confiner: Improvement in automatic path invalidation when number of path points path changes
- Added CinemachineInpuitAxisDriver utility for overriding the default AxisState behaviour
- CinemachineCameraOffset: added customizable stage for when to apply the offset
- Added Loop option to BlendList Camera
- Improved Lookahead: does not automatically recenter
- Brain no longer applies time scaling to fixed delta
- Added dependency on Unity.ugui (2019.2 and up)
- Bugfix: potential endless loop when using Ignore tag in Collider
- Bugfix: Allow externally-driven FeeLook XAxis to work properly with SimpleFollow
- Bugfix: vcams with noise would sometimes show one noiseless frame when they were activated and standby update was not Always
- Bugfix: Generate a cut event if cutting to a blend-in-progess (fogbugz 1150847)
- Bugfix: reset lens shift if not physical camera
- Bugfix: Collider must consider actual target position, not lookahead position
- Bugfix: FreeLook heading RecenterNow was not working
- Bugfix: lookahead now takes the overridden Up into account
- Bugfix: screen composer guides drawn in wrong place for picture-in-picture
- Bugfix: FreeLook now draws only 1 active composer guide at a time (fogbugz 1138263)
- Bugfix: cameras sometimes snapped when interrupting blends
- Bugfix: Path handles no longer scale with the path object
- Bugfix: Framing Transposer Center on Activate was not working properly (fogbugz 1129824)
- Bugfix: FreeLook inherit position
- Bugfix: collider was pushing camera too far if there were multiple overlapping obstacles
- Bugfix: use IsAssignableFrom instead of IsSubclass in several places
- Bugfix: when interrupting a blend in progress, Cut was not respected
- Bugfix: collider minimum occlusion time and smoothing time interaction
- Bugfix: TargetGroup.RemoveMember error (fogbugz 1119028)
- Bugfix: TargetGroup member lerping jerk when member weight near 0
- Bugfix: Transposer angular damping should be 0 only if binding mode not LockToTarget

## [2.3.3] - 2019-01-08
### Temporary patch to get around a Unity bug in conditional dependencies
- Removed Cinemachine.Timeline namespace, as a workaround for fogbugz 1115321

## [2.3.1] - 2019-01-07
### Bugfixes
- Added timeline dependency
- OnTargetObjectWarped no longer generates garbage

## [2.3.0] - 2018-12-20
### Support for Unity 2019.1
- Added dependency on new unity.timeline
- Added conditional dependence on PostProcessingV2
- No copying CM gizmo into assets folder
- FreeLook: if inherit position from similar FreeLooks, bypass damping 
- Timeline: improve handling when vcam values are tweaked inside shot inspector (fogbugz 1109024)

## [2.2.8] - 2018-12-10
### Bugfixes, optimizations, and some experimental stuff
- Transposer: added Angular Damping Mode, to support quaternion calculations in gimbal-lock situations
- Framing Transposer and Group Transposer: group composing bugfixes, respect min/max limits
- Added ConemachineCameraOffset extension, to offset the camera a fixed distance at the end of the pipeline
- Dolly Cart: added support for LateUpdate
- State-driven-camera: added [NoSaveDuringPlay] to Animated Target and Layer Index
- Added AxisState.Recentering.RecenterNow() API call to skip wait time and start recentering now (if enabled)
- Added NoLens blend hint, to leave camera Lens settings alone
- Updated documentation (corrections, and relocation to prevent importing)
- Upgrade: added support for nested prefabs in Unity 2018.3 (fogbugz 1077395)
- Optimization: position predictor is more efficient
- Optimization: Composer caches some calculations 
- Optimization: Fix editor slowdown when Lens Presets asset is missing
- Experimental: Optional new damping algorithm: attempt to reduce sensitivity to variable framerate
- Experimental: Optional new extra-efficient versions of vcam and FreeLook (not back-compatible)
- Timeline: play/pause doesn't kick out the timeline vcam
- Path editor: make sure game view gets updated when a path waypoint is dragged in the scene view
- Composer guides are shown even if Camera is attached to a renderTexture
- Bugfix: allow impulse definition to be a non-public field (property drawer was complaining)
- Bugfix: added null check for when there is no active virtual camera
- Bugfix: CollisionImpulseSource typo in detection of 2D collider
- Bugfix: PasteComponentValues to prefab vcams and FreeLooks were corrupting scene and prefabs
- Bugfix: Timeline mixer was glitching for single frames at the end of blends
- Bugfix: Added OnTransitionFromCamera() to POV and OrbitalTransposer, to transition axes intelligently
- Regression fix: if no active vcam, don't set the Camera's transform

## [2.2.7] - 2018-07-24
### Mostly bugfixes
- Bugfix: fogbugz case 1053595: Cinemachine Collider leaves hidden collider at origin that interferes with scene objects
- Bugfix: fogbugz case 1063754: empty target group produces console messages
- Bugfix: FreeLook Paste Component Values now pastes the CM subcomponents as well
- Bugfix: added extra null checks to support cases where current vcam is dynamically deleted
- Bugfix: reset BlendList when enabled
- Regression fix: FreeLook axis values get transferred when similar vcams transition
- Bugfix: cutting to BlendList vcam sometimes produced a few bad frames
- Bugfix: smart update tracks the targets more efficiently and correctly, and supports RigidBody interpolation (2018.2 and up)
- Enhancement: POV component interprets POV as relative to parent transform if there is one
- API change: OnCameraLive and CameraActivated events take outgoing vcam also as parameter (may be null)

## [2.2.0] - 2018-06-18
### Impulse Module and More
- New Cinemachine Impulse module for event-driven camera shakes
- New Event Helper script CinemachineTriggerAction takes action on Collider and Collider2D enter/exit events, and exposes them as UnityEvents
- New performance-tuning feature: Standby Update.  Controls how often to update the vcam when it's in Standby.  
- New NoiseSettings editor with signal preview
- Added Focal Length or Named FOV presets for Camera Lens
- Added support for Physical Camera: focal length and Lens Offset
- New improved Group framing algorithm: tighter group framing in GroupComposer and FramingTransposer
- Collider: now returns TargetIsObscured if the target is offscreen (great for cameras with fixed aim)
- Collider: added Minimum Occlusion Time setting, to ignore fleeting obstructions
- Collider: added Transparent Layers mask, to specify solid objects that don't obstruct view
- Collider: damping will no longer take the camera through obstacles
- Collider: Added separate damping setting for when target is being occluded vs when camera is being returned to its normal position
- Collider: added Smoothing setting, to reduce camera jumpiness in environements with lots of obstacles
- NoiseSettings: added checkbox for pure sine-wave instead of Perlin wave
- If no LookAt target, PostProcessing FocusTracksTarget offset is relative to camera
- TrackedDolly: Default up mode sets Up to World Up
- Virtual Camera: New Transitions section in inspector that gives more control over blending:
  - Blend Hint provides some control over how the position and rotation are interpolated
  - Inherit Position checkbox to ensure smooth positional handoff from outgoing camera
  - OnCameraLive event gets fired when the camera activates.  Useful for custom handlers.
- Added ScreenSpaceAimWhenTargetsDiffer as a vcam blend hint.  This influences what happens when blending between vcams with different LookAt targets
- Increased stability of vcams with very small FOVs
- Framing Transposer no longer requires LookAt to be null
- LensSettings Aspect, Orthographic, IsPhysicalCamera, SensorSize properties no longer internal
- Noise Profiles: don't magically create assets.  Prompt user for filename and location of new or cloned profiles
- Refactored interaction between timeline and CM brain, to improve handling of edge cases (fogbugz case 1048497)
- Bugfix: StateDrivenCamera Editor was not finding states if target was OverrideController
- Bugfix when dragging orbital transposer transform: take bias into account
- Bugfix: SaveDuringPlay was not handling asset fields correctly - was sometimes crushing assets
- Bugfix: SimpleFollow transposers were not initilizing their position correctly at game start
- Bugfix: Timeline with CM shot was causing jitter in some FixedUpdate situations
- Bugfix: Multiple brains with heterogeneous update methods were not behaving correctly.  CM will now support this, but you must make sure that the brains have different layer masks.
- Example scenes now include use of CinemachineTriggerAction script.  

## [2.1.13] - 2018-05-09
### Removed dependency on nonexistant Timeline package, minor bugfixes
- Bugfix: Custom Blends "Any to Any" was not working (regression)
- Bugfix: Composer was sometimes getting wrong aspect if multiple brains with different aspect ratios
- Bugfix: could not drag vcam transforms if multiple inspectors and one is hidden
- Bugfix: Framing Transposer initializes in the wrong place - noticeable if dead zone

## [2.1.12] - 2018-02-26
### Storyboard, Bugfixes and other enhancements.  Also some restructuring for Package Manager
- Project restructure: Removed Base, Timeline, and PostFX folders from project root.  PostProcessing code must now be manually imported from Cinemachine menu.  No more dependencies on scripting defines.
- New Storyboard extension, to display images over the vcams.  Comes with a Waveform monitor window for color grading
- New option to specify vcam position blend style: linear, spherical, or cylindrical, based on LookAt target
- Added API to support seamless position warping of target objects: OnTargetObjectWarped().
- Added support for custom blend curves
- Lookahead: added Ignore Y Axis Movement option
- Added support for cascading blends (i.e. blending from mid-blend looks better)
- POV/Orbital/FreeLook axis: exposed Min, Max, and Wrap in the UI, for customized axis range
- FreeLook: added Y Axis recentering
- POV: Added recentering feature to both axes
- Path: Added Normalized Path units option: 0 is start of path, 1 is end.
- Path: added length display in inspector
- Timeline Clip Editor: vcam sections are now collapsible
- API enhancement: added Finalize to Pipeline stages, called even for manager-style vcams
- Bugfix: PostProcessing V2 DoF blending works better
- Bugfix: OrbitalTransposer works better with WorldUp overrides
- Bugfix: Remove StateDrivenCamera "not playing a controller" warning
- Bugfix: Handle exceptions thrown by assemblies that don't want to be introspected
- Bugfix: vcams following physics objects incorrectly snapped to origin after exiting play mode
- Bugfix: predictor now supports time pause
- Bugfix: Moved StartCoroutine in Brain to OnEnable()
- Bugfix: Collider was causing problems in Physics on Android platforms
- Bugfix: dragging a vcam's position updtaes prefabs properly
- Bugfix: All extension now respect the "enabled" checkbox
- Bugfix: Undo for Extasion add will no longer generate null references

## [2.1.10] - 2017-11-28
### This is the first UPM release of *Unity Package Cinemachine*.
- New Aim component: Same As Follow Target simply uses the same orientation as the Follow target
- Perlin Noise component: added inspector UI to clone or locate existing Noise profiles, and to create new ones
- Noise Presets were moved outside of the Examples folder
- Example Assets are now included as embedded package, not imported by default
- Bugfix: FreeLook with PositionDelta was not properly updating the heading
- Bugfix: Transitioning between FreeLooks simetimes caused a short camera freeze
- Bugfix: Added some null checks to FreeLook, to prevent error messages at build time

## [2.1.9] - 2017-11-17
### Initial version.
*Version 2.1.9 cloned from private development repository, corresponding to package released on the asset store*<|MERGE_RESOLUTION|>--- conflicted
+++ resolved
@@ -13,11 +13,8 @@
 - Bugfix: Input system should be read only once per render frame.
 - Bugfix: Blends were sometimes incorrect when src or dst camera is looking along world up axis.
 - Bugfix: Improve accuracy of Group Framing.
-<<<<<<< HEAD
 - Regression fix: Lookahead works again.
-=======
 - Cinemachine3rdPersonAim exposes AimTarget, which is the position of where the player would hit.
->>>>>>> dbd04d74
 
 
 ## [2.8.0] - 2021-07-13
