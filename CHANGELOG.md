# Changelog
All notable changes to this package will be documented in this file.

The format is based on [Keep a Changelog](http://keepachangelog.com/en/1.0.0/)
and this project adheres to [Semantic Versioning](http://semver.org/spec/v2.0.0.html).


## [2.6.0-preview.2] - 2020-02-28
### New Features and Bugfixes
- VolumeSettings/PostProcessing: added ability to choose custom target for focus tracking
- Added CinemachineRecomposer for timeline-tweaking of procedural or recorded vcam Aim output
- Added GroupWeightManipulator for animating group member weights
- Impulse: Added PropagationSpeed, to allow the impulse to travel outward in a wave
- Added CinemachineIndependentImpulseListener, to give ImpulseListener ability to any game object
- Added 3rdPersonFollow and 3rdPersonAim for dead-accurate 3rd-person aiming camera
- Added example scenes: 3rdPersonDeadCenterAim and 3rdPersonLooseAim to show different 3rd person cmera styles
- FramingTransposer does its work after Aim, so it plays better with Aim components.
- Framing Transposer: add Damped Rotations option.  If unchecked, changes to the vcam's rotation will bypass Damping, and only target motion will be damped.
- Orbital Transposer / FreeLook: improved damping when target is moving
- CustomBlends editor UX improvements: allow direct editing of vcam names, as well as dropdown
- Add Convert to TargetGroup option on LookAt and Follow target fields
- Confiner: improved stability when ConfineScreenEdges is selected and confing shape is too small
- Extensions now have PrePipelineMutateState callback
- Added TargetAttachment property to vcams.  Normally 1, this can be used to relax attention to targets - effectively a damping override
- Bugfix: Blend Update Method handling was incorrect and caused judder in some circumstances
- Bugfix: VolumeSettings blending was popping when weight was epsilon if volume altered a non-lerpable value
- Bugfix (1219867) - vcam popping on disable if blending
- Bugfix (1214301, 1213836) - disallow structural change when editing vcam prefabs
- Bugfix (1213471, 1213434): add null check in editor
- Bugfix (1213488): no solo for prefab vcams
- Bugfix (1213819): repaintGameView on editor change
- Bugfix (1217306): target group position drifting when empty or when members are descendants of the group
- Bugfix (1218695): Fully qualify UnityEditor.Menu to avoid compile errors in some circumstances
<<<<<<< HEAD
- Bugfix (1222740): Binding Modes, that don't have control over axis value range, are not affected by it. 
=======
- Bugfix: Confiner's cache is reset, when bounding shape/volume is changed.
>>>>>>> bc658684


## [2.5.0] - 2020-01-15
### Support HDRP 7 and URP simultaneously
- Accommodate simultaneous precesnce of HDRP and URP
- Regression fix: Axis was always recentered in Edit mode, even if recentering is off


## [2.4.0] - 2020-01-10
### HDRP 7 support and bugfixes
- Storyboard: added global mute function
- New vcams are by default created matching the scene view camera
- Added ApplyBeforeBody option to POV component, to support working with FramingTransposer
- Added RectenterTarget to POV component
- Added OnTransitionFromCamera callback to extensions
- Added Damping to SameAsFollowTarget and HardLockToTarget components
- URP 7.1.3: added CinemachinePixelPerfect extension
- Added Speed Mode to AxisState, to support direct axis control without max speed
- New example scene: OverTheShoulderAim illustrating how to do over-the-shoulder TPS cam, with Normal and Aim modes
- Impulse Manager: added option to ignore timescale
- Framing Transposer: added OnTransition handling for camera rotation if InheritPosition
- Upgrade to support HDRP and Universal RP 7.0.0 API
- Upgrade to support HDRP and Universal RP 7.1.0 API
- Removed Resources diretories
- Sample scenes now available via package manager
- Added optional "Display Name" field to Cinemachine Shot in Timeline
- Added "Adopt Current Camera Settings" item to vcam inspector context menu
- Composer and FramingTransposer: allow the dead zone to extend to 2, and the Screen x,Y can range from -0.5 to 1.5
- HDRP: lens presets include physical settings if physical camera
- Regression Fix: Framing Transposer: ignore LookAt target.  Use Follow exclusively
- Bugfix: Framing Transposer was not handling dynamic changes to FOV properly
- Bugfix: PostProcessing extension was not handling standby update correctly when on Manager Vcams
- Bugfix: PostProcessing extension was leaking a smallamounts of memory when scenes were unloaded
- Bugfixes: (fogbugz 1193311, 1193307, 1192423, 1192414): disallow presets for vcams
- Bugfix: In some heading modes, FreeLook was improperly modifying the axes when activated
- Bugfix: Orbital transposer was improperly filtering the heading in TargetForward heading mode
- Bugfix: added EmbeddedAssetHelper null check
- Bugfix: composer screen guides drawn in correct place for physical camera
- Bugfix: FreeLook was not respecting wait time for X axis recentering
- Bugfix: FreeLook X axis was not always perfectly synched between rigs
- Bugfix (fogbugz 1176866): Collider: clean up static RigidBody on exit
- Bugfix (fogbugz 1174180): framing transposer wrong ortho size calculation
- Bugfix (fogbugz 1158509): Split brain.UpdateMethod into VcamUpdateMethod and BrainUpdateMethod, to make blending work correctly
- Bugfix (fogbugz 1162074): Framing transposer and group transposer only reached half maximum ortho size 
- Bugfix (fogbugz 1165599): Transposer: fix gimbal lock issue in LockToTargetWithWorldUp
- Bugfix: VolumeSettings: handle layermask in HDAdditionalCameraData
- Bugfix: use vcam's up when drawing gizmos (orbital transposer and free look)


## [2.3.4] - 2019-05-22
### PostProcessing V3 and bugfixes
- Added support for PostProcessing V3 - now called CinemachineVolumeSttings
- Added CinemachineCore.GetBlendOverride delegate to allow applications to override any vcam blend when it happens
- When a blend is cancelled by the opposite blend, reduce the blend time
- Orthographic cameras allow a Near Clip of 0
- Timeline won't auto-create CM brains when something dragged onto it
- Confiner: Improvement in automatic path invalidation when number of path points path changes
- Added CinemachineInpuitAxisDriver utility for overriding the default AxisState behaviour
- CinemachineCameraOffset: added customizable stage for when to apply the offset
- Added Loop option to BlendList Camera
- Improved Lookahead: does not automatically recenter
- Brain no longer applies time scaling to fixed delta
- Added dependency on Unity.ugui (2019.2 and up)
- Bugfix: potential endless loop when using Ignore tag in Collider
- Bugfix: Allow externally-driven FeeLook XAxis to work properly with SimpleFollow
- Bugfix: vcams with noise would sometimes show one noiseless frame when they were activated and standby update was not Always
- Bugfix: Generate a cut event if cutting to a blend-in-progess (fogbugz 1150847)
- Bugfix: reset lens shift if not physical camera
- Bugfix: Collider must consider actual target position, not lookahead position
- Bugfix: FreeLook heading RecenterNow was not working
- Bugfix: lookahead now takes the overridden Up into account
- Bugfix: screen composer guides drawn in wrong place for picture-in-picture
- Bugfix: FreeLook now draws only 1 active composer guide at a time (fogbugz 1138263)
- Bugfix: cameras sometimes snapped when interrupting blends
- Bugfix: Path handles no longer scale with the path object
- Bugfix: Framing Transposer Center on Activate was not working properly (fogbugz 1129824)
- Bugfix: FreeLook inherit position
- Bugfix: collider was pushing camera too far if there were multiple overlapping obstacles
- Bugfix: use IsAssignableFrom instead of IsSubclass in several places
- Bugfix: when interrupting a blend in progress, Cut was not respected
- Bugfix: collider minimum occlusion time and smoothing time interaction
- Bugfix: TargetGroup.RemoveMember error (fogbugz 1119028)
- Bugfix: TargetGroup member lerping jerk when member weight near 0
- Bugfix: Transposer angular damping should be 0 only if binding mode not LockToTarget

## [2.3.3] - 2019-01-08
### Temporary patch to get around a Unity bug in conditional dependencies
- Removed Cinemachine.Timeline namespace, as a workaround for fogbugz 1115321

## [2.3.1] - 2019-01-07
### Bugfixes
- Added timeline dependency
- OnTargetObjectWarped no longer generates garbage

## [2.3.0] - 2018-12-20
### Support for Unity 2019.1
- Added dependency on new unity.timeline
- Added conditional dependence on PostProcessingV2
- No copying CM gizmo into assets folder
- FreeLook: if inherit position from similar FreeLooks, bypass damping 
- Timeline: improve handling when vcam values are tweaked inside shot inspector (fogbugz 1109024)

## [2.2.8] - 2018-12-10
### Bugfixes, optimizations, and some experimental stuff
- Transposer: added Angular Damping Mode, to support quaternion calculations in gimbal-lock situations
- Framing Transposer and Group Transposer: group composing bugfixes, respect min/max limits
- Added ConemachineCameraOffset extension, to offset the camera a fixed distance at the end of the pipeline
- Dolly Cart: added support for LateUpdate
- State-driven-camera: added [NoSaveDuringPlay] to Animated Target and Layer Index
- Added AxisState.Recentering.RecenterNow() API call to skip wait time and start recentering now (if enabled)
- Added NoLens blend hint, to leave camera Lens settings alone
- Updated documentation (corrections, and relocation to prevent importing)
- Upgrade: added support for nested prefabs in Unity 2018.3 (fogbugz 1077395)
- Optimization: position predictor is more efficient
- Optimization: Composer caches some calculations 
- Optimization: Fix editor slowdown when Lens Presets asset is missing
- Experimental: Optional new damping algorithm: attempt to reduce sensitivity to variable framerate
- Experimental: Optional new extra-efficient versions of vcam and FreeLook (not back-compatible)
- Timeline: play/pause doesn't kick out the timeline vcam
- Path editor: make sure game view gets updated when a path waypoint is dragged in the scene view
- Composer guides are shown even if Camera is attached to a renderTexture
- Bugfix: allow impulse definition to be a non-public field (property drawer was complaining)
- Bugfix: added null check for when there is no active virtual camera
- Bugfix: CollisionImpulseSource typo in detection of 2D collider
- Bugfix: PasteComponentValues to prefab vcams and FreeLooks were corrupting scene and prefabs
- Bugfix: Timeline mixer was glitching for single frames at the end of blends
- Bugfix: Added OnTransitionFromCamera() to POV and OrbitalTransposer, to transition axes intelligently
- Regression fix: if no active vcam, don't set the Camera's transform

## [2.2.7] - 2018-07-24
### Mostly bugfixes
- Bugfix: fogbugz case 1053595: Cinemachine Collider leaves hidden collider at origin that interferes with scene objects
- Bugfix: fogbugz case 1063754: empty target group produces console messages
- Bugfix: FreeLook Paste Component Values now pastes the CM subcomponents as well
- Bugfix: added extra null checks to support cases where current vcam is dynamically deleted
- Bugfix: reset BlendList when enabled
- Regression fix: FreeLook axis values get transferred when similar vcams transition
- Bugfix: cutting to BlendList vcam sometimes produced a few bad frames
- Bugfix: smart update tracks the targets more efficiently and correctly, and supports RigidBody interpolation (2018.2 and up)
- Enhancement: POV component interprets POV as relative to parent transform if there is one
- API change: OnCameraLive and CameraActivated events take outgoing vcam also as parameter (may be null)

## [2.2.0] - 2018-06-18
### Impulse Module and More
- New Cinemachine Impulse module for event-driven camera shakes
- New Event Helper script CinemachineTriggerAction takes action on Collider and Collider2D enter/exit events, and exposes them as UnityEvents
- New performance-tuning feature: Standby Update.  Controls how often to update the vcam when it's in Standby.  
- New NoiseSettings editor with signal preview
- Added Focal Length or Named FOV presets for Camera Lens
- Added support for Physical Camera: focal length and Lens Offset
- New improved Group framing algorithm: tighter group framing in GroupComposer and FramingTransposer
- Collider: now returns TargetIsObscured if the target is offscreen (great for cameras with fixed aim)
- Collider: added Minimum Occlusion Time setting, to ignore fleeting obstructions
- Collider: added Transparent Layers mask, to specify solid objects that don't obstruct view
- Collider: damping will no longer take the camera through obstacles
- Collider: Added separate damping setting for when target is being occluded vs when camera is being returned to its normal position
- Collider: added Smoothing setting, to reduce camera jumpiness in environements with lots of obstacles
- NoiseSettings: added checkbox for pure sine-wave instead of Perlin wave
- If no LookAt target, PostProcessing FocusTracksTarget offset is relative to camera
- TrackedDolly: Default up mode sets Up to World Up
- Virtual Camera: New Transitions section in inspector that gives more control over blending:
  - Blend Hint provides some control over how the position and rotation are interpolated
  - Inherit Position checkbox to ensure smooth positional handoff from outgoing camera
  - OnCameraLive event gets fired when the camera activates.  Useful for custom handlers.
- Added ScreenSpaceAimWhenTargetsDiffer as a vcam blend hint.  This influences what happens when blending between vcams with different LookAt targets
- Increased stability of vcams with very small FOVs
- Framing Transposer no longer requires LookAt to be null
- LensSettings Aspect, Orthographic, IsPhysicalCamera, SensorSize properties no longer internal
- Noise Profiles: don't magically create assets.  Prompt user for filename and location of new or cloned profiles
- Refactored interaction between timeline and CM brain, to improve handling of edge cases (fogbugz case 1048497)
- Bugfix: StateDrivenCamera Editor was not finding states if target was OverrideController
- Bugfix when dragging orbital transposer transform: take bias into account
- Bugfix: SaveDuringPlay was not handling asset fields correctly - was sometimes crushing assets
- Bugfix: SimpleFollow transposers were not initilizing their position correctly at game start
- Bugfix: Timeline with CM shot was causing jitter in some FixedUpdate situations
- Bugfix: Multiple brains with heterogeneous update methods were not behaving correctly.  CM will now support this, but you must make sure that the brains have different layer masks.
- Example scenes now include use of CinemachineTriggerAction script.  

## [2.1.13] - 2018-05-09
### Removed dependency on nonexistant Timeline package, minor bugfixes
- Bugfix: Custom Blends "Any to Any" was not working (regression)
- Bugfix: Composer was sometimes getting wrong aspect if multiple brains with different aspect ratios
- Bugfix: could not drag vcam transforms if multiple inspectors and one is hidden
- Bugfix: Framing Transposer initializes in the wrong place - noticeable if dead zone

## [2.1.12] - 2018-02-26
### Storyboard, Bugfixes and other enhancements.  Also some restructuring for Package Manager
- Project restructure: Removed Base, Timeline, and PostFX folders from project root.  PostProcessing code must now be manually imported from Cinemachine menu.  No more dependencies on scripting defines.
- New Storyboard extension, to display images over the vcams.  Comes with a Waveform monitor window for color grading
- New option to specify vcam position blend style: linear, spherical, or cylindrical, based on LookAt target
- Added API to support seamless position warping of target objects: OnTargetObjectWarped().
- Added support for custom blend curves
- Lookahead: added Ignore Y Axis Movement option
- Added support for cascading blends (i.e. blending from mid-blend looks better)
- POV/Orbital/FreeLook axis: exposed Min, Max, and Wrap in the UI, for customized axis range
- FreeLook: added Y Axis recentering
- POV: Added recentering feature to both axes
- Path: Added Normalized Path units option: 0 is start of path, 1 is end.
- Path: added length display in inspector
- Timeline Clip Editor: vcam sections are now collapsible
- API enhancement: added Finalize to Pipeline stages, called even for manager-style vcams
- Bugfix: PostProcessing V2 DoF blending works better
- Bugfix: OrbitalTransposer works better with WorldUp overrides
- Bugfix: Remove StateDrivenCamera "not playing a controller" warning
- Bugfix: Handle exceptions thrown by assemblies that don't want to be introspected
- Bugfix: vcams following physics objects incorrectly snapped to origin after exiting play mode
- Bugfix: predictor now supports time pause
- Bugfix: Moved StartCoroutine in Brain to OnEnable()
- Bugfix: Collider was causing problems in Physics on Android platforms
- Bugfix: dragging a vcam's position updtaes prefabs properly
- Bugfix: All extension now respect the "enabled" checkbox
- Bugfix: Undo for Extasion add will no longer generate null references

## [2.1.10] - 2017-11-28
### This is the first UPM release of *Unity Package Cinemachine*.
- New Aim component: Same As Follow Target simply uses the same orientation as the Follow target
- Perlin Noise component: added inspector UI to clone or locate existing Noise profiles, and to create new ones
- Noise Presets were moved outside of the Examples folder
- Example Assets are now included as embedded package, not imported by default
- Bugfix: FreeLook with PositionDelta was not properly updating the heading
- Bugfix: Transitioning between FreeLooks simetimes caused a short camera freeze
- Bugfix: Added some null checks to FreeLook, to prevent error messages at build time

## [2.1.9] - 2017-11-17
### Initial version.
*Version 2.1.9 cloned from private development repository, corresponding to package released on the asset store*<|MERGE_RESOLUTION|>--- conflicted
+++ resolved
@@ -31,11 +31,8 @@
 - Bugfix (1213819): repaintGameView on editor change
 - Bugfix (1217306): target group position drifting when empty or when members are descendants of the group
 - Bugfix (1218695): Fully qualify UnityEditor.Menu to avoid compile errors in some circumstances
-<<<<<<< HEAD
 - Bugfix (1222740): Binding Modes, that don't have control over axis value range, are not affected by it. 
-=======
 - Bugfix: Confiner's cache is reset, when bounding shape/volume is changed.
->>>>>>> bc658684
 
 
 ## [2.5.0] - 2020-01-15
