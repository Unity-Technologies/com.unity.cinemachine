# Changelog
All notable changes to this package will be documented in this file.

The format is based on [Keep a Changelog](http://keepachangelog.com/en/1.0.0/)
and this project adheres to [Semantic Versioning](http://semver.org/spec/v2.0.0.html).

## [2.6.1] - 2020-08-04
### Bugfixes
- Bugfix: vertical group composition was not composing properly
- Bugfix (1252431): Fixed unnecessary GC Memory allocation every frame when using timeline  
- Bugfix: StateDrivenCamera was choosing parent state if only 1 clip in blendstate, even though there was a vcam assigned to that clip
- Bugfix: brain updates on scene loaded or unloaded
- Bugfix (1260385): check for prefab instances correctly
- Regression Fix: PostProcessing/VolumeSettings FocusTracksTarget was not accounting for lookAt target offset
- Bugfix: CinemachineNewVirtualCamera.AddComponent() now works properly
- Bugfix: removed compile errors when Physics2D module is disabled
- Added Multi-object edit capabilities to virtual cameras and extensions 
- Improved performance of path gizmo drawing
- Timeline Scrub Bubble now supports nested timelines, with some known limitations to be addressed with a future Timeline package release
- Added support for deterministic noise in the context of controlled rendering (via CinemachineCore.CurrentTimeOverride)
<<<<<<< HEAD
- Regression fix: Confiner no longer confines noise and impulse
=======
- Bugfix (1266191) Clicking on foldout labels in preferences panel toggles their expanded state
- Bugfix (1266196) Composer target Size label in preferences panel too big
>>>>>>> e4c19ed6

## [2.6.0] - 2020-06-04
### New Features and Bugfixes
- Added AxisState.IInputProvider API to better support custom input systems
- Added CinemachineInpiutProvider behaviour to support Unity's new input system
- Added Timeline Scrubbing cache: when enabled, simulates damping and noise when scrubbing in timeline
- Added ManualUpdate mode to the Brain, to allow for custom game loop logic
- VolumeSettings/PostProcessing: added ability to choose custom target for focus tracking
- Added CinemachineRecomposer for timeline-tweaking of procedural or recorded vcam Aim output
- Added GroupWeightManipulator for animating group member weights
- Impulse: Added PropagationSpeed, to allow the impulse to travel outward in a wave
- Impulse: added support for continuous impulses
- Added CinemachineIndependentImpulseListener, to give ImpulseListener ability to any game object
- Added 3rdPersonFollow and 3rdPersonAim for dead-accurate 3rd-person aiming camera
- Added ForceCameraPosition API of virtual cameras, to manually initialize a camera's position and rotation
- Added example scenes: Aiming Rig and Dual Target to show different 3rd person cmera styles
- FramingTransposer does its work after Aim, so it plays better with Aim components.
- Framing Transposer: add Damped Rotations option.  If unchecked, changes to the vcam's rotation will bypass Damping, and only target motion will be damped.
- Refactored Lookahead - better stability.  New behaviour may require some parameter adjustment in existing content
- Composer and Framing Transposer: improved handling at edge of hard zone (no juddering)
- Orbital Transposer / FreeLook: improved damping when target is moving
- CustomBlends editor UX improvements: allow direct editing of vcam names, as well as dropdown
- Add Convert to TargetGroup option on LookAt and Follow target fields
- Confiner: improved stability when ConfineScreenEdges is selected and confing shape is too small
- Extensions now have PrePipelineMutateState callback
- CinemachineCore.UniformDeltaTimeOverride works in Edit mode
- Added TargetAttachment property to vcams.  Normally 1, this can be used to relax attention to targets - effectively a damping override
- Bugfix: Blend Update Method handling was incorrect and caused judder in some circumstances
- Bugfix: VolumeSettings blending was popping when weight was epsilon if volume altered a non-lerpable value
- Bugfix (1234813) - Check for deleted freelooks
- Bugfix (1219867) - vcam popping on disable if blending
- Bugfix (1214301, 1213836) - disallow structural change when editing vcam prefabs
- Bugfix (1213471, 1213434): add null check in editor
- Bugfix (1213488): no solo for prefab vcams
- Bugfix (1213819): repaintGameView on editor change
- Bugfix (1217306): target group position drifting when empty or when members are descendants of the group
- Bugfix (1218695): Fully qualify UnityEditor.Menu to avoid compile errors in some circumstances
- Bugfix (1222740): Binding Modes, that don't have control over axis value range, are not affected by it. 
- Bugfix (1227606): Timeline preview and playmode not the same for composer with hand-animated rotations
- Bugfix: Confiner's cache is reset, when bounding shape/volume is changed.
- Bugfix (1232146): Vcam no longer jerks at edge of confiner bound box.
- Bugfix (1234966): CompositeCollider scale was applied twice.


## [2.5.0] - 2020-01-15
### Support HDRP 7 and URP simultaneously
- Accommodate simultaneous precesnce of HDRP and URP
- Regression fix: Axis was always recentered in Edit mode, even if recentering is off


## [2.4.0] - 2020-01-10
### HDRP 7 support and bugfixes
- Storyboard: added global mute function
- New vcams are by default created matching the scene view camera
- Added ApplyBeforeBody option to POV component, to support working with FramingTransposer
- Added RectenterTarget to POV component
- Added OnTransitionFromCamera callback to extensions
- Added Damping to SameAsFollowTarget and HardLockToTarget components
- URP 7.1.3: added CinemachinePixelPerfect extension
- Added Speed Mode to AxisState, to support direct axis control without max speed
- New example scene: OverTheShoulderAim illustrating how to do over-the-shoulder TPS cam, with Normal and Aim modes
- Impulse Manager: added option to ignore timescale
- Framing Transposer: added OnTransition handling for camera rotation if InheritPosition
- Upgrade to support HDRP and Universal RP 7.0.0 API
- Upgrade to support HDRP and Universal RP 7.1.0 API
- Removed Resources diretories
- Sample scenes now available via package manager
- Added optional "Display Name" field to Cinemachine Shot in Timeline
- Added "Adopt Current Camera Settings" item to vcam inspector context menu
- Composer and FramingTransposer: allow the dead zone to extend to 2, and the Screen x,Y can range from -0.5 to 1.5
- HDRP: lens presets include physical settings if physical camera
- Regression Fix: Framing Transposer: ignore LookAt target.  Use Follow exclusively
- Bugfix: Framing Transposer was not handling dynamic changes to FOV properly
- Bugfix: PostProcessing extension was not handling standby update correctly when on Manager Vcams
- Bugfix: PostProcessing extension was leaking a smallamounts of memory when scenes were unloaded
- Bugfixes: (fogbugz 1193311, 1193307, 1192423, 1192414): disallow presets for vcams
- Bugfix: In some heading modes, FreeLook was improperly modifying the axes when activated
- Bugfix: Orbital transposer was improperly filtering the heading in TargetForward heading mode
- Bugfix: added EmbeddedAssetHelper null check
- Bugfix: composer screen guides drawn in correct place for physical camera
- Bugfix: FreeLook was not respecting wait time for X axis recentering
- Bugfix: FreeLook X axis was not always perfectly synched between rigs
- Bugfix (fogbugz 1176866): Collider: clean up static RigidBody on exit
- Bugfix (fogbugz 1174180): framing transposer wrong ortho size calculation
- Bugfix (fogbugz 1158509): Split brain.UpdateMethod into VcamUpdateMethod and BrainUpdateMethod, to make blending work correctly
- Bugfix (fogbugz 1162074): Framing transposer and group transposer only reached half maximum ortho size 
- Bugfix (fogbugz 1165599): Transposer: fix gimbal lock issue in LockToTargetWithWorldUp
- Bugfix: VolumeSettings: handle layermask in HDAdditionalCameraData
- Bugfix: use vcam's up when drawing gizmos (orbital transposer and free look)


## [2.3.4] - 2019-05-22
### PostProcessing V3 and bugfixes
- Added support for PostProcessing V3 - now called CinemachineVolumeSttings
- Added CinemachineCore.GetBlendOverride delegate to allow applications to override any vcam blend when it happens
- When a blend is cancelled by the opposite blend, reduce the blend time
- Orthographic cameras allow a Near Clip of 0
- Timeline won't auto-create CM brains when something dragged onto it
- Confiner: Improvement in automatic path invalidation when number of path points path changes
- Added CinemachineInpuitAxisDriver utility for overriding the default AxisState behaviour
- CinemachineCameraOffset: added customizable stage for when to apply the offset
- Added Loop option to BlendList Camera
- Improved Lookahead: does not automatically recenter
- Brain no longer applies time scaling to fixed delta
- Added dependency on Unity.ugui (2019.2 and up)
- Bugfix: potential endless loop when using Ignore tag in Collider
- Bugfix: Allow externally-driven FeeLook XAxis to work properly with SimpleFollow
- Bugfix: vcams with noise would sometimes show one noiseless frame when they were activated and standby update was not Always
- Bugfix: Generate a cut event if cutting to a blend-in-progess (fogbugz 1150847)
- Bugfix: reset lens shift if not physical camera
- Bugfix: Collider must consider actual target position, not lookahead position
- Bugfix: FreeLook heading RecenterNow was not working
- Bugfix: lookahead now takes the overridden Up into account
- Bugfix: screen composer guides drawn in wrong place for picture-in-picture
- Bugfix: FreeLook now draws only 1 active composer guide at a time (fogbugz 1138263)
- Bugfix: cameras sometimes snapped when interrupting blends
- Bugfix: Path handles no longer scale with the path object
- Bugfix: Framing Transposer Center on Activate was not working properly (fogbugz 1129824)
- Bugfix: FreeLook inherit position
- Bugfix: collider was pushing camera too far if there were multiple overlapping obstacles
- Bugfix: use IsAssignableFrom instead of IsSubclass in several places
- Bugfix: when interrupting a blend in progress, Cut was not respected
- Bugfix: collider minimum occlusion time and smoothing time interaction
- Bugfix: TargetGroup.RemoveMember error (fogbugz 1119028)
- Bugfix: TargetGroup member lerping jerk when member weight near 0
- Bugfix: Transposer angular damping should be 0 only if binding mode not LockToTarget

## [2.3.3] - 2019-01-08
### Temporary patch to get around a Unity bug in conditional dependencies
- Removed Cinemachine.Timeline namespace, as a workaround for fogbugz 1115321

## [2.3.1] - 2019-01-07
### Bugfixes
- Added timeline dependency
- OnTargetObjectWarped no longer generates garbage

## [2.3.0] - 2018-12-20
### Support for Unity 2019.1
- Added dependency on new unity.timeline
- Added conditional dependence on PostProcessingV2
- No copying CM gizmo into assets folder
- FreeLook: if inherit position from similar FreeLooks, bypass damping 
- Timeline: improve handling when vcam values are tweaked inside shot inspector (fogbugz 1109024)

## [2.2.8] - 2018-12-10
### Bugfixes, optimizations, and some experimental stuff
- Transposer: added Angular Damping Mode, to support quaternion calculations in gimbal-lock situations
- Framing Transposer and Group Transposer: group composing bugfixes, respect min/max limits
- Added ConemachineCameraOffset extension, to offset the camera a fixed distance at the end of the pipeline
- Dolly Cart: added support for LateUpdate
- State-driven-camera: added [NoSaveDuringPlay] to Animated Target and Layer Index
- Added AxisState.Recentering.RecenterNow() API call to skip wait time and start recentering now (if enabled)
- Added NoLens blend hint, to leave camera Lens settings alone
- Updated documentation (corrections, and relocation to prevent importing)
- Upgrade: added support for nested prefabs in Unity 2018.3 (fogbugz 1077395)
- Optimization: position predictor is more efficient
- Optimization: Composer caches some calculations 
- Optimization: Fix editor slowdown when Lens Presets asset is missing
- Experimental: Optional new damping algorithm: attempt to reduce sensitivity to variable framerate
- Experimental: Optional new extra-efficient versions of vcam and FreeLook (not back-compatible)
- Timeline: play/pause doesn't kick out the timeline vcam
- Path editor: make sure game view gets updated when a path waypoint is dragged in the scene view
- Composer guides are shown even if Camera is attached to a renderTexture
- Bugfix: allow impulse definition to be a non-public field (property drawer was complaining)
- Bugfix: added null check for when there is no active virtual camera
- Bugfix: CollisionImpulseSource typo in detection of 2D collider
- Bugfix: PasteComponentValues to prefab vcams and FreeLooks were corrupting scene and prefabs
- Bugfix: Timeline mixer was glitching for single frames at the end of blends
- Bugfix: Added OnTransitionFromCamera() to POV and OrbitalTransposer, to transition axes intelligently
- Regression fix: if no active vcam, don't set the Camera's transform

## [2.2.7] - 2018-07-24
### Mostly bugfixes
- Bugfix: fogbugz case 1053595: Cinemachine Collider leaves hidden collider at origin that interferes with scene objects
- Bugfix: fogbugz case 1063754: empty target group produces console messages
- Bugfix: FreeLook Paste Component Values now pastes the CM subcomponents as well
- Bugfix: added extra null checks to support cases where current vcam is dynamically deleted
- Bugfix: reset BlendList when enabled
- Regression fix: FreeLook axis values get transferred when similar vcams transition
- Bugfix: cutting to BlendList vcam sometimes produced a few bad frames
- Bugfix: smart update tracks the targets more efficiently and correctly, and supports RigidBody interpolation (2018.2 and up)
- Enhancement: POV component interprets POV as relative to parent transform if there is one
- API change: OnCameraLive and CameraActivated events take outgoing vcam also as parameter (may be null)

## [2.2.0] - 2018-06-18
### Impulse Module and More
- New Cinemachine Impulse module for event-driven camera shakes
- New Event Helper script CinemachineTriggerAction takes action on Collider and Collider2D enter/exit events, and exposes them as UnityEvents
- New performance-tuning feature: Standby Update.  Controls how often to update the vcam when it's in Standby.  
- New NoiseSettings editor with signal preview
- Added Focal Length or Named FOV presets for Camera Lens
- Added support for Physical Camera: focal length and Lens Offset
- New improved Group framing algorithm: tighter group framing in GroupComposer and FramingTransposer
- Collider: now returns TargetIsObscured if the target is offscreen (great for cameras with fixed aim)
- Collider: added Minimum Occlusion Time setting, to ignore fleeting obstructions
- Collider: added Transparent Layers mask, to specify solid objects that don't obstruct view
- Collider: damping will no longer take the camera through obstacles
- Collider: Added separate damping setting for when target is being occluded vs when camera is being returned to its normal position
- Collider: added Smoothing setting, to reduce camera jumpiness in environements with lots of obstacles
- NoiseSettings: added checkbox for pure sine-wave instead of Perlin wave
- If no LookAt target, PostProcessing FocusTracksTarget offset is relative to camera
- TrackedDolly: Default up mode sets Up to World Up
- Virtual Camera: New Transitions section in inspector that gives more control over blending:
  - Blend Hint provides some control over how the position and rotation are interpolated
  - Inherit Position checkbox to ensure smooth positional handoff from outgoing camera
  - OnCameraLive event gets fired when the camera activates.  Useful for custom handlers.
- Added ScreenSpaceAimWhenTargetsDiffer as a vcam blend hint.  This influences what happens when blending between vcams with different LookAt targets
- Increased stability of vcams with very small FOVs
- Framing Transposer no longer requires LookAt to be null
- LensSettings Aspect, Orthographic, IsPhysicalCamera, SensorSize properties no longer internal
- Noise Profiles: don't magically create assets.  Prompt user for filename and location of new or cloned profiles
- Refactored interaction between timeline and CM brain, to improve handling of edge cases (fogbugz case 1048497)
- Bugfix: StateDrivenCamera Editor was not finding states if target was OverrideController
- Bugfix when dragging orbital transposer transform: take bias into account
- Bugfix: SaveDuringPlay was not handling asset fields correctly - was sometimes crushing assets
- Bugfix: SimpleFollow transposers were not initilizing their position correctly at game start
- Bugfix: Timeline with CM shot was causing jitter in some FixedUpdate situations
- Bugfix: Multiple brains with heterogeneous update methods were not behaving correctly.  CM will now support this, but you must make sure that the brains have different layer masks.
- Example scenes now include use of CinemachineTriggerAction script.  

## [2.1.13] - 2018-05-09
### Removed dependency on nonexistant Timeline package, minor bugfixes
- Bugfix: Custom Blends "Any to Any" was not working (regression)
- Bugfix: Composer was sometimes getting wrong aspect if multiple brains with different aspect ratios
- Bugfix: could not drag vcam transforms if multiple inspectors and one is hidden
- Bugfix: Framing Transposer initializes in the wrong place - noticeable if dead zone

## [2.1.12] - 2018-02-26
### Storyboard, Bugfixes and other enhancements.  Also some restructuring for Package Manager
- Project restructure: Removed Base, Timeline, and PostFX folders from project root.  PostProcessing code must now be manually imported from Cinemachine menu.  No more dependencies on scripting defines.
- New Storyboard extension, to display images over the vcams.  Comes with a Waveform monitor window for color grading
- New option to specify vcam position blend style: linear, spherical, or cylindrical, based on LookAt target
- Added API to support seamless position warping of target objects: OnTargetObjectWarped().
- Added support for custom blend curves
- Lookahead: added Ignore Y Axis Movement option
- Added support for cascading blends (i.e. blending from mid-blend looks better)
- POV/Orbital/FreeLook axis: exposed Min, Max, and Wrap in the UI, for customized axis range
- FreeLook: added Y Axis recentering
- POV: Added recentering feature to both axes
- Path: Added Normalized Path units option: 0 is start of path, 1 is end.
- Path: added length display in inspector
- Timeline Clip Editor: vcam sections are now collapsible
- API enhancement: added Finalize to Pipeline stages, called even for manager-style vcams
- Bugfix: PostProcessing V2 DoF blending works better
- Bugfix: OrbitalTransposer works better with WorldUp overrides
- Bugfix: Remove StateDrivenCamera "not playing a controller" warning
- Bugfix: Handle exceptions thrown by assemblies that don't want to be introspected
- Bugfix: vcams following physics objects incorrectly snapped to origin after exiting play mode
- Bugfix: predictor now supports time pause
- Bugfix: Moved StartCoroutine in Brain to OnEnable()
- Bugfix: Collider was causing problems in Physics on Android platforms
- Bugfix: dragging a vcam's position updtaes prefabs properly
- Bugfix: All extension now respect the "enabled" checkbox
- Bugfix: Undo for Extasion add will no longer generate null references

## [2.1.10] - 2017-11-28
### This is the first UPM release of *Unity Package Cinemachine*.
- New Aim component: Same As Follow Target simply uses the same orientation as the Follow target
- Perlin Noise component: added inspector UI to clone or locate existing Noise profiles, and to create new ones
- Noise Presets were moved outside of the Examples folder
- Example Assets are now included as embedded package, not imported by default
- Bugfix: FreeLook with PositionDelta was not properly updating the heading
- Bugfix: Transitioning between FreeLooks simetimes caused a short camera freeze
- Bugfix: Added some null checks to FreeLook, to prevent error messages at build time

## [2.1.9] - 2017-11-17
### Initial version.
*Version 2.1.9 cloned from private development repository, corresponding to package released on the asset store*<|MERGE_RESOLUTION|>--- conflicted
+++ resolved
@@ -18,12 +18,9 @@
 - Improved performance of path gizmo drawing
 - Timeline Scrub Bubble now supports nested timelines, with some known limitations to be addressed with a future Timeline package release
 - Added support for deterministic noise in the context of controlled rendering (via CinemachineCore.CurrentTimeOverride)
-<<<<<<< HEAD
 - Regression fix: Confiner no longer confines noise and impulse
-=======
 - Bugfix (1266191) Clicking on foldout labels in preferences panel toggles their expanded state
 - Bugfix (1266196) Composer target Size label in preferences panel too big
->>>>>>> e4c19ed6
 
 ## [2.6.0] - 2020-06-04
 ### New Features and Bugfixes
