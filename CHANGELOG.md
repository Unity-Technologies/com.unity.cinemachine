# Changelog
All notable changes to this package will be documented in this file.

The format is based on [Keep a Changelog](http://keepachangelog.com/en/1.0.0/)
and this project adheres to [Semantic Versioning](http://semver.org/spec/v2.0.0.html).

## [Unreleased]
- Bugfix: Negative Near Clip Plane value is kept when camera is orthographic.
- Regression fix: could not change the projection of the main camera if a CM virtual camera is active.
- Regression fix: Axis input was ignoring CM's IgnoreTimeScale setting.
- Removed legacy .unitypackages
- New feature: CinemachineBrain may control other GameObject instead of the one it is attached to.
- Bugfix: Cinemachine assigns a default input controller delegate that returns 0 when the legacy input system is disabled.
- Cinemachine example scenes show informative text when used with Input System instead of throwing error messages.
<<<<<<< HEAD
- Regression fix: compilation errors when physics module is not present
- GameObjects created with Gameobject menu items now follow Unity naming conventions.
- Handles now consistent with design
=======
- Regression fix: compilation errors when physics module is not present.
- GameObjects created with Gameobject menu items now follow Unity naming conventions.
- Regression fix: virtual cameras no longer forget that they are targeting groups on domain reload.
- Moved Cinemachine tools into the main Tools overlay (2022.1+), moved Freelook rig selection to a separate overlay, updated icons to support light and dark themes.
- Bugfix: 3rdPersonFollow logged console messages when looking straight up or down.
- BugFix: InputProvider no longer causes a tiny gc alloc every frame.
- Regression fix: CinemachineCollider smoothing time did not reset correctly, so it was working once only.
>>>>>>> 5d74db27


## [2.9.0-pre.1] - 2021-10-26
- Added ability to directly set the active blend in CinemachineBrain.
- Bugfix: OnTargetObjectWarped() did not work properly for 3rdPersonFollow.
- Bugfix: POV did not properly handle overridden up.
- Regression fix: removed GC allocs in UpdateTargetCache.
- Bugfix: async scene load/unload could cause jitter.
- Bugfix: Input system should be read only once per render frame.
- Bugfix: Blends were sometimes incorrect when src or dst camera is looking along world up axis.
- Bugfix: Improve accuracy of Group Framing.
- New feature: Added scene view overlay tools for Cinemachine components.
- Regression fix: Lookahead works again.
- Cinemachine3rdPersonAim exposes AimTarget, which is the position of where the player would hit.


## [2.8.0] - 2021-07-13
- Bugfix: Freelook prefabs won't get corrupted after editing the Prefab via its instances.
- Bugfix: 3rdPersonFollow works with Aim components now. 
- Bugfix: Blends between vcams, that are rotated so that their up vector is different from World up, are correct now.
- Bugfix: POV recentering did not always recenter correctly, when an axis range was limited.
- Bugfix: Collider sometimes bounced a little when the camera radius was large.
- Bugfix: CinemachineVolumeSettings inspector was making the game view flicker.
- Bugfix: CinemachineVolumeSettings inspector displayed a misleading warning message with URP when focus tracking was enabled.
- Bugfix: Rapidly toggling active cameras before the blends were finished did not use the correct blend time.
- AimingRig sample scene updated with a better reactive crosshair design.
- Added API accessor for Active Blend in Clearshot and StateDrivenCamera. 
- Bugfix: Virtual Cameras were not updating in Edit mode when Brain's BlendUpdateMode was FixedUpdate.
- Bugfix: Lens mode override was not working correctly in all cases.
- Collider2D inspector: added warning when collider is of the wrong type.


## [2.8.0-pre.1] - 2021-04-21
- Switching targets (Follow, LookAt) is smooth by default. For the old behaviour, set PreviousStateIsValid to false after changing the targets.
- Bugfix: Reversing a blend in progress respects asymmetric blend times.
- Regression fix: CmPostProcessing and CmVolumeSettings components setting Depth of Field now works correctly with Framing Transposer. 
- Regression fix: 3rdPersonFollow kept player in view when Z damping was high.
- Regression fix: Physical camera properties were overwritten by vcams when "override mode: physical" was not selected.
- New sample scene: Boss cam demonstrates how to setup a camera that follows the player and looks at the player and the boss. Boss cam also shows examples of custom extensions.
- Added simplified modes to Impulse Source.
- Added secondary reaction settings to Impulse Listener.
- Added Storyboard support for ScreenSpaceOverlay and ScreenSpaceCamera camera render modes.
- Added DampingIntoCollision and DampingFromCollision properties to Cinemachine3rdPersonFollow to control how gradually the camera moves to correct for occlusions.
- Added CinemachineCore.OnTargetObjectWarped() to warp all vcams targeting an object.
- Added ability for vcam to have a negative near clip plane.
- Added Draggable Game Window Guides toggle in Cinemachine preferences. When disabled, Game Window guides are only for visualization.
- Added button to virtual camera inspectors to auto-generate the CinemachineInputProvider component if it is missing.
- Default PostProcessing profile priority is now configurable and defaults to 1000.
- Cinemachine3rdPersonFollow now operates without the physics module and without collision resolution.
- Bugfix: 3rdPersonFollow collision resolution failed when the camera radius was large.
- Bugfix: 3rdPersonFollow damping occured in world space instead of camera space.
- Bugfix: 3rdPersonFollow stuttered when Z damping was high.
- Regression fix: CinemachineInputProvider stopped providing input.
- Bugfix: Lens aspect and sensorSize were updated when lens OverrideMode != None.
- Bugfix: Changing targets on a live vcam misbehaved.
- Bugfix: Framing transposer did not handle empty groups.
- Bugfix: Interrupting a transition with InheritPosition enabled did not work.
- Bugfix: Cinemachine3rdPersonFollow handled collisions by default, now it is disabled by default.
- Bugfix: SaveDuringPlay saved some components that did not have the SaveDuringPlay attribute.
- Regression fix: Entries in the custom blends editor in CM Brain inspector were not selectable.
- GameView guides are drawn only if appropriate inspector subsection is expanded.
- FreeLook rigs are now organized in tabs in the inspector.
- New sample scene: **Boss cam** sample scene demonstrates a camera setup to follow the player and to look at the player and the boss. The scene provides  examples of custom extensions.
- New Sample scene: **2D zoom**, showing how to zoom an orthographic camera with mouse scroll.
- New Sample scene: **2D fighters**, showing how to add/remove targets gradually to/from a TargetGroup based on some conditions (here, it is the y coord of the players).
- Bugfix: CinemachineCollider's displacement damping was being calculated in world space instead of camera space.
- Bugfix: TrackedDolly sometimes introduced spurious rotations if Default Up and no Aim behaviour.
- Bugfix: 3rdPersonFollow's shoulder now changes smoothly with respect to world-up vector changes.


## [2.7.2] - 2021-02-15
- CinemachineConfiner2D now handles cases where camera window is oversized
- New sample scene (FadeOutNearbyObjects) demonstrating fade out effect for objects between camera and target using shaders. The example includes a cinemachine extension giving convenient control over the shader parameters
- Bugfix (1293429) - Brain could choose vcam with not the highest priority in some cases
- Bugfix: SaveDuringPlay also works on prefab instances
- Bugfix (1272146) - Adding vcam to a prefab asset no longer causes errors in console
- Bugfix (1290171) - Impulse manager was not cleared at playmode start
- Nested Scrub Bubble sample removed (filenames too long), available now as embedded package
- Compilation guards for physics, animation, and imgui. Cinemachine does not hard depend on anything now
- Bugfix: CM StoryBoard had a 1 pixel border
- Bugfix: CM StoryBoard lost viewport reference after hot reload
- Bugfix: FramingTransposer's TargetMovementOnly damping caused a flick.
- Bugfix: FreeLook small drift when no user input if SimpleFollowWithWorldUp
- Bugfix: InheritPosition did not work with SimpleFollow binding mode
- Bugfix: cleanup straggling post processing profiles when no active vcams
- Bugfix: Checking whether the Input Action passed to CinemachineInputHandler is enabled before using it.
- Bugfix: 3rdPersonFollow FOV was blended incorrectly when ReferenceLookAt was set to a faraway target
- Bugfix: Position predictor not properly reset
- Bugfix: Create via menu doesn't create as child of selected object
- Bugfix: Post-processing profiles not cleaned up when no active vcams
- Bugfix: Install CinemachineExamples Asset Package menu item was failing on 2018.4 / macOS
- New sample scene (2DConfinerComplex) demonstrating new CinemachineConfiner2D extension.
- Updated CharacterMovement2D script in 2D sample scenes (2DConfinedTargetGroup, 2DConfiner, 2DConfinerUndersized, 2DTargetGroup) to make jumping responsive. 
- Updated 2DConfinedTargetGroup and 2DConfiner scenes to use new CinemachineConfiner2D extension. 


## [2.7.1] - 2020-11-14
- New feature: CinemachineConfiner2D - Improved 2D confiner.
- Added ApplyAfter option to ImpulseListener, to add control over the ordering of extensions
- UI update - Moved Cinemachine menu to GameObject Create menu and Right Click context menu for Hierarchy.
- Virtual Camera Lens inspector supports display of Horizontal FOV
- Virtual Camera Lens can override orthographic and physical camera settings
- Bugfix (1060230) - lens inspector sometimes displayed ortho vs perspective incorrectly for a brief time
- Bugfix (1283984) - Error message when loading new scene with DontDestroyOnLoad
- bugfix (1284701) - Edge-case exception when vcam is deleted
- Storyboard Global Mute moved from Cinemachine menu to Cinemachine preferences.
- Bugfix - long-idle vcams when reawakened sometimes had a single frame with a huge deltaTime
- Bugfix - PostProcessing temporarily stopped being applied after exiting play mode


## [2.6.3] - 2020-09-16
- Regression fix (1274989) - OnTargetObjectWarped broken for OrbitalTransposer
- Bugfix (1276391) - CM Brain Reset did not reset Custom Blends asset in inspector
- Bugfix (1276343) - CM Brain inspector custom blends misaligned dropdown arrow
- Bugfix (1256530) - disallow multiple components where appropriate
- Bugfix: BlendList camera was incorrectly holding 0-length camera cuts
- Bugfix (1174993) - CM Brain logo was not added to Hierarchy next to Main Camera after adding vcam for the first time after importing CM.
- Bugfix (1100131) - Confiner is aware of 2D collider's offset attribute.



## [2.6.2] - 2020-09-02
### Bugfixes
- Regression fix: OnCameraCut Memory leak when using Cinemachine with PostProcessing package
- Bugfix (1272146): Checking for null pipeline, before drawing gizmos.
- Add support for disabling Physics module


## [2.6.1] - 2020-08-13
### Bugfixes
- Regression Fix: PostProcessing/VolumeSettings FocusTracksTarget was not accounting for lookAt target offset
- Regression fix: Confiner no longer confines noise and impulse
- Bugfix: StateDrivenCamera was choosing parent state if only 1 clip in blendstate, even though there was a vcam assigned to that clip
- Bugfix: vertical group composition was not composing properly
- Bugfix: CinemachineNewVirtualCamera.AddComponent() now works properly
- Bugfix: removed compile errors when Physics2D module is disabled
- Bugfix: brain updates on scene loaded or unloaded
- Bugfix (1252431): Fixed unnecessary GC Memory allocation every frame when using timeline  
- Bugfix (1260385): check for prefab instances correctly
- Bugfix (1266191) Clicking on foldout labels in preferences panel toggles their expanded state
- Bugfix (1266196) Composer target Size label in preferences panel was too big
- Bugfix: Scrubbing Cache was locking virtual camera transforms beyond the cache range
- Improved performance of path gizmo drawing
- Timeline Scrubbing Cache supports nested timelines, with some known limitations to be addressed with a future Timeline package release
- Added support for deterministic noise in the context of controlled rendering (via CinemachineCore.CurrentTimeOverride)
- Added Target Offset field to Framing Transposer
- Added Multi-object edit capabilities to virtual cameras and extensions 
- Added inspector button to clear the Scrubbing Cache


## [2.6.0] - 2020-06-04
### New Features and Bugfixes
- Added AxisState.IInputProvider API to better support custom input systems
- Added CinemachineInpiutProvider behaviour to support Unity's new input system
- Added Timeline Scrubbing cache: when enabled, simulates damping and noise when scrubbing in timeline
- Added ManualUpdate mode to the Brain, to allow for custom game loop logic
- VolumeSettings/PostProcessing: added ability to choose custom target for focus tracking
- Added CinemachineRecomposer for timeline-tweaking of procedural or recorded vcam Aim output
- Added GroupWeightManipulator for animating group member weights
- Impulse: Added PropagationSpeed, to allow the impulse to travel outward in a wave
- Impulse: added support for continuous impulses
- Added CinemachineIndependentImpulseListener, to give ImpulseListener ability to any game object
- Added 3rdPersonFollow and 3rdPersonAim for dead-accurate 3rd-person aiming camera
- Added ForceCameraPosition API of virtual cameras, to manually initialize a camera's position and rotation
- Added example scenes: Aiming Rig and Dual Target to show different 3rd person cmera styles
- FramingTransposer does its work after Aim, so it plays better with Aim components.
- Framing Transposer: add Damped Rotations option.  If unchecked, changes to the vcam's rotation will bypass Damping, and only target motion will be damped.
- Refactored Lookahead - better stability.  New behaviour may require some parameter adjustment in existing content
- Composer and Framing Transposer: improved handling at edge of hard zone (no juddering)
- Orbital Transposer / FreeLook: improved damping when target is moving
- CustomBlends editor UX improvements: allow direct editing of vcam names, as well as dropdown
- Add Convert to TargetGroup option on LookAt and Follow target fields
- Confiner: improved stability when ConfineScreenEdges is selected and confing shape is too small
- Extensions now have PrePipelineMutateState callback
- CinemachineCore.UniformDeltaTimeOverride works in Edit mode
- Added TargetAttachment property to vcams.  Normally 1, this can be used to relax attention to targets - effectively a damping override
- Bugfix: Blend Update Method handling was incorrect and caused judder in some circumstances
- Bugfix: VolumeSettings blending was popping when weight was epsilon if volume altered a non-lerpable value
- Bugfix (1234813) - Check for deleted freelooks
- Bugfix (1219867) - vcam popping on disable if blending
- Bugfix (1214301, 1213836) - disallow structural change when editing vcam prefabs
- Bugfix (1213471, 1213434): add null check in editor
- Bugfix (1213488): no solo for prefab vcams
- Bugfix (1213819): repaintGameView on editor change
- Bugfix (1217306): target group position drifting when empty or when members are descendants of the group
- Bugfix (1218695): Fully qualify UnityEditor.Menu to avoid compile errors in some circumstances
- Bugfix (1222740): Binding Modes, that don't have control over axis value range, are not affected by it. 
- Bugfix (1227606): Timeline preview and playmode not the same for composer with hand-animated rotations
- Bugfix: Confiner's cache is reset, when bounding shape/volume is changed.
- Bugfix (1232146): Vcam no longer jerks at edge of confiner bound box.
- Bugfix (1234966): CompositeCollider scale was applied twice.


## [2.5.0] - 2020-01-15
### Support HDRP 7 and URP simultaneously
- Accommodate simultaneous precesnce of HDRP and URP
- Regression fix: Axis was always recentered in Edit mode, even if recentering is off


## [2.4.0] - 2020-01-10
### HDRP 7 support and bugfixes
- Storyboard: added global mute function
- New vcams are by default created matching the scene view camera
- Added ApplyBeforeBody option to POV component, to support working with FramingTransposer
- Added RectenterTarget to POV component
- Added OnTransitionFromCamera callback to extensions
- Added Damping to SameAsFollowTarget and HardLockToTarget components
- URP 7.1.3: added CinemachinePixelPerfect extension
- Added Speed Mode to AxisState, to support direct axis control without max speed
- New example scene: OverTheShoulderAim illustrating how to do over-the-shoulder TPS cam, with Normal and Aim modes
- Impulse Manager: added option to ignore timescale
- Framing Transposer: added OnTransition handling for camera rotation if InheritPosition
- Upgrade to support HDRP and Universal RP 7.0.0 API
- Upgrade to support HDRP and Universal RP 7.1.0 API
- Removed Resources diretories
- Sample scenes now available via package manager
- Added optional "Display Name" field to Cinemachine Shot in Timeline
- Added "Adopt Current Camera Settings" item to vcam inspector context menu
- Composer and FramingTransposer: allow the dead zone to extend to 2, and the Screen x,Y can range from -0.5 to 1.5
- HDRP: lens presets include physical settings if physical camera
- Regression Fix: Framing Transposer: ignore LookAt target.  Use Follow exclusively
- Bugfix: Framing Transposer was not handling dynamic changes to FOV properly
- Bugfix: PostProcessing extension was not handling standby update correctly when on Manager Vcams
- Bugfix: PostProcessing extension was leaking a smallamounts of memory when scenes were unloaded
- Bugfixes: (fogbugz 1193311, 1193307, 1192423, 1192414): disallow presets for vcams
- Bugfix: In some heading modes, FreeLook was improperly modifying the axes when activated
- Bugfix: Orbital transposer was improperly filtering the heading in TargetForward heading mode
- Bugfix: added EmbeddedAssetHelper null check
- Bugfix: composer screen guides drawn in correct place for physical camera
- Bugfix: FreeLook was not respecting wait time for X axis recentering
- Bugfix: FreeLook X axis was not always perfectly synched between rigs
- Bugfix (fogbugz 1176866): Collider: clean up static RigidBody on exit
- Bugfix (fogbugz 1174180): framing transposer wrong ortho size calculation
- Bugfix (fogbugz 1158509): Split brain.UpdateMethod into VcamUpdateMethod and BrainUpdateMethod, to make blending work correctly
- Bugfix (fogbugz 1162074): Framing transposer and group transposer only reached half maximum ortho size 
- Bugfix (fogbugz 1165599): Transposer: fix gimbal lock issue in LockToTargetWithWorldUp
- Bugfix: VolumeSettings: handle layermask in HDAdditionalCameraData
- Bugfix: use vcam's up when drawing gizmos (orbital transposer and free look)


## [2.3.4] - 2019-05-22
### PostProcessing V3 and bugfixes
- Added support for PostProcessing V3 - now called CinemachineVolumeSttings
- Added CinemachineCore.GetBlendOverride delegate to allow applications to override any vcam blend when it happens
- When a blend is cancelled by the opposite blend, reduce the blend time
- Orthographic cameras allow a Near Clip of 0
- Timeline won't auto-create CM brains when something dragged onto it
- Confiner: Improvement in automatic path invalidation when number of path points path changes
- Added CinemachineInpuitAxisDriver utility for overriding the default AxisState behaviour
- CinemachineCameraOffset: added customizable stage for when to apply the offset
- Added Loop option to BlendList Camera
- Improved Lookahead: does not automatically recenter
- Brain no longer applies time scaling to fixed delta
- Added dependency on Unity.ugui (2019.2 and up)
- Bugfix: potential endless loop when using Ignore tag in Collider
- Bugfix: Allow externally-driven FeeLook XAxis to work properly with SimpleFollow
- Bugfix: vcams with noise would sometimes show one noiseless frame when they were activated and standby update was not Always
- Bugfix: Generate a cut event if cutting to a blend-in-progess (fogbugz 1150847)
- Bugfix: reset lens shift if not physical camera
- Bugfix: Collider must consider actual target position, not lookahead position
- Bugfix: FreeLook heading RecenterNow was not working
- Bugfix: lookahead now takes the overridden Up into account
- Bugfix: screen composer guides drawn in wrong place for picture-in-picture
- Bugfix: FreeLook now draws only 1 active composer guide at a time (fogbugz 1138263)
- Bugfix: cameras sometimes snapped when interrupting blends
- Bugfix: Path handles no longer scale with the path object
- Bugfix: Framing Transposer Center on Activate was not working properly (fogbugz 1129824)
- Bugfix: FreeLook inherit position
- Bugfix: collider was pushing camera too far if there were multiple overlapping obstacles
- Bugfix: use IsAssignableFrom instead of IsSubclass in several places
- Bugfix: when interrupting a blend in progress, Cut was not respected
- Bugfix: collider minimum occlusion time and smoothing time interaction
- Bugfix: TargetGroup.RemoveMember error (fogbugz 1119028)
- Bugfix: TargetGroup member lerping jerk when member weight near 0
- Bugfix: Transposer angular damping should be 0 only if binding mode not LockToTarget

## [2.3.3] - 2019-01-08
### Temporary patch to get around a Unity bug in conditional dependencies
- Removed Cinemachine.Timeline namespace, as a workaround for fogbugz 1115321

## [2.3.1] - 2019-01-07
### Bugfixes
- Added timeline dependency
- OnTargetObjectWarped no longer generates garbage

## [2.3.0] - 2018-12-20
### Support for Unity 2019.1
- Added dependency on new unity.timeline
- Added conditional dependence on PostProcessingV2
- No copying CM gizmo into assets folder
- FreeLook: if inherit position from similar FreeLooks, bypass damping 
- Timeline: improve handling when vcam values are tweaked inside shot inspector (fogbugz 1109024)

## [2.2.8] - 2018-12-10
### Bugfixes, optimizations, and some experimental stuff
- Transposer: added Angular Damping Mode, to support quaternion calculations in gimbal-lock situations
- Framing Transposer and Group Transposer: group composing bugfixes, respect min/max limits
- Added ConemachineCameraOffset extension, to offset the camera a fixed distance at the end of the pipeline
- Dolly Cart: added support for LateUpdate
- State-driven-camera: added [NoSaveDuringPlay] to Animated Target and Layer Index
- Added AxisState.Recentering.RecenterNow() API call to skip wait time and start recentering now (if enabled)
- Added NoLens blend hint, to leave camera Lens settings alone
- Updated documentation (corrections, and relocation to prevent importing)
- Upgrade: added support for nested prefabs in Unity 2018.3 (fogbugz 1077395)
- Optimization: position predictor is more efficient
- Optimization: Composer caches some calculations 
- Optimization: Fix editor slowdown when Lens Presets asset is missing
- Experimental: Optional new damping algorithm: attempt to reduce sensitivity to variable framerate
- Experimental: Optional new extra-efficient versions of vcam and FreeLook (not back-compatible)
- Timeline: play/pause doesn't kick out the timeline vcam
- Path editor: make sure game view gets updated when a path waypoint is dragged in the scene view
- Composer guides are shown even if Camera is attached to a renderTexture
- Bugfix: allow impulse definition to be a non-public field (property drawer was complaining)
- Bugfix: added null check for when there is no active virtual camera
- Bugfix: CollisionImpulseSource typo in detection of 2D collider
- Bugfix: PasteComponentValues to prefab vcams and FreeLooks were corrupting scene and prefabs
- Bugfix: Timeline mixer was glitching for single frames at the end of blends
- Bugfix: Added OnTransitionFromCamera() to POV and OrbitalTransposer, to transition axes intelligently
- Regression fix: if no active vcam, don't set the Camera's transform

## [2.2.7] - 2018-07-24
### Mostly bugfixes
- Bugfix: fogbugz case 1053595: Cinemachine Collider leaves hidden collider at origin that interferes with scene objects
- Bugfix: fogbugz case 1063754: empty target group produces console messages
- Bugfix: FreeLook Paste Component Values now pastes the CM subcomponents as well
- Bugfix: added extra null checks to support cases where current vcam is dynamically deleted
- Bugfix: reset BlendList when enabled
- Regression fix: FreeLook axis values get transferred when similar vcams transition
- Bugfix: cutting to BlendList vcam sometimes produced a few bad frames
- Bugfix: smart update tracks the targets more efficiently and correctly, and supports RigidBody interpolation (2018.2 and up)
- Enhancement: POV component interprets POV as relative to parent transform if there is one
- API change: OnCameraLive and CameraActivated events take outgoing vcam also as parameter (may be null)

## [2.2.0] - 2018-06-18
### Impulse Module and More
- New Cinemachine Impulse module for event-driven camera shakes
- New Event Helper script CinemachineTriggerAction takes action on Collider and Collider2D enter/exit events, and exposes them as UnityEvents
- New performance-tuning feature: Standby Update.  Controls how often to update the vcam when it's in Standby.  
- New NoiseSettings editor with signal preview
- Added Focal Length or Named FOV presets for Camera Lens
- Added support for Physical Camera: focal length and Lens Offset
- New improved Group framing algorithm: tighter group framing in GroupComposer and FramingTransposer
- Collider: now returns TargetIsObscured if the target is offscreen (great for cameras with fixed aim)
- Collider: added Minimum Occlusion Time setting, to ignore fleeting obstructions
- Collider: added Transparent Layers mask, to specify solid objects that don't obstruct view
- Collider: damping will no longer take the camera through obstacles
- Collider: Added separate damping setting for when target is being occluded vs when camera is being returned to its normal position
- Collider: added Smoothing setting, to reduce camera jumpiness in environements with lots of obstacles
- NoiseSettings: added checkbox for pure sine-wave instead of Perlin wave
- If no LookAt target, PostProcessing FocusTracksTarget offset is relative to camera
- TrackedDolly: Default up mode sets Up to World Up
- Virtual Camera: New Transitions section in inspector that gives more control over blending:
  - Blend Hint provides some control over how the position and rotation are interpolated
  - Inherit Position checkbox to ensure smooth positional handoff from outgoing camera
  - OnCameraLive event gets fired when the camera activates.  Useful for custom handlers.
- Added ScreenSpaceAimWhenTargetsDiffer as a vcam blend hint.  This influences what happens when blending between vcams with different LookAt targets
- Increased stability of vcams with very small FOVs
- Framing Transposer no longer requires LookAt to be null
- LensSettings Aspect, Orthographic, IsPhysicalCamera, SensorSize properties no longer internal
- Noise Profiles: don't magically create assets.  Prompt user for filename and location of new or cloned profiles
- Refactored interaction between timeline and CM brain, to improve handling of edge cases (fogbugz case 1048497)
- Bugfix: StateDrivenCamera Editor was not finding states if target was OverrideController
- Bugfix when dragging orbital transposer transform: take bias into account
- Bugfix: SaveDuringPlay was not handling asset fields correctly - was sometimes crushing assets
- Bugfix: SimpleFollow transposers were not initilizing their position correctly at game start
- Bugfix: Timeline with CM shot was causing jitter in some FixedUpdate situations
- Bugfix: Multiple brains with heterogeneous update methods were not behaving correctly.  CM will now support this, but you must make sure that the brains have different layer masks.
- Example scenes now include use of CinemachineTriggerAction script.  

## [2.1.13] - 2018-05-09
### Removed dependency on nonexistant Timeline package, minor bugfixes
- Bugfix: Custom Blends "Any to Any" was not working (regression)
- Bugfix: Composer was sometimes getting wrong aspect if multiple brains with different aspect ratios
- Bugfix: could not drag vcam transforms if multiple inspectors and one is hidden
- Bugfix: Framing Transposer initializes in the wrong place - noticeable if dead zone

## [2.1.12] - 2018-02-26
### Storyboard, Bugfixes and other enhancements.  Also some restructuring for Package Manager
- Project restructure: Removed Base, Timeline, and PostFX folders from project root.  PostProcessing code must now be manually imported from Cinemachine menu.  No more dependencies on scripting defines.
- New Storyboard extension, to display images over the vcams.  Comes with a Waveform monitor window for color grading
- New option to specify vcam position blend style: linear, spherical, or cylindrical, based on LookAt target
- Added API to support seamless position warping of target objects: OnTargetObjectWarped().
- Added support for custom blend curves
- Lookahead: added Ignore Y Axis Movement option
- Added support for cascading blends (i.e. blending from mid-blend looks better)
- POV/Orbital/FreeLook axis: exposed Min, Max, and Wrap in the UI, for customized axis range
- FreeLook: added Y Axis recentering
- POV: Added recentering feature to both axes
- Path: Added Normalized Path units option: 0 is start of path, 1 is end.
- Path: added length display in inspector
- Timeline Clip Editor: vcam sections are now collapsible
- API enhancement: added Finalize to Pipeline stages, called even for manager-style vcams
- Bugfix: PostProcessing V2 DoF blending works better
- Bugfix: OrbitalTransposer works better with WorldUp overrides
- Bugfix: Remove StateDrivenCamera "not playing a controller" warning
- Bugfix: Handle exceptions thrown by assemblies that don't want to be introspected
- Bugfix: vcams following physics objects incorrectly snapped to origin after exiting play mode
- Bugfix: predictor now supports time pause
- Bugfix: Moved StartCoroutine in Brain to OnEnable()
- Bugfix: Collider was causing problems in Physics on Android platforms
- Bugfix: dragging a vcam's position updtaes prefabs properly
- Bugfix: All extension now respect the "enabled" checkbox
- Bugfix: Undo for Extasion add will no longer generate null references

## [2.1.10] - 2017-11-28
### This is the first UPM release of *Unity Package Cinemachine*.
- New Aim component: Same As Follow Target simply uses the same orientation as the Follow target
- Perlin Noise component: added inspector UI to clone or locate existing Noise profiles, and to create new ones
- Noise Presets were moved outside of the Examples folder
- Example Assets are now included as embedded package, not imported by default
- Bugfix: FreeLook with PositionDelta was not properly updating the heading
- Bugfix: Transitioning between FreeLooks simetimes caused a short camera freeze
- Bugfix: Added some null checks to FreeLook, to prevent error messages at build time

## [2.1.9] - 2017-11-17
### Initial version.
*Version 2.1.9 cloned from private development repository, corresponding to package released on the asset store*<|MERGE_RESOLUTION|>--- conflicted
+++ resolved
@@ -12,11 +12,9 @@
 - New feature: CinemachineBrain may control other GameObject instead of the one it is attached to.
 - Bugfix: Cinemachine assigns a default input controller delegate that returns 0 when the legacy input system is disabled.
 - Cinemachine example scenes show informative text when used with Input System instead of throwing error messages.
-<<<<<<< HEAD
 - Regression fix: compilation errors when physics module is not present
 - GameObjects created with Gameobject menu items now follow Unity naming conventions.
 - Handles now consistent with design
-=======
 - Regression fix: compilation errors when physics module is not present.
 - GameObjects created with Gameobject menu items now follow Unity naming conventions.
 - Regression fix: virtual cameras no longer forget that they are targeting groups on domain reload.
@@ -24,7 +22,6 @@
 - Bugfix: 3rdPersonFollow logged console messages when looking straight up or down.
 - BugFix: InputProvider no longer causes a tiny gc alloc every frame.
 - Regression fix: CinemachineCollider smoothing time did not reset correctly, so it was working once only.
->>>>>>> 5d74db27
 
 
 ## [2.9.0-pre.1] - 2021-10-26
