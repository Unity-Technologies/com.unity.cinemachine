# Changelog
All notable changes to this package will be documented in this file.

The format is based on [Keep a Changelog](http://keepachangelog.com/en/1.0.0/)
and this project adheres to [Semantic Versioning](http://semver.org/spec/v2.0.0.html).

## [unreleased]
- Bugfix: Tranpsoser with LockToTarget binding could have gimbal lock

<<<<<<< HEAD
## [2.8.9] - 2022-08-24
=======
## [Unreleased]
- Bugfix: Collider damping is more robust with extreme FreeLook configurations.


## [2.8.8] - 2022-08-15
>>>>>>> 877c0fee
- Bugfix: Freelook had wrong heading at first frame, which could cause a slight jitter. 
- Bugfix: CinemachineConfiner was not confining correctly when Confine Screen Edges was enabled and the camera was rotated.
- Bugfix: Fixed spurious Z rotations during blend.
- Bugfix: Blending speed was not set correctly, when blending back and forth between the same cameras.
- Regression fix: POV is relative to its parent transform.
- Bugfix: AxisState.Recentering.RecenterNow() did not work reliably.
- Bugfix: SensorSize is not saved when not using physical camera.
- Bugfix: No redundant RepaintAllViews calls.
- Bugfix: SaveDuringPlay works with ILists now.
- Clipper library dependency is no longer conflicting with users.
- AimingRig sample is only optionally dependent on UnityEngine.UI.
- Dependency on com.unity.test-framework added.


## [2.8.6] - 2022-05-03
- Bugfix: A memory leak no longer occurs with PostProcessing if no PP layer is present on the camera.
- Bugfix: Cinemachine no longer produces a compiler error in Unity Editor versions older than 2020 when an Input System package is installed.
- Bugfix: Standalone profiler no longer crashes with CM.
- Bugfix: EmbeddedAssetProperties were not displayed correctly in the editor.
- Timeline guards added to scripts that rely on it.
- Bugfix: CinemachineInputProvider now correctly tracks enabled state of input action
- Regression fix: Axis input was ignoring CM's IgnoreTimeScale setting.
- Bugfix: POV orientation was incorrect with World Up override
- Added AutoEnable option to CinemachineInputHandler
- Bugfix: 3rdPersonFollow shows a warning message when no follow target is assigned like the rest of the body components.
- Bugfix: FadeOut sample scene shader was culling some objects incorrectly.


## [2.8.4] - 2021-12-10
- Regression fix: virtual cameras no longer forget that they are targeting groups on domain reload.
- Bugfix: 3rdPersonFollow logged console messages when looking straight up or down.
- BugFix: InputProvider no longer causes a tiny gc alloc every frame.
- Regression fix: CinemachineCollider smoothing time did not reset correctly, so it was working once only.
- Bugfix: Confiner2D now displays the calculated confining area when its vcam is selected.


## [2.8.3] - 2021-11-22
- Bugfix: Negative Near Clip Plane value is kept when camera is orthographic.
- Removed legacy .unitypackages
- Regression fix: could not change the projection of the main camera if a CM virtual camera is active
- Regression fix: compilation errors when physics module is not present


## [2.8.2] - 2021-10-19
- Regression fix: Lookahead works again.
- Regression fix: Remove "Hide Offset In Inspector" from inspector (transposer, orbital transposer)


## [2.8.1] - 2021-09-24
- Bugfix: OnTargetObjectWarped() did not work properly for 3rdPersonFollow.
- Bugfix: POV did not properly handle overridden up.
- Regression fix: removed GC allocs in UpdateTargetCache.
- Bugfix: async scene load/unload could cause jitter.
- Bugfix: Input system should be read only once per render frame.
- Bugfix: Blends were sometimes incorrect when src or dst camera is looking along world up axis.
- Bugfix: Improve accuracy of Group Framing.


## [2.8.0] - 2021-07-13
- Bugfix: Freelook prefabs won't get corrupted after editing the Prefab via its instances.
- Bugfix: 3rdPersonFollow works with Aim components now. 
- Bugfix: Blends between vcams, that are rotated so that their up vector is different from World up, are correct now.
- Bugfix: POV recentering did not always recenter correctly, when an axis range was limited.
- Bugfix: Collider sometimes bounced a little when the camera radius was large.
- Bugfix: CinemachineVolumeSettings inspector was making the game view flicker.
- Bugfix: CinemachineVolumeSettings inspector displayed a misleading warning message with URP when focus tracking was enabled.
- Bugfix: Rapidly toggling active cameras before the blends were finished did not use the correct blend time.
- AimingRig sample scene updated with a better reactive crosshair design.
- Added API accessor for Active Blend in Clearshot and StateDrivenCamera. 
- Bugfix: Virtual Cameras were not updating in Edit mode when Brain's BlendUpdateMode was FixedUpdate.
- Bugfix: Lens mode override was not working correctly in all cases.
- Collider2D inspector: added warning when collider is of the wrong type.


## [2.8.0-pre.1] - 2021-04-21
- Switching targets (Follow, LookAt) is smooth by default. For the old behaviour, set PreviousStateIsValid to false after changing the targets.
- Bugfix: Reversing a blend in progress respects asymmetric blend times.
- Regression fix: CmPostProcessing and CmVolumeSettings components setting Depth of Field now works correctly with Framing Transposer. 
- Regression fix: 3rdPersonFollow kept player in view when Z damping was high.
- Regression fix: Physical camera properties were overwritten by vcams when "override mode: physical" was not selected.
- New sample scene: Boss cam demonstrates how to setup a camera that follows the player and looks at the player and the boss. Boss cam also shows examples of custom extensions.
- Added simplified modes to Impulse Source.
- Added secondary reaction settings to Impulse Listener.
- Added Storyboard support for ScreenSpaceOverlay and ScreenSpaceCamera camera render modes.
- Added DampingIntoCollision and DampingFromCollision properties to Cinemachine3rdPersonFollow to control how gradually the camera moves to correct for occlusions.
- Added CinemachineCore.OnTargetObjectWarped() to warp all vcams targeting an object.
- Added ability for vcam to have a negative near clip plane.
- Added Draggable Game Window Guides toggle in Cinemachine preferences. When disabled, Game Window guides are only for visualization.
- Added button to virtual camera inspectors to auto-generate the CinemachineInputProvider component if it is missing.
- Default PostProcessing profile priority is now configurable and defaults to 1000.
- Cinemachine3rdPersonFollow now operates without the physics module and without collision resolution.
- Bugfix: 3rdPersonFollow collision resolution failed when the camera radius was large.
- Bugfix: 3rdPersonFollow damping occured in world space instead of camera space.
- Bugfix: 3rdPersonFollow stuttered when Z damping was high.
- Regression fix: CinemachineInputProvider stopped providing input.
- Bugfix: Lens aspect and sensorSize were updated when lens OverrideMode != None.
- Bugfix: Changing targets on a live vcam misbehaved.
- Bugfix: Framing transposer did not handle empty groups.
- Bugfix: Interrupting a transition with InheritPosition enabled did not work.
- Bugfix: Cinemachine3rdPersonFollow handled collisions by default, now it is disabled by default.
- Bugfix: SaveDuringPlay saved some components that did not have the SaveDuringPlay attribute.
- Regression fix: Entries in the custom blends editor in CM Brain inspector were not selectable.
- GameView guides are drawn only if appropriate inspector subsection is expanded.
- FreeLook rigs are now organized in tabs in the inspector.
- New sample scene: **Boss cam** sample scene demonstrates a camera setup to follow the player and to look at the player and the boss. The scene provides  examples of custom extensions.
- New Sample scene: **2D zoom**, showing how to zoom an orthographic camera with mouse scroll.
- New Sample scene: **2D fighters**, showing how to add/remove targets gradually to/from a TargetGroup based on some conditions (here, it is the y coord of the players).
- Bugfix: CinemachineCollider's displacement damping was being calculated in world space instead of camera space.
- Bugfix: TrackedDolly sometimes introduced spurious rotations if Default Up and no Aim behaviour.
- Bugfix: 3rdPersonFollow's shoulder now changes smoothly with respect to world-up vector changes.


## [2.7.2] - 2021-02-15
- CinemachineConfiner2D now handles cases where camera window is oversized
- New sample scene (FadeOutNearbyObjects) demonstrating fade out effect for objects between camera and target using shaders. The example includes a cinemachine extension giving convenient control over the shader parameters
- Bugfix (1293429) - Brain could choose vcam with not the highest priority in some cases
- Bugfix: SaveDuringPlay also works on prefab instances
- Bugfix (1272146) - Adding vcam to a prefab asset no longer causes errors in console
- Bugfix (1290171) - Impulse manager was not cleared at playmode start
- Nested Scrub Bubble sample removed (filenames too long), available now as embedded package
- Compilation guards for physics, animation, and imgui. Cinemachine does not hard depend on anything now
- Bugfix: CM StoryBoard had a 1 pixel border
- Bugfix: CM StoryBoard lost viewport reference after hot reload
- Bugfix: FramingTransposer's TargetMovementOnly damping caused a flick.
- Bugfix: FreeLook small drift when no user input if SimpleFollowWithWorldUp
- Bugfix: InheritPosition did not work with SimpleFollow binding mode
- Bugfix: cleanup straggling post processing profiles when no active vcams
- Bugfix: Checking whether the Input Action passed to CinemachineInputHandler is enabled before using it.
- Bugfix: 3rdPersonFollow FOV was blended incorrectly when ReferenceLookAt was set to a faraway target
- Bugfix: Position predictor not properly reset
- Bugfix: Create via menu doesn't create as child of selected object
- Bugfix: Post-processing profiles not cleaned up when no active vcams
- Bugfix: Install CinemachineExamples Asset Package menu item was failing on 2018.4 / macOS
- New sample scene (2DConfinerComplex) demonstrating new CinemachineConfiner2D extension.
- Updated CharacterMovement2D script in 2D sample scenes (2DConfinedTargetGroup, 2DConfiner, 2DConfinerUndersized, 2DTargetGroup) to make jumping responsive. 
- Updated 2DConfinedTargetGroup and 2DConfiner scenes to use new CinemachineConfiner2D extension. 


## [2.7.1] - 2020-11-14
- New feature: CinemachineConfiner2D - Improved 2D confiner.
- Added ApplyAfter option to ImpulseListener, to add control over the ordering of extensions
- UI update - Moved Cinemachine menu to GameObject Create menu and Right Click context menu for Hierarchy.
- Virtual Camera Lens inspector supports display of Horizontal FOV
- Virtual Camera Lens can override orthographic and physical camera settings
- Bugfix (1060230) - lens inspector sometimes displayed ortho vs perspective incorrectly for a brief time
- Bugfix (1283984) - Error message when loading new scene with DontDestroyOnLoad
- bugfix (1284701) - Edge-case exception when vcam is deleted
- Storyboard Global Mute moved from Cinemachine menu to Cinemachine preferences.
- Bugfix - long-idle vcams when reawakened sometimes had a single frame with a huge deltaTime
- Bugfix - PostProcessing temporarily stopped being applied after exiting play mode


## [2.6.3] - 2020-09-16
- Regression fix (1274989) - OnTargetObjectWarped broken for OrbitalTransposer
- Bugfix (1276391) - CM Brain Reset did not reset Custom Blends asset in inspector
- Bugfix (1276343) - CM Brain inspector custom blends misaligned dropdown arrow
- Bugfix (1256530) - disallow multiple components where appropriate
- Bugfix: BlendList camera was incorrectly holding 0-length camera cuts
- Bugfix (1174993) - CM Brain logo was not added to Hierarchy next to Main Camera after adding vcam for the first time after importing CM.
- Bugfix (1100131) - Confiner is aware of 2D collider's offset attribute.



## [2.6.2] - 2020-09-02
### Bugfixes
- Regression fix: OnCameraCut Memory leak when using Cinemachine with PostProcessing package
- Bugfix (1272146): Checking for null pipeline, before drawing gizmos.
- Add support for disabling Physics module


## [2.6.1] - 2020-08-13
### Bugfixes
- Regression Fix: PostProcessing/VolumeSettings FocusTracksTarget was not accounting for lookAt target offset
- Regression fix: Confiner no longer confines noise and impulse
- Bugfix: StateDrivenCamera was choosing parent state if only 1 clip in blendstate, even though there was a vcam assigned to that clip
- Bugfix: vertical group composition was not composing properly
- Bugfix: CinemachineNewVirtualCamera.AddComponent() now works properly
- Bugfix: removed compile errors when Physics2D module is disabled
- Bugfix: brain updates on scene loaded or unloaded
- Bugfix (1252431): Fixed unnecessary GC Memory allocation every frame when using timeline  
- Bugfix (1260385): check for prefab instances correctly
- Bugfix (1266191) Clicking on foldout labels in preferences panel toggles their expanded state
- Bugfix (1266196) Composer target Size label in preferences panel was too big
- Bugfix: Scrubbing Cache was locking virtual camera transforms beyond the cache range
- Improved performance of path gizmo drawing
- Timeline Scrubbing Cache supports nested timelines, with some known limitations to be addressed with a future Timeline package release
- Added support for deterministic noise in the context of controlled rendering (via CinemachineCore.CurrentTimeOverride)
- Added Target Offset field to Framing Transposer
- Added Multi-object edit capabilities to virtual cameras and extensions 
- Added inspector button to clear the Scrubbing Cache


## [2.6.0] - 2020-06-04
### New Features and Bugfixes
- Added AxisState.IInputProvider API to better support custom input systems
- Added CinemachineInpiutProvider behaviour to support Unity's new input system
- Added Timeline Scrubbing cache: when enabled, simulates damping and noise when scrubbing in timeline
- Added ManualUpdate mode to the Brain, to allow for custom game loop logic
- VolumeSettings/PostProcessing: added ability to choose custom target for focus tracking
- Added CinemachineRecomposer for timeline-tweaking of procedural or recorded vcam Aim output
- Added GroupWeightManipulator for animating group member weights
- Impulse: Added PropagationSpeed, to allow the impulse to travel outward in a wave
- Impulse: added support for continuous impulses
- Added CinemachineIndependentImpulseListener, to give ImpulseListener ability to any game object
- Added 3rdPersonFollow and 3rdPersonAim for dead-accurate 3rd-person aiming camera
- Added ForceCameraPosition API of virtual cameras, to manually initialize a camera's position and rotation
- Added example scenes: Aiming Rig and Dual Target to show different 3rd person cmera styles
- FramingTransposer does its work after Aim, so it plays better with Aim components.
- Framing Transposer: add Damped Rotations option.  If unchecked, changes to the vcam's rotation will bypass Damping, and only target motion will be damped.
- Refactored Lookahead - better stability.  New behaviour may require some parameter adjustment in existing content
- Composer and Framing Transposer: improved handling at edge of hard zone (no juddering)
- Orbital Transposer / FreeLook: improved damping when target is moving
- CustomBlends editor UX improvements: allow direct editing of vcam names, as well as dropdown
- Add Convert to TargetGroup option on LookAt and Follow target fields
- Confiner: improved stability when ConfineScreenEdges is selected and confing shape is too small
- Extensions now have PrePipelineMutateState callback
- CinemachineCore.UniformDeltaTimeOverride works in Edit mode
- Added TargetAttachment property to vcams.  Normally 1, this can be used to relax attention to targets - effectively a damping override
- Bugfix: Blend Update Method handling was incorrect and caused judder in some circumstances
- Bugfix: VolumeSettings blending was popping when weight was epsilon if volume altered a non-lerpable value
- Bugfix (1234813) - Check for deleted freelooks
- Bugfix (1219867) - vcam popping on disable if blending
- Bugfix (1214301, 1213836) - disallow structural change when editing vcam prefabs
- Bugfix (1213471, 1213434): add null check in editor
- Bugfix (1213488): no solo for prefab vcams
- Bugfix (1213819): repaintGameView on editor change
- Bugfix (1217306): target group position drifting when empty or when members are descendants of the group
- Bugfix (1218695): Fully qualify UnityEditor.Menu to avoid compile errors in some circumstances
- Bugfix (1222740): Binding Modes, that don't have control over axis value range, are not affected by it. 
- Bugfix (1227606): Timeline preview and playmode not the same for composer with hand-animated rotations
- Bugfix: Confiner's cache is reset, when bounding shape/volume is changed.
- Bugfix (1232146): Vcam no longer jerks at edge of confiner bound box.
- Bugfix (1234966): CompositeCollider scale was applied twice.


## [2.5.0] - 2020-01-15
### Support HDRP 7 and URP simultaneously
- Accommodate simultaneous precesnce of HDRP and URP
- Regression fix: Axis was always recentered in Edit mode, even if recentering is off


## [2.4.0] - 2020-01-10
### HDRP 7 support and bugfixes
- Storyboard: added global mute function
- New vcams are by default created matching the scene view camera
- Added ApplyBeforeBody option to POV component, to support working with FramingTransposer
- Added RectenterTarget to POV component
- Added OnTransitionFromCamera callback to extensions
- Added Damping to SameAsFollowTarget and HardLockToTarget components
- URP 7.1.3: added CinemachinePixelPerfect extension
- Added Speed Mode to AxisState, to support direct axis control without max speed
- New example scene: OverTheShoulderAim illustrating how to do over-the-shoulder TPS cam, with Normal and Aim modes
- Impulse Manager: added option to ignore timescale
- Framing Transposer: added OnTransition handling for camera rotation if InheritPosition
- Upgrade to support HDRP and Universal RP 7.0.0 API
- Upgrade to support HDRP and Universal RP 7.1.0 API
- Removed Resources diretories
- Sample scenes now available via package manager
- Added optional "Display Name" field to Cinemachine Shot in Timeline
- Added "Adopt Current Camera Settings" item to vcam inspector context menu
- Composer and FramingTransposer: allow the dead zone to extend to 2, and the Screen x,Y can range from -0.5 to 1.5
- HDRP: lens presets include physical settings if physical camera
- Regression Fix: Framing Transposer: ignore LookAt target.  Use Follow exclusively
- Bugfix: Framing Transposer was not handling dynamic changes to FOV properly
- Bugfix: PostProcessing extension was not handling standby update correctly when on Manager Vcams
- Bugfix: PostProcessing extension was leaking a smallamounts of memory when scenes were unloaded
- Bugfixes: (fogbugz 1193311, 1193307, 1192423, 1192414): disallow presets for vcams
- Bugfix: In some heading modes, FreeLook was improperly modifying the axes when activated
- Bugfix: Orbital transposer was improperly filtering the heading in TargetForward heading mode
- Bugfix: added EmbeddedAssetHelper null check
- Bugfix: composer screen guides drawn in correct place for physical camera
- Bugfix: FreeLook was not respecting wait time for X axis recentering
- Bugfix: FreeLook X axis was not always perfectly synched between rigs
- Bugfix (fogbugz 1176866): Collider: clean up static RigidBody on exit
- Bugfix (fogbugz 1174180): framing transposer wrong ortho size calculation
- Bugfix (fogbugz 1158509): Split brain.UpdateMethod into VcamUpdateMethod and BrainUpdateMethod, to make blending work correctly
- Bugfix (fogbugz 1162074): Framing transposer and group transposer only reached half maximum ortho size 
- Bugfix (fogbugz 1165599): Transposer: fix gimbal lock issue in LockToTargetWithWorldUp
- Bugfix: VolumeSettings: handle layermask in HDAdditionalCameraData
- Bugfix: use vcam's up when drawing gizmos (orbital transposer and free look)


## [2.3.4] - 2019-05-22
### PostProcessing V3 and bugfixes
- Added support for PostProcessing V3 - now called CinemachineVolumeSttings
- Added CinemachineCore.GetBlendOverride delegate to allow applications to override any vcam blend when it happens
- When a blend is cancelled by the opposite blend, reduce the blend time
- Orthographic cameras allow a Near Clip of 0
- Timeline won't auto-create CM brains when something dragged onto it
- Confiner: Improvement in automatic path invalidation when number of path points path changes
- Added CinemachineInpuitAxisDriver utility for overriding the default AxisState behaviour
- CinemachineCameraOffset: added customizable stage for when to apply the offset
- Added Loop option to BlendList Camera
- Improved Lookahead: does not automatically recenter
- Brain no longer applies time scaling to fixed delta
- Added dependency on Unity.ugui (2019.2 and up)
- Bugfix: potential endless loop when using Ignore tag in Collider
- Bugfix: Allow externally-driven FeeLook XAxis to work properly with SimpleFollow
- Bugfix: vcams with noise would sometimes show one noiseless frame when they were activated and standby update was not Always
- Bugfix: Generate a cut event if cutting to a blend-in-progess (fogbugz 1150847)
- Bugfix: reset lens shift if not physical camera
- Bugfix: Collider must consider actual target position, not lookahead position
- Bugfix: FreeLook heading RecenterNow was not working
- Bugfix: lookahead now takes the overridden Up into account
- Bugfix: screen composer guides drawn in wrong place for picture-in-picture
- Bugfix: FreeLook now draws only 1 active composer guide at a time (fogbugz 1138263)
- Bugfix: cameras sometimes snapped when interrupting blends
- Bugfix: Path handles no longer scale with the path object
- Bugfix: Framing Transposer Center on Activate was not working properly (fogbugz 1129824)
- Bugfix: FreeLook inherit position
- Bugfix: collider was pushing camera too far if there were multiple overlapping obstacles
- Bugfix: use IsAssignableFrom instead of IsSubclass in several places
- Bugfix: when interrupting a blend in progress, Cut was not respected
- Bugfix: collider minimum occlusion time and smoothing time interaction
- Bugfix: TargetGroup.RemoveMember error (fogbugz 1119028)
- Bugfix: TargetGroup member lerping jerk when member weight near 0
- Bugfix: Transposer angular damping should be 0 only if binding mode not LockToTarget

## [2.3.3] - 2019-01-08
### Temporary patch to get around a Unity bug in conditional dependencies
- Removed Cinemachine.Timeline namespace, as a workaround for fogbugz 1115321

## [2.3.1] - 2019-01-07
### Bugfixes
- Added timeline dependency
- OnTargetObjectWarped no longer generates garbage

## [2.3.0] - 2018-12-20
### Support for Unity 2019.1
- Added dependency on new unity.timeline
- Added conditional dependence on PostProcessingV2
- No copying CM gizmo into assets folder
- FreeLook: if inherit position from similar FreeLooks, bypass damping 
- Timeline: improve handling when vcam values are tweaked inside shot inspector (fogbugz 1109024)

## [2.2.8] - 2018-12-10
### Bugfixes, optimizations, and some experimental stuff
- Transposer: added Angular Damping Mode, to support quaternion calculations in gimbal-lock situations
- Framing Transposer and Group Transposer: group composing bugfixes, respect min/max limits
- Added ConemachineCameraOffset extension, to offset the camera a fixed distance at the end of the pipeline
- Dolly Cart: added support for LateUpdate
- State-driven-camera: added [NoSaveDuringPlay] to Animated Target and Layer Index
- Added AxisState.Recentering.RecenterNow() API call to skip wait time and start recentering now (if enabled)
- Added NoLens blend hint, to leave camera Lens settings alone
- Updated documentation (corrections, and relocation to prevent importing)
- Upgrade: added support for nested prefabs in Unity 2018.3 (fogbugz 1077395)
- Optimization: position predictor is more efficient
- Optimization: Composer caches some calculations 
- Optimization: Fix editor slowdown when Lens Presets asset is missing
- Experimental: Optional new damping algorithm: attempt to reduce sensitivity to variable framerate
- Experimental: Optional new extra-efficient versions of vcam and FreeLook (not back-compatible)
- Timeline: play/pause doesn't kick out the timeline vcam
- Path editor: make sure game view gets updated when a path waypoint is dragged in the scene view
- Composer guides are shown even if Camera is attached to a renderTexture
- Bugfix: allow impulse definition to be a non-public field (property drawer was complaining)
- Bugfix: added null check for when there is no active virtual camera
- Bugfix: CollisionImpulseSource typo in detection of 2D collider
- Bugfix: PasteComponentValues to prefab vcams and FreeLooks were corrupting scene and prefabs
- Bugfix: Timeline mixer was glitching for single frames at the end of blends
- Bugfix: Added OnTransitionFromCamera() to POV and OrbitalTransposer, to transition axes intelligently
- Regression fix: if no active vcam, don't set the Camera's transform

## [2.2.7] - 2018-07-24
### Mostly bugfixes
- Bugfix: fogbugz case 1053595: Cinemachine Collider leaves hidden collider at origin that interferes with scene objects
- Bugfix: fogbugz case 1063754: empty target group produces console messages
- Bugfix: FreeLook Paste Component Values now pastes the CM subcomponents as well
- Bugfix: added extra null checks to support cases where current vcam is dynamically deleted
- Bugfix: reset BlendList when enabled
- Regression fix: FreeLook axis values get transferred when similar vcams transition
- Bugfix: cutting to BlendList vcam sometimes produced a few bad frames
- Bugfix: smart update tracks the targets more efficiently and correctly, and supports RigidBody interpolation (2018.2 and up)
- Enhancement: POV component interprets POV as relative to parent transform if there is one
- API change: OnCameraLive and CameraActivated events take outgoing vcam also as parameter (may be null)

## [2.2.0] - 2018-06-18
### Impulse Module and More
- New Cinemachine Impulse module for event-driven camera shakes
- New Event Helper script CinemachineTriggerAction takes action on Collider and Collider2D enter/exit events, and exposes them as UnityEvents
- New performance-tuning feature: Standby Update.  Controls how often to update the vcam when it's in Standby.  
- New NoiseSettings editor with signal preview
- Added Focal Length or Named FOV presets for Camera Lens
- Added support for Physical Camera: focal length and Lens Offset
- New improved Group framing algorithm: tighter group framing in GroupComposer and FramingTransposer
- Collider: now returns TargetIsObscured if the target is offscreen (great for cameras with fixed aim)
- Collider: added Minimum Occlusion Time setting, to ignore fleeting obstructions
- Collider: added Transparent Layers mask, to specify solid objects that don't obstruct view
- Collider: damping will no longer take the camera through obstacles
- Collider: Added separate damping setting for when target is being occluded vs when camera is being returned to its normal position
- Collider: added Smoothing setting, to reduce camera jumpiness in environements with lots of obstacles
- NoiseSettings: added checkbox for pure sine-wave instead of Perlin wave
- If no LookAt target, PostProcessing FocusTracksTarget offset is relative to camera
- TrackedDolly: Default up mode sets Up to World Up
- Virtual Camera: New Transitions section in inspector that gives more control over blending:
  - Blend Hint provides some control over how the position and rotation are interpolated
  - Inherit Position checkbox to ensure smooth positional handoff from outgoing camera
  - OnCameraLive event gets fired when the camera activates.  Useful for custom handlers.
- Added ScreenSpaceAimWhenTargetsDiffer as a vcam blend hint.  This influences what happens when blending between vcams with different LookAt targets
- Increased stability of vcams with very small FOVs
- Framing Transposer no longer requires LookAt to be null
- LensSettings Aspect, Orthographic, IsPhysicalCamera, SensorSize properties no longer internal
- Noise Profiles: don't magically create assets.  Prompt user for filename and location of new or cloned profiles
- Refactored interaction between timeline and CM brain, to improve handling of edge cases (fogbugz case 1048497)
- Bugfix: StateDrivenCamera Editor was not finding states if target was OverrideController
- Bugfix when dragging orbital transposer transform: take bias into account
- Bugfix: SaveDuringPlay was not handling asset fields correctly - was sometimes crushing assets
- Bugfix: SimpleFollow transposers were not initilizing their position correctly at game start
- Bugfix: Timeline with CM shot was causing jitter in some FixedUpdate situations
- Bugfix: Multiple brains with heterogeneous update methods were not behaving correctly.  CM will now support this, but you must make sure that the brains have different layer masks.
- Example scenes now include use of CinemachineTriggerAction script.  

## [2.1.13] - 2018-05-09
### Removed dependency on nonexistant Timeline package, minor bugfixes
- Bugfix: Custom Blends "Any to Any" was not working (regression)
- Bugfix: Composer was sometimes getting wrong aspect if multiple brains with different aspect ratios
- Bugfix: could not drag vcam transforms if multiple inspectors and one is hidden
- Bugfix: Framing Transposer initializes in the wrong place - noticeable if dead zone

## [2.1.12] - 2018-02-26
### Storyboard, Bugfixes and other enhancements.  Also some restructuring for Package Manager
- Project restructure: Removed Base, Timeline, and PostFX folders from project root.  PostProcessing code must now be manually imported from Cinemachine menu.  No more dependencies on scripting defines.
- New Storyboard extension, to display images over the vcams.  Comes with a Waveform monitor window for color grading
- New option to specify vcam position blend style: linear, spherical, or cylindrical, based on LookAt target
- Added API to support seamless position warping of target objects: OnTargetObjectWarped().
- Added support for custom blend curves
- Lookahead: added Ignore Y Axis Movement option
- Added support for cascading blends (i.e. blending from mid-blend looks better)
- POV/Orbital/FreeLook axis: exposed Min, Max, and Wrap in the UI, for customized axis range
- FreeLook: added Y Axis recentering
- POV: Added recentering feature to both axes
- Path: Added Normalized Path units option: 0 is start of path, 1 is end.
- Path: added length display in inspector
- Timeline Clip Editor: vcam sections are now collapsible
- API enhancement: added Finalize to Pipeline stages, called even for manager-style vcams
- Bugfix: PostProcessing V2 DoF blending works better
- Bugfix: OrbitalTransposer works better with WorldUp overrides
- Bugfix: Remove StateDrivenCamera "not playing a controller" warning
- Bugfix: Handle exceptions thrown by assemblies that don't want to be introspected
- Bugfix: vcams following physics objects incorrectly snapped to origin after exiting play mode
- Bugfix: predictor now supports time pause
- Bugfix: Moved StartCoroutine in Brain to OnEnable()
- Bugfix: Collider was causing problems in Physics on Android platforms
- Bugfix: dragging a vcam's position updtaes prefabs properly
- Bugfix: All extension now respect the "enabled" checkbox
- Bugfix: Undo for Extasion add will no longer generate null references

## [2.1.10] - 2017-11-28
### This is the first UPM release of *Unity Package Cinemachine*.
- New Aim component: Same As Follow Target simply uses the same orientation as the Follow target
- Perlin Noise component: added inspector UI to clone or locate existing Noise profiles, and to create new ones
- Noise Presets were moved outside of the Examples folder
- Example Assets are now included as embedded package, not imported by default
- Bugfix: FreeLook with PositionDelta was not properly updating the heading
- Bugfix: Transitioning between FreeLooks simetimes caused a short camera freeze
- Bugfix: Added some null checks to FreeLook, to prevent error messages at build time

## [2.1.9] - 2017-11-17
### Initial version.
*Version 2.1.9 cloned from private development repository, corresponding to package released on the asset store*<|MERGE_RESOLUTION|>--- conflicted
+++ resolved
@@ -4,18 +4,12 @@
 The format is based on [Keep a Changelog](http://keepachangelog.com/en/1.0.0/)
 and this project adheres to [Semantic Versioning](http://semver.org/spec/v2.0.0.html).
 
-## [unreleased]
-- Bugfix: Tranpsoser with LockToTarget binding could have gimbal lock
-
-<<<<<<< HEAD
-## [2.8.9] - 2022-08-24
-=======
 ## [Unreleased]
 - Bugfix: Collider damping is more robust with extreme FreeLook configurations.
-
-
-## [2.8.8] - 2022-08-15
->>>>>>> 877c0fee
+- Bugfix: Tranpsoser with LockToTarget binding could have gimbal lock
+
+
+## [2.8.9] - 2022-08-24
 - Bugfix: Freelook had wrong heading at first frame, which could cause a slight jitter. 
 - Bugfix: CinemachineConfiner was not confining correctly when Confine Screen Edges was enabled and the camera was rotated.
 - Bugfix: Fixed spurious Z rotations during blend.
