# Changelog
All notable changes to this package will be documented in this file.

The format is based on [Keep a Changelog](http://keepachangelog.com/en/1.0.0/)
and this project adheres to [Semantic Versioning](http://semver.org/spec/v2.0.0.html).

## [2.6.3-preview.1] - 2020-09-03
- Regression fix (1274989) - OnTargetObjectWarped broken for OrbitalTransposer
<<<<<<< HEAD
- Bugfix (1276391) - CM Brain Reset did not reset Custom Blends asset in inspector
- Bugfix (1276343) - CM Brain inspector custom blends misaligned dropdown arrow
=======
- Bugfix (1256530) - disallow multiple components where appropriate

>>>>>>> 04b6ee65

## [2.6.2] - 2020-09-02
### Bugfixes
- Regression fix: OnCameraCut Memory leak when using Cinemachine with PostProcessing package
- Bugfix (1272146): Checking for null pipeline, before drawing gizmos.
- Add support for disabling Physics module


## [2.6.1] - 2020-08-13
### Bugfixes
- Regression Fix: PostProcessing/VolumeSettings FocusTracksTarget was not accounting for lookAt target offset
- Regression fix: Confiner no longer confines noise and impulse
- Bugfix: StateDrivenCamera was choosing parent state if only 1 clip in blendstate, even though there was a vcam assigned to that clip
- Bugfix: vertical group composition was not composing properly
- Bugfix: CinemachineNewVirtualCamera.AddComponent() now works properly
- Bugfix: removed compile errors when Physics2D module is disabled
- Bugfix: brain updates on scene loaded or unloaded
- Bugfix (1252431): Fixed unnecessary GC Memory allocation every frame when using timeline  
- Bugfix (1260385): check for prefab instances correctly
- Bugfix (1266191) Clicking on foldout labels in preferences panel toggles their expanded state
- Bugfix (1266196) Composer target Size label in preferences panel was too big
- Bugfix: Scrubbing Cache was locking virtual camera transforms beyond the cache range
- Improved performance of path gizmo drawing
- Timeline Scrubbing Cache supports nested timelines, with some known limitations to be addressed with a future Timeline package release
- Added support for deterministic noise in the context of controlled rendering (via CinemachineCore.CurrentTimeOverride)
- Added Target Offset field to Framing Transposer
- Added Multi-object edit capabilities to virtual cameras and extensions 
- Added inspector button to clear the Scrubbing Cache


## [2.6.0] - 2020-06-04
### New Features and Bugfixes
- Added AxisState.IInputProvider API to better support custom input systems
- Added CinemachineInpiutProvider behaviour to support Unity's new input system
- Added Timeline Scrubbing cache: when enabled, simulates damping and noise when scrubbing in timeline
- Added ManualUpdate mode to the Brain, to allow for custom game loop logic
- VolumeSettings/PostProcessing: added ability to choose custom target for focus tracking
- Added CinemachineRecomposer for timeline-tweaking of procedural or recorded vcam Aim output
- Added GroupWeightManipulator for animating group member weights
- Impulse: Added PropagationSpeed, to allow the impulse to travel outward in a wave
- Impulse: added support for continuous impulses
- Added CinemachineIndependentImpulseListener, to give ImpulseListener ability to any game object
- Added 3rdPersonFollow and 3rdPersonAim for dead-accurate 3rd-person aiming camera
- Added ForceCameraPosition API of virtual cameras, to manually initialize a camera's position and rotation
- Added example scenes: Aiming Rig and Dual Target to show different 3rd person cmera styles
- FramingTransposer does its work after Aim, so it plays better with Aim components.
- Framing Transposer: add Damped Rotations option.  If unchecked, changes to the vcam's rotation will bypass Damping, and only target motion will be damped.
- Refactored Lookahead - better stability.  New behaviour may require some parameter adjustment in existing content
- Composer and Framing Transposer: improved handling at edge of hard zone (no juddering)
- Orbital Transposer / FreeLook: improved damping when target is moving
- CustomBlends editor UX improvements: allow direct editing of vcam names, as well as dropdown
- Add Convert to TargetGroup option on LookAt and Follow target fields
- Confiner: improved stability when ConfineScreenEdges is selected and confing shape is too small
- Extensions now have PrePipelineMutateState callback
- CinemachineCore.UniformDeltaTimeOverride works in Edit mode
- Added TargetAttachment property to vcams.  Normally 1, this can be used to relax attention to targets - effectively a damping override
- Bugfix: Blend Update Method handling was incorrect and caused judder in some circumstances
- Bugfix: VolumeSettings blending was popping when weight was epsilon if volume altered a non-lerpable value
- Bugfix (1234813) - Check for deleted freelooks
- Bugfix (1219867) - vcam popping on disable if blending
- Bugfix (1214301, 1213836) - disallow structural change when editing vcam prefabs
- Bugfix (1213471, 1213434): add null check in editor
- Bugfix (1213488): no solo for prefab vcams
- Bugfix (1213819): repaintGameView on editor change
- Bugfix (1217306): target group position drifting when empty or when members are descendants of the group
- Bugfix (1218695): Fully qualify UnityEditor.Menu to avoid compile errors in some circumstances
- Bugfix (1222740): Binding Modes, that don't have control over axis value range, are not affected by it. 
- Bugfix (1227606): Timeline preview and playmode not the same for composer with hand-animated rotations
- Bugfix: Confiner's cache is reset, when bounding shape/volume is changed.
- Bugfix (1232146): Vcam no longer jerks at edge of confiner bound box.
- Bugfix (1234966): CompositeCollider scale was applied twice.


## [2.5.0] - 2020-01-15
### Support HDRP 7 and URP simultaneously
- Accommodate simultaneous precesnce of HDRP and URP
- Regression fix: Axis was always recentered in Edit mode, even if recentering is off


## [2.4.0] - 2020-01-10
### HDRP 7 support and bugfixes
- Storyboard: added global mute function
- New vcams are by default created matching the scene view camera
- Added ApplyBeforeBody option to POV component, to support working with FramingTransposer
- Added RectenterTarget to POV component
- Added OnTransitionFromCamera callback to extensions
- Added Damping to SameAsFollowTarget and HardLockToTarget components
- URP 7.1.3: added CinemachinePixelPerfect extension
- Added Speed Mode to AxisState, to support direct axis control without max speed
- New example scene: OverTheShoulderAim illustrating how to do over-the-shoulder TPS cam, with Normal and Aim modes
- Impulse Manager: added option to ignore timescale
- Framing Transposer: added OnTransition handling for camera rotation if InheritPosition
- Upgrade to support HDRP and Universal RP 7.0.0 API
- Upgrade to support HDRP and Universal RP 7.1.0 API
- Removed Resources diretories
- Sample scenes now available via package manager
- Added optional "Display Name" field to Cinemachine Shot in Timeline
- Added "Adopt Current Camera Settings" item to vcam inspector context menu
- Composer and FramingTransposer: allow the dead zone to extend to 2, and the Screen x,Y can range from -0.5 to 1.5
- HDRP: lens presets include physical settings if physical camera
- Regression Fix: Framing Transposer: ignore LookAt target.  Use Follow exclusively
- Bugfix: Framing Transposer was not handling dynamic changes to FOV properly
- Bugfix: PostProcessing extension was not handling standby update correctly when on Manager Vcams
- Bugfix: PostProcessing extension was leaking a smallamounts of memory when scenes were unloaded
- Bugfixes: (fogbugz 1193311, 1193307, 1192423, 1192414): disallow presets for vcams
- Bugfix: In some heading modes, FreeLook was improperly modifying the axes when activated
- Bugfix: Orbital transposer was improperly filtering the heading in TargetForward heading mode
- Bugfix: added EmbeddedAssetHelper null check
- Bugfix: composer screen guides drawn in correct place for physical camera
- Bugfix: FreeLook was not respecting wait time for X axis recentering
- Bugfix: FreeLook X axis was not always perfectly synched between rigs
- Bugfix (fogbugz 1176866): Collider: clean up static RigidBody on exit
- Bugfix (fogbugz 1174180): framing transposer wrong ortho size calculation
- Bugfix (fogbugz 1158509): Split brain.UpdateMethod into VcamUpdateMethod and BrainUpdateMethod, to make blending work correctly
- Bugfix (fogbugz 1162074): Framing transposer and group transposer only reached half maximum ortho size 
- Bugfix (fogbugz 1165599): Transposer: fix gimbal lock issue in LockToTargetWithWorldUp
- Bugfix: VolumeSettings: handle layermask in HDAdditionalCameraData
- Bugfix: use vcam's up when drawing gizmos (orbital transposer and free look)


## [2.3.4] - 2019-05-22
### PostProcessing V3 and bugfixes
- Added support for PostProcessing V3 - now called CinemachineVolumeSttings
- Added CinemachineCore.GetBlendOverride delegate to allow applications to override any vcam blend when it happens
- When a blend is cancelled by the opposite blend, reduce the blend time
- Orthographic cameras allow a Near Clip of 0
- Timeline won't auto-create CM brains when something dragged onto it
- Confiner: Improvement in automatic path invalidation when number of path points path changes
- Added CinemachineInpuitAxisDriver utility for overriding the default AxisState behaviour
- CinemachineCameraOffset: added customizable stage for when to apply the offset
- Added Loop option to BlendList Camera
- Improved Lookahead: does not automatically recenter
- Brain no longer applies time scaling to fixed delta
- Added dependency on Unity.ugui (2019.2 and up)
- Bugfix: potential endless loop when using Ignore tag in Collider
- Bugfix: Allow externally-driven FeeLook XAxis to work properly with SimpleFollow
- Bugfix: vcams with noise would sometimes show one noiseless frame when they were activated and standby update was not Always
- Bugfix: Generate a cut event if cutting to a blend-in-progess (fogbugz 1150847)
- Bugfix: reset lens shift if not physical camera
- Bugfix: Collider must consider actual target position, not lookahead position
- Bugfix: FreeLook heading RecenterNow was not working
- Bugfix: lookahead now takes the overridden Up into account
- Bugfix: screen composer guides drawn in wrong place for picture-in-picture
- Bugfix: FreeLook now draws only 1 active composer guide at a time (fogbugz 1138263)
- Bugfix: cameras sometimes snapped when interrupting blends
- Bugfix: Path handles no longer scale with the path object
- Bugfix: Framing Transposer Center on Activate was not working properly (fogbugz 1129824)
- Bugfix: FreeLook inherit position
- Bugfix: collider was pushing camera too far if there were multiple overlapping obstacles
- Bugfix: use IsAssignableFrom instead of IsSubclass in several places
- Bugfix: when interrupting a blend in progress, Cut was not respected
- Bugfix: collider minimum occlusion time and smoothing time interaction
- Bugfix: TargetGroup.RemoveMember error (fogbugz 1119028)
- Bugfix: TargetGroup member lerping jerk when member weight near 0
- Bugfix: Transposer angular damping should be 0 only if binding mode not LockToTarget

## [2.3.3] - 2019-01-08
### Temporary patch to get around a Unity bug in conditional dependencies
- Removed Cinemachine.Timeline namespace, as a workaround for fogbugz 1115321

## [2.3.1] - 2019-01-07
### Bugfixes
- Added timeline dependency
- OnTargetObjectWarped no longer generates garbage

## [2.3.0] - 2018-12-20
### Support for Unity 2019.1
- Added dependency on new unity.timeline
- Added conditional dependence on PostProcessingV2
- No copying CM gizmo into assets folder
- FreeLook: if inherit position from similar FreeLooks, bypass damping 
- Timeline: improve handling when vcam values are tweaked inside shot inspector (fogbugz 1109024)

## [2.2.8] - 2018-12-10
### Bugfixes, optimizations, and some experimental stuff
- Transposer: added Angular Damping Mode, to support quaternion calculations in gimbal-lock situations
- Framing Transposer and Group Transposer: group composing bugfixes, respect min/max limits
- Added ConemachineCameraOffset extension, to offset the camera a fixed distance at the end of the pipeline
- Dolly Cart: added support for LateUpdate
- State-driven-camera: added [NoSaveDuringPlay] to Animated Target and Layer Index
- Added AxisState.Recentering.RecenterNow() API call to skip wait time and start recentering now (if enabled)
- Added NoLens blend hint, to leave camera Lens settings alone
- Updated documentation (corrections, and relocation to prevent importing)
- Upgrade: added support for nested prefabs in Unity 2018.3 (fogbugz 1077395)
- Optimization: position predictor is more efficient
- Optimization: Composer caches some calculations 
- Optimization: Fix editor slowdown when Lens Presets asset is missing
- Experimental: Optional new damping algorithm: attempt to reduce sensitivity to variable framerate
- Experimental: Optional new extra-efficient versions of vcam and FreeLook (not back-compatible)
- Timeline: play/pause doesn't kick out the timeline vcam
- Path editor: make sure game view gets updated when a path waypoint is dragged in the scene view
- Composer guides are shown even if Camera is attached to a renderTexture
- Bugfix: allow impulse definition to be a non-public field (property drawer was complaining)
- Bugfix: added null check for when there is no active virtual camera
- Bugfix: CollisionImpulseSource typo in detection of 2D collider
- Bugfix: PasteComponentValues to prefab vcams and FreeLooks were corrupting scene and prefabs
- Bugfix: Timeline mixer was glitching for single frames at the end of blends
- Bugfix: Added OnTransitionFromCamera() to POV and OrbitalTransposer, to transition axes intelligently
- Regression fix: if no active vcam, don't set the Camera's transform

## [2.2.7] - 2018-07-24
### Mostly bugfixes
- Bugfix: fogbugz case 1053595: Cinemachine Collider leaves hidden collider at origin that interferes with scene objects
- Bugfix: fogbugz case 1063754: empty target group produces console messages
- Bugfix: FreeLook Paste Component Values now pastes the CM subcomponents as well
- Bugfix: added extra null checks to support cases where current vcam is dynamically deleted
- Bugfix: reset BlendList when enabled
- Regression fix: FreeLook axis values get transferred when similar vcams transition
- Bugfix: cutting to BlendList vcam sometimes produced a few bad frames
- Bugfix: smart update tracks the targets more efficiently and correctly, and supports RigidBody interpolation (2018.2 and up)
- Enhancement: POV component interprets POV as relative to parent transform if there is one
- API change: OnCameraLive and CameraActivated events take outgoing vcam also as parameter (may be null)

## [2.2.0] - 2018-06-18
### Impulse Module and More
- New Cinemachine Impulse module for event-driven camera shakes
- New Event Helper script CinemachineTriggerAction takes action on Collider and Collider2D enter/exit events, and exposes them as UnityEvents
- New performance-tuning feature: Standby Update.  Controls how often to update the vcam when it's in Standby.  
- New NoiseSettings editor with signal preview
- Added Focal Length or Named FOV presets for Camera Lens
- Added support for Physical Camera: focal length and Lens Offset
- New improved Group framing algorithm: tighter group framing in GroupComposer and FramingTransposer
- Collider: now returns TargetIsObscured if the target is offscreen (great for cameras with fixed aim)
- Collider: added Minimum Occlusion Time setting, to ignore fleeting obstructions
- Collider: added Transparent Layers mask, to specify solid objects that don't obstruct view
- Collider: damping will no longer take the camera through obstacles
- Collider: Added separate damping setting for when target is being occluded vs when camera is being returned to its normal position
- Collider: added Smoothing setting, to reduce camera jumpiness in environements with lots of obstacles
- NoiseSettings: added checkbox for pure sine-wave instead of Perlin wave
- If no LookAt target, PostProcessing FocusTracksTarget offset is relative to camera
- TrackedDolly: Default up mode sets Up to World Up
- Virtual Camera: New Transitions section in inspector that gives more control over blending:
  - Blend Hint provides some control over how the position and rotation are interpolated
  - Inherit Position checkbox to ensure smooth positional handoff from outgoing camera
  - OnCameraLive event gets fired when the camera activates.  Useful for custom handlers.
- Added ScreenSpaceAimWhenTargetsDiffer as a vcam blend hint.  This influences what happens when blending between vcams with different LookAt targets
- Increased stability of vcams with very small FOVs
- Framing Transposer no longer requires LookAt to be null
- LensSettings Aspect, Orthographic, IsPhysicalCamera, SensorSize properties no longer internal
- Noise Profiles: don't magically create assets.  Prompt user for filename and location of new or cloned profiles
- Refactored interaction between timeline and CM brain, to improve handling of edge cases (fogbugz case 1048497)
- Bugfix: StateDrivenCamera Editor was not finding states if target was OverrideController
- Bugfix when dragging orbital transposer transform: take bias into account
- Bugfix: SaveDuringPlay was not handling asset fields correctly - was sometimes crushing assets
- Bugfix: SimpleFollow transposers were not initilizing their position correctly at game start
- Bugfix: Timeline with CM shot was causing jitter in some FixedUpdate situations
- Bugfix: Multiple brains with heterogeneous update methods were not behaving correctly.  CM will now support this, but you must make sure that the brains have different layer masks.
- Example scenes now include use of CinemachineTriggerAction script.  

## [2.1.13] - 2018-05-09
### Removed dependency on nonexistant Timeline package, minor bugfixes
- Bugfix: Custom Blends "Any to Any" was not working (regression)
- Bugfix: Composer was sometimes getting wrong aspect if multiple brains with different aspect ratios
- Bugfix: could not drag vcam transforms if multiple inspectors and one is hidden
- Bugfix: Framing Transposer initializes in the wrong place - noticeable if dead zone

## [2.1.12] - 2018-02-26
### Storyboard, Bugfixes and other enhancements.  Also some restructuring for Package Manager
- Project restructure: Removed Base, Timeline, and PostFX folders from project root.  PostProcessing code must now be manually imported from Cinemachine menu.  No more dependencies on scripting defines.
- New Storyboard extension, to display images over the vcams.  Comes with a Waveform monitor window for color grading
- New option to specify vcam position blend style: linear, spherical, or cylindrical, based on LookAt target
- Added API to support seamless position warping of target objects: OnTargetObjectWarped().
- Added support for custom blend curves
- Lookahead: added Ignore Y Axis Movement option
- Added support for cascading blends (i.e. blending from mid-blend looks better)
- POV/Orbital/FreeLook axis: exposed Min, Max, and Wrap in the UI, for customized axis range
- FreeLook: added Y Axis recentering
- POV: Added recentering feature to both axes
- Path: Added Normalized Path units option: 0 is start of path, 1 is end.
- Path: added length display in inspector
- Timeline Clip Editor: vcam sections are now collapsible
- API enhancement: added Finalize to Pipeline stages, called even for manager-style vcams
- Bugfix: PostProcessing V2 DoF blending works better
- Bugfix: OrbitalTransposer works better with WorldUp overrides
- Bugfix: Remove StateDrivenCamera "not playing a controller" warning
- Bugfix: Handle exceptions thrown by assemblies that don't want to be introspected
- Bugfix: vcams following physics objects incorrectly snapped to origin after exiting play mode
- Bugfix: predictor now supports time pause
- Bugfix: Moved StartCoroutine in Brain to OnEnable()
- Bugfix: Collider was causing problems in Physics on Android platforms
- Bugfix: dragging a vcam's position updtaes prefabs properly
- Bugfix: All extension now respect the "enabled" checkbox
- Bugfix: Undo for Extasion add will no longer generate null references

## [2.1.10] - 2017-11-28
### This is the first UPM release of *Unity Package Cinemachine*.
- New Aim component: Same As Follow Target simply uses the same orientation as the Follow target
- Perlin Noise component: added inspector UI to clone or locate existing Noise profiles, and to create new ones
- Noise Presets were moved outside of the Examples folder
- Example Assets are now included as embedded package, not imported by default
- Bugfix: FreeLook with PositionDelta was not properly updating the heading
- Bugfix: Transitioning between FreeLooks simetimes caused a short camera freeze
- Bugfix: Added some null checks to FreeLook, to prevent error messages at build time

## [2.1.9] - 2017-11-17
### Initial version.
*Version 2.1.9 cloned from private development repository, corresponding to package released on the asset store*<|MERGE_RESOLUTION|>--- conflicted
+++ resolved
@@ -6,13 +6,10 @@
 
 ## [2.6.3-preview.1] - 2020-09-03
 - Regression fix (1274989) - OnTargetObjectWarped broken for OrbitalTransposer
-<<<<<<< HEAD
 - Bugfix (1276391) - CM Brain Reset did not reset Custom Blends asset in inspector
 - Bugfix (1276343) - CM Brain inspector custom blends misaligned dropdown arrow
-=======
 - Bugfix (1256530) - disallow multiple components where appropriate
 
->>>>>>> 04b6ee65
 
 ## [2.6.2] - 2020-09-02
 ### Bugfixes
