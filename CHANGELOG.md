--- conflicted
+++ resolved
@@ -5,19 +5,12 @@
 and this project adheres to [Semantic Versioning](http://semver.org/spec/v2.0.0.html).
 
 
-<<<<<<< HEAD
 ## [2.8.7] - 2022-06-26
 - Bugfix: Freelook had wrong heading at first frame, which could cause a slight jitter. 
-
-
-## [2.8.6] - 2022-03-05
-=======
-## [UNRELEASED]
 - Bugfix: Fixed spurious Z rotations during speherical blend.
 
 
 ## [2.8.6] - 2022-05-03
->>>>>>> 11ab44c1
 - Bugfix: A memory leak no longer occurs with PostProcessing if no PP layer is present on the camera.
 - Bugfix: Cinemachine no longer produces a compiler error in Unity Editor versions older than 2020 when an Input System package is installed.
 - Bugfix: Standalone profiler no longer crashes with CM.
