# Changelog
All notable changes to this package will be documented in this file.

The format is based on [Keep a Changelog](http://keepachangelog.com/en/1.0.0/)
and this project adheres to [Semantic Versioning](http://semver.org/spec/v2.0.0.html).

## [2.8.2] - 2021-10-19
- Regression fix: Lookahead works again.
- Regression fix: Remove "Hide Offset In Inspector" from inspector (transposer, orbital transposer)


## [2.8.1] - 2021-09-24
- Bugfix: OnTargetObjectWarped() did not work properly for 3rdPersonFollow.
- Bugfix: POV did not properly handle overridden up.
- Regression fix: removed GC allocs in UpdateTargetCache.
- Bugfix: async scene load/unload could cause jitter.
- Bugfix: Input system should be read only once per render frame.
- Bugfix: Blends were sometimes incorrect when src or dst camera is looking along world up axis.
- Bugfix: Improve accuracy of Group Framing.
<<<<<<< HEAD
- Bugfix: Negative Near Clip Plane value is kept when camera is orthographic.
=======
- Cinemachine3rdPersonAim exposes AimTarget, which is the position of where the player would hit.
>>>>>>> a4a564ae


## [2.8.0] - 2021-07-13
- Bugfix: Freelook prefabs won't get corrupted after editing the Prefab via its instances.
- Bugfix: 3rdPersonFollow works with Aim components now. 
- Bugfix: Blends between vcams, that are rotated so that their up vector is different from World up, are correct now.
- Bugfix: POV recentering did not always recenter correctly, when an axis range was limited.
- Bugfix: Collider sometimes bounced a little when the camera radius was large.
- Bugfix: CinemachineVolumeSettings inspector was making the game view flicker.
- Bugfix: CinemachineVolumeSettings inspector displayed a misleading warning message with URP when focus tracking was enabled.
- Bugfix: Rapidly toggling active cameras before the blends were finished did not use the correct blend time.
- AimingRig sample scene updated with a better reactive crosshair design.
- Added API accessor for Active Blend in Clearshot and StateDrivenCamera. 
- Bugfix: Virtual Cameras were not updating in Edit mode when Brain's BlendUpdateMode was FixedUpdate.
- Bugfix: Lens mode override was not working correctly in all cases.
- Collider2D inspector: added warning when collider is of the wrong type.


## [2.8.0-pre.1] - 2021-04-21
- Switching targets (Follow, LookAt) is smooth by default. For the old behaviour, set PreviousStateIsValid to false after changing the targets.
- Bugfix: Reversing a blend in progress respects asymmetric blend times.
- Regression fix: CmPostProcessing and CmVolumeSettings components setting Depth of Field now works correctly with Framing Transposer. 
- Regression fix: 3rdPersonFollow kept player in view when Z damping was high.
- Regression fix: Physical camera properties were overwritten by vcams when "override mode: physical" was not selected.
- New sample scene: Boss cam demonstrates how to setup a camera that follows the player and looks at the player and the boss. Boss cam also shows examples of custom extensions.
- Added simplified modes to Impulse Source.
- Added secondary reaction settings to Impulse Listener.
- Added Storyboard support for ScreenSpaceOverlay and ScreenSpaceCamera camera render modes.
- Added DampingIntoCollision and DampingFromCollision properties to Cinemachine3rdPersonFollow to control how gradually the camera moves to correct for occlusions.
- Added CinemachineCore.OnTargetObjectWarped() to warp all vcams targeting an object.
- Added ability for vcam to have a negative near clip plane.
- Added Draggable Game Window Guides toggle in Cinemachine preferences. When disabled, Game Window guides are only for visualization.
- Added button to virtual camera inspectors to auto-generate the CinemachineInputProvider component if it is missing.
- Default PostProcessing profile priority is now configurable and defaults to 1000.
- Cinemachine3rdPersonFollow now operates without the physics module and without collision resolution.
- Bugfix: 3rdPersonFollow collision resolution failed when the camera radius was large.
- Bugfix: 3rdPersonFollow damping occured in world space instead of camera space.
- Bugfix: 3rdPersonFollow stuttered when Z damping was high.
- Regression fix: CinemachineInputProvider stopped providing input.
- Bugfix: Lens aspect and sensorSize were updated when lens OverrideMode != None.
- Bugfix: Changing targets on a live vcam misbehaved.
- Bugfix: Framing transposer did not handle empty groups.
- Bugfix: Interrupting a transition with InheritPosition enabled did not work.
- Bugfix: Cinemachine3rdPersonFollow handled collisions by default, now it is disabled by default.
- Bugfix: SaveDuringPlay saved some components that did not have the SaveDuringPlay attribute.
- Regression fix: Entries in the custom blends editor in CM Brain inspector were not selectable.
- GameView guides are drawn only if appropriate inspector subsection is expanded.
- FreeLook rigs are now organized in tabs in the inspector.
- New sample scene: **Boss cam** sample scene demonstrates a camera setup to follow the player and to look at the player and the boss. The scene provides  examples of custom extensions.
- New Sample scene: **2D zoom**, showing how to zoom an orthographic camera with mouse scroll.
- New Sample scene: **2D fighters**, showing how to add/remove targets gradually to/from a TargetGroup based on some conditions (here, it is the y coord of the players).
- Bugfix: CinemachineCollider's displacement damping was being calculated in world space instead of camera space.
- Bugfix: TrackedDolly sometimes introduced spurious rotations if Default Up and no Aim behaviour.
- Bugfix: 3rdPersonFollow's shoulder now changes smoothly with respect to world-up vector changes.


## [2.7.2] - 2021-02-15
- CinemachineConfiner2D now handles cases where camera window is oversized
- New sample scene (FadeOutNearbyObjects) demonstrating fade out effect for objects between camera and target using shaders. The example includes a cinemachine extension giving convenient control over the shader parameters
- Bugfix (1293429) - Brain could choose vcam with not the highest priority in some cases
- Bugfix: SaveDuringPlay also works on prefab instances
- Bugfix (1272146) - Adding vcam to a prefab asset no longer causes errors in console
- Bugfix (1290171) - Impulse manager was not cleared at playmode start
- Nested Scrub Bubble sample removed (filenames too long), available now as embedded package
- Compilation guards for physics, animation, and imgui. Cinemachine does not hard depend on anything now
- Bugfix: CM StoryBoard had a 1 pixel border
- Bugfix: CM StoryBoard lost viewport reference after hot reload
- Bugfix: FramingTransposer's TargetMovementOnly damping caused a flick.
- Bugfix: FreeLook small drift when no user input if SimpleFollowWithWorldUp
- Bugfix: InheritPosition did not work with SimpleFollow binding mode
- Bugfix: cleanup straggling post processing profiles when no active vcams
- Bugfix: Checking whether the Input Action passed to CinemachineInputHandler is enabled before using it.
- Bugfix: 3rdPersonFollow FOV was blended incorrectly when ReferenceLookAt was set to a faraway target
- Bugfix: Position predictor not properly reset
- Bugfix: Create via menu doesn't create as child of selected object
- Bugfix: Post-processing profiles not cleaned up when no active vcams
- Bugfix: Install CinemachineExamples Asset Package menu item was failing on 2018.4 / macOS
- New sample scene (2DConfinerComplex) demonstrating new CinemachineConfiner2D extension.
- Updated CharacterMovement2D script in 2D sample scenes (2DConfinedTargetGroup, 2DConfiner, 2DConfinerUndersized, 2DTargetGroup) to make jumping responsive. 
- Updated 2DConfinedTargetGroup and 2DConfiner scenes to use new CinemachineConfiner2D extension. 


## [2.7.1] - 2020-11-14
- New feature: CinemachineConfiner2D - Improved 2D confiner.
- Added ApplyAfter option to ImpulseListener, to add control over the ordering of extensions
- UI update - Moved Cinemachine menu to GameObject Create menu and Right Click context menu for Hierarchy.
- Virtual Camera Lens inspector supports display of Horizontal FOV
- Virtual Camera Lens can override orthographic and physical camera settings
- Bugfix (1060230) - lens inspector sometimes displayed ortho vs perspective incorrectly for a brief time
- Bugfix (1283984) - Error message when loading new scene with DontDestroyOnLoad
- bugfix (1284701) - Edge-case exception when vcam is deleted
- Storyboard Global Mute moved from Cinemachine menu to Cinemachine preferences.
- Bugfix - long-idle vcams when reawakened sometimes had a single frame with a huge deltaTime
- Bugfix - PostProcessing temporarily stopped being applied after exiting play mode


## [2.6.3] - 2020-09-16
- Regression fix (1274989) - OnTargetObjectWarped broken for OrbitalTransposer
- Bugfix (1276391) - CM Brain Reset did not reset Custom Blends asset in inspector
- Bugfix (1276343) - CM Brain inspector custom blends misaligned dropdown arrow
- Bugfix (1256530) - disallow multiple components where appropriate
- Bugfix: BlendList camera was incorrectly holding 0-length camera cuts
- Bugfix (1174993) - CM Brain logo was not added to Hierarchy next to Main Camera after adding vcam for the first time after importing CM.
- Bugfix (1100131) - Confiner is aware of 2D collider's offset attribute.



## [2.6.2] - 2020-09-02
### Bugfixes
- Regression fix: OnCameraCut Memory leak when using Cinemachine with PostProcessing package
- Bugfix (1272146): Checking for null pipeline, before drawing gizmos.
- Add support for disabling Physics module


## [2.6.1] - 2020-08-13
### Bugfixes
- Regression Fix: PostProcessing/VolumeSettings FocusTracksTarget was not accounting for lookAt target offset
- Regression fix: Confiner no longer confines noise and impulse
- Bugfix: StateDrivenCamera was choosing parent state if only 1 clip in blendstate, even though there was a vcam assigned to that clip
- Bugfix: vertical group composition was not composing properly
- Bugfix: CinemachineNewVirtualCamera.AddComponent() now works properly
- Bugfix: removed compile errors when Physics2D module is disabled
- Bugfix: brain updates on scene loaded or unloaded
- Bugfix (1252431): Fixed unnecessary GC Memory allocation every frame when using timeline  
- Bugfix (1260385): check for prefab instances correctly
- Bugfix (1266191) Clicking on foldout labels in preferences panel toggles their expanded state
- Bugfix (1266196) Composer target Size label in preferences panel was too big
- Bugfix: Scrubbing Cache was locking virtual camera transforms beyond the cache range
- Improved performance of path gizmo drawing
- Timeline Scrubbing Cache supports nested timelines, with some known limitations to be addressed with a future Timeline package release
- Added support for deterministic noise in the context of controlled rendering (via CinemachineCore.CurrentTimeOverride)
- Added Target Offset field to Framing Transposer
- Added Multi-object edit capabilities to virtual cameras and extensions 
- Added inspector button to clear the Scrubbing Cache


## [2.6.0] - 2020-06-04
### New Features and Bugfixes
- Added AxisState.IInputProvider API to better support custom input systems
- Added CinemachineInpiutProvider behaviour to support Unity's new input system
- Added Timeline Scrubbing cache: when enabled, simulates damping and noise when scrubbing in timeline
- Added ManualUpdate mode to the Brain, to allow for custom game loop logic
- VolumeSettings/PostProcessing: added ability to choose custom target for focus tracking
- Added CinemachineRecomposer for timeline-tweaking of procedural or recorded vcam Aim output
- Added GroupWeightManipulator for animating group member weights
- Impulse: Added PropagationSpeed, to allow the impulse to travel outward in a wave
- Impulse: added support for continuous impulses
- Added CinemachineIndependentImpulseListener, to give ImpulseListener ability to any game object
- Added 3rdPersonFollow and 3rdPersonAim for dead-accurate 3rd-person aiming camera
- Added ForceCameraPosition API of virtual cameras, to manually initialize a camera's position and rotation
- Added example scenes: Aiming Rig and Dual Target to show different 3rd person cmera styles
- FramingTransposer does its work after Aim, so it plays better with Aim components.
- Framing Transposer: add Damped Rotations option.  If unchecked, changes to the vcam's rotation will bypass Damping, and only target motion will be damped.
- Refactored Lookahead - better stability.  New behaviour may require some parameter adjustment in existing content
- Composer and Framing Transposer: improved handling at edge of hard zone (no juddering)
- Orbital Transposer / FreeLook: improved damping when target is moving
- CustomBlends editor UX improvements: allow direct editing of vcam names, as well as dropdown
- Add Convert to TargetGroup option on LookAt and Follow target fields
- Confiner: improved stability when ConfineScreenEdges is selected and confing shape is too small
- Extensions now have PrePipelineMutateState callback
- CinemachineCore.UniformDeltaTimeOverride works in Edit mode
- Added TargetAttachment property to vcams.  Normally 1, this can be used to relax attention to targets - effectively a damping override
- Bugfix: Blend Update Method handling was incorrect and caused judder in some circumstances
- Bugfix: VolumeSettings blending was popping when weight was epsilon if volume altered a non-lerpable value
- Bugfix (1234813) - Check for deleted freelooks
- Bugfix (1219867) - vcam popping on disable if blending
- Bugfix (1214301, 1213836) - disallow structural change when editing vcam prefabs
- Bugfix (1213471, 1213434): add null check in editor
- Bugfix (1213488): no solo for prefab vcams
- Bugfix (1213819): repaintGameView on editor change
- Bugfix (1217306): target group position drifting when empty or when members are descendants of the group
- Bugfix (1218695): Fully qualify UnityEditor.Menu to avoid compile errors in some circumstances
- Bugfix (1222740): Binding Modes, that don't have control over axis value range, are not affected by it. 
- Bugfix (1227606): Timeline preview and playmode not the same for composer with hand-animated rotations
- Bugfix: Confiner's cache is reset, when bounding shape/volume is changed.
- Bugfix (1232146): Vcam no longer jerks at edge of confiner bound box.
- Bugfix (1234966): CompositeCollider scale was applied twice.


## [2.5.0] - 2020-01-15
### Support HDRP 7 and URP simultaneously
- Accommodate simultaneous precesnce of HDRP and URP
- Regression fix: Axis was always recentered in Edit mode, even if recentering is off


## [2.4.0] - 2020-01-10
### HDRP 7 support and bugfixes
- Storyboard: added global mute function
- New vcams are by default created matching the scene view camera
- Added ApplyBeforeBody option to POV component, to support working with FramingTransposer
- Added RectenterTarget to POV component
- Added OnTransitionFromCamera callback to extensions
- Added Damping to SameAsFollowTarget and HardLockToTarget components
- URP 7.1.3: added CinemachinePixelPerfect extension
- Added Speed Mode to AxisState, to support direct axis control without max speed
- New example scene: OverTheShoulderAim illustrating how to do over-the-shoulder TPS cam, with Normal and Aim modes
- Impulse Manager: added option to ignore timescale
- Framing Transposer: added OnTransition handling for camera rotation if InheritPosition
- Upgrade to support HDRP and Universal RP 7.0.0 API
- Upgrade to support HDRP and Universal RP 7.1.0 API
- Removed Resources diretories
- Sample scenes now available via package manager
- Added optional "Display Name" field to Cinemachine Shot in Timeline
- Added "Adopt Current Camera Settings" item to vcam inspector context menu
- Composer and FramingTransposer: allow the dead zone to extend to 2, and the Screen x,Y can range from -0.5 to 1.5
- HDRP: lens presets include physical settings if physical camera
- Regression Fix: Framing Transposer: ignore LookAt target.  Use Follow exclusively
- Bugfix: Framing Transposer was not handling dynamic changes to FOV properly
- Bugfix: PostProcessing extension was not handling standby update correctly when on Manager Vcams
- Bugfix: PostProcessing extension was leaking a smallamounts of memory when scenes were unloaded
- Bugfixes: (fogbugz 1193311, 1193307, 1192423, 1192414): disallow presets for vcams
- Bugfix: In some heading modes, FreeLook was improperly modifying the axes when activated
- Bugfix: Orbital transposer was improperly filtering the heading in TargetForward heading mode
- Bugfix: added EmbeddedAssetHelper null check
- Bugfix: composer screen guides drawn in correct place for physical camera
- Bugfix: FreeLook was not respecting wait time for X axis recentering
- Bugfix: FreeLook X axis was not always perfectly synched between rigs
- Bugfix (fogbugz 1176866): Collider: clean up static RigidBody on exit
- Bugfix (fogbugz 1174180): framing transposer wrong ortho size calculation
- Bugfix (fogbugz 1158509): Split brain.UpdateMethod into VcamUpdateMethod and BrainUpdateMethod, to make blending work correctly
- Bugfix (fogbugz 1162074): Framing transposer and group transposer only reached half maximum ortho size 
- Bugfix (fogbugz 1165599): Transposer: fix gimbal lock issue in LockToTargetWithWorldUp
- Bugfix: VolumeSettings: handle layermask in HDAdditionalCameraData
- Bugfix: use vcam's up when drawing gizmos (orbital transposer and free look)


## [2.3.4] - 2019-05-22
### PostProcessing V3 and bugfixes
- Added support for PostProcessing V3 - now called CinemachineVolumeSttings
- Added CinemachineCore.GetBlendOverride delegate to allow applications to override any vcam blend when it happens
- When a blend is cancelled by the opposite blend, reduce the blend time
- Orthographic cameras allow a Near Clip of 0
- Timeline won't auto-create CM brains when something dragged onto it
- Confiner: Improvement in automatic path invalidation when number of path points path changes
- Added CinemachineInpuitAxisDriver utility for overriding the default AxisState behaviour
- CinemachineCameraOffset: added customizable stage for when to apply the offset
- Added Loop option to BlendList Camera
- Improved Lookahead: does not automatically recenter
- Brain no longer applies time scaling to fixed delta
- Added dependency on Unity.ugui (2019.2 and up)
- Bugfix: potential endless loop when using Ignore tag in Collider
- Bugfix: Allow externally-driven FeeLook XAxis to work properly with SimpleFollow
- Bugfix: vcams with noise would sometimes show one noiseless frame when they were activated and standby update was not Always
- Bugfix: Generate a cut event if cutting to a blend-in-progess (fogbugz 1150847)
- Bugfix: reset lens shift if not physical camera
- Bugfix: Collider must consider actual target position, not lookahead position
- Bugfix: FreeLook heading RecenterNow was not working
- Bugfix: lookahead now takes the overridden Up into account
- Bugfix: screen composer guides drawn in wrong place for picture-in-picture
- Bugfix: FreeLook now draws only 1 active composer guide at a time (fogbugz 1138263)
- Bugfix: cameras sometimes snapped when interrupting blends
- Bugfix: Path handles no longer scale with the path object
- Bugfix: Framing Transposer Center on Activate was not working properly (fogbugz 1129824)
- Bugfix: FreeLook inherit position
- Bugfix: collider was pushing camera too far if there were multiple overlapping obstacles
- Bugfix: use IsAssignableFrom instead of IsSubclass in several places
- Bugfix: when interrupting a blend in progress, Cut was not respected
- Bugfix: collider minimum occlusion time and smoothing time interaction
- Bugfix: TargetGroup.RemoveMember error (fogbugz 1119028)
- Bugfix: TargetGroup member lerping jerk when member weight near 0
- Bugfix: Transposer angular damping should be 0 only if binding mode not LockToTarget

## [2.3.3] - 2019-01-08
### Temporary patch to get around a Unity bug in conditional dependencies
- Removed Cinemachine.Timeline namespace, as a workaround for fogbugz 1115321

## [2.3.1] - 2019-01-07
### Bugfixes
- Added timeline dependency
- OnTargetObjectWarped no longer generates garbage

## [2.3.0] - 2018-12-20
### Support for Unity 2019.1
- Added dependency on new unity.timeline
- Added conditional dependence on PostProcessingV2
- No copying CM gizmo into assets folder
- FreeLook: if inherit position from similar FreeLooks, bypass damping 
- Timeline: improve handling when vcam values are tweaked inside shot inspector (fogbugz 1109024)

## [2.2.8] - 2018-12-10
### Bugfixes, optimizations, and some experimental stuff
- Transposer: added Angular Damping Mode, to support quaternion calculations in gimbal-lock situations
- Framing Transposer and Group Transposer: group composing bugfixes, respect min/max limits
- Added ConemachineCameraOffset extension, to offset the camera a fixed distance at the end of the pipeline
- Dolly Cart: added support for LateUpdate
- State-driven-camera: added [NoSaveDuringPlay] to Animated Target and Layer Index
- Added AxisState.Recentering.RecenterNow() API call to skip wait time and start recentering now (if enabled)
- Added NoLens blend hint, to leave camera Lens settings alone
- Updated documentation (corrections, and relocation to prevent importing)
- Upgrade: added support for nested prefabs in Unity 2018.3 (fogbugz 1077395)
- Optimization: position predictor is more efficient
- Optimization: Composer caches some calculations 
- Optimization: Fix editor slowdown when Lens Presets asset is missing
- Experimental: Optional new damping algorithm: attempt to reduce sensitivity to variable framerate
- Experimental: Optional new extra-efficient versions of vcam and FreeLook (not back-compatible)
- Timeline: play/pause doesn't kick out the timeline vcam
- Path editor: make sure game view gets updated when a path waypoint is dragged in the scene view
- Composer guides are shown even if Camera is attached to a renderTexture
- Bugfix: allow impulse definition to be a non-public field (property drawer was complaining)
- Bugfix: added null check for when there is no active virtual camera
- Bugfix: CollisionImpulseSource typo in detection of 2D collider
- Bugfix: PasteComponentValues to prefab vcams and FreeLooks were corrupting scene and prefabs
- Bugfix: Timeline mixer was glitching for single frames at the end of blends
- Bugfix: Added OnTransitionFromCamera() to POV and OrbitalTransposer, to transition axes intelligently
- Regression fix: if no active vcam, don't set the Camera's transform

## [2.2.7] - 2018-07-24
### Mostly bugfixes
- Bugfix: fogbugz case 1053595: Cinemachine Collider leaves hidden collider at origin that interferes with scene objects
- Bugfix: fogbugz case 1063754: empty target group produces console messages
- Bugfix: FreeLook Paste Component Values now pastes the CM subcomponents as well
- Bugfix: added extra null checks to support cases where current vcam is dynamically deleted
- Bugfix: reset BlendList when enabled
- Regression fix: FreeLook axis values get transferred when similar vcams transition
- Bugfix: cutting to BlendList vcam sometimes produced a few bad frames
- Bugfix: smart update tracks the targets more efficiently and correctly, and supports RigidBody interpolation (2018.2 and up)
- Enhancement: POV component interprets POV as relative to parent transform if there is one
- API change: OnCameraLive and CameraActivated events take outgoing vcam also as parameter (may be null)

## [2.2.0] - 2018-06-18
### Impulse Module and More
- New Cinemachine Impulse module for event-driven camera shakes
- New Event Helper script CinemachineTriggerAction takes action on Collider and Collider2D enter/exit events, and exposes them as UnityEvents
- New performance-tuning feature: Standby Update.  Controls how often to update the vcam when it's in Standby.  
- New NoiseSettings editor with signal preview
- Added Focal Length or Named FOV presets for Camera Lens
- Added support for Physical Camera: focal length and Lens Offset
- New improved Group framing algorithm: tighter group framing in GroupComposer and FramingTransposer
- Collider: now returns TargetIsObscured if the target is offscreen (great for cameras with fixed aim)
- Collider: added Minimum Occlusion Time setting, to ignore fleeting obstructions
- Collider: added Transparent Layers mask, to specify solid objects that don't obstruct view
- Collider: damping will no longer take the camera through obstacles
- Collider: Added separate damping setting for when target is being occluded vs when camera is being returned to its normal position
- Collider: added Smoothing setting, to reduce camera jumpiness in environements with lots of obstacles
- NoiseSettings: added checkbox for pure sine-wave instead of Perlin wave
- If no LookAt target, PostProcessing FocusTracksTarget offset is relative to camera
- TrackedDolly: Default up mode sets Up to World Up
- Virtual Camera: New Transitions section in inspector that gives more control over blending:
  - Blend Hint provides some control over how the position and rotation are interpolated
  - Inherit Position checkbox to ensure smooth positional handoff from outgoing camera
  - OnCameraLive event gets fired when the camera activates.  Useful for custom handlers.
- Added ScreenSpaceAimWhenTargetsDiffer as a vcam blend hint.  This influences what happens when blending between vcams with different LookAt targets
- Increased stability of vcams with very small FOVs
- Framing Transposer no longer requires LookAt to be null
- LensSettings Aspect, Orthographic, IsPhysicalCamera, SensorSize properties no longer internal
- Noise Profiles: don't magically create assets.  Prompt user for filename and location of new or cloned profiles
- Refactored interaction between timeline and CM brain, to improve handling of edge cases (fogbugz case 1048497)
- Bugfix: StateDrivenCamera Editor was not finding states if target was OverrideController
- Bugfix when dragging orbital transposer transform: take bias into account
- Bugfix: SaveDuringPlay was not handling asset fields correctly - was sometimes crushing assets
- Bugfix: SimpleFollow transposers were not initilizing their position correctly at game start
- Bugfix: Timeline with CM shot was causing jitter in some FixedUpdate situations
- Bugfix: Multiple brains with heterogeneous update methods were not behaving correctly.  CM will now support this, but you must make sure that the brains have different layer masks.
- Example scenes now include use of CinemachineTriggerAction script.  

## [2.1.13] - 2018-05-09
### Removed dependency on nonexistant Timeline package, minor bugfixes
- Bugfix: Custom Blends "Any to Any" was not working (regression)
- Bugfix: Composer was sometimes getting wrong aspect if multiple brains with different aspect ratios
- Bugfix: could not drag vcam transforms if multiple inspectors and one is hidden
- Bugfix: Framing Transposer initializes in the wrong place - noticeable if dead zone

## [2.1.12] - 2018-02-26
### Storyboard, Bugfixes and other enhancements.  Also some restructuring for Package Manager
- Project restructure: Removed Base, Timeline, and PostFX folders from project root.  PostProcessing code must now be manually imported from Cinemachine menu.  No more dependencies on scripting defines.
- New Storyboard extension, to display images over the vcams.  Comes with a Waveform monitor window for color grading
- New option to specify vcam position blend style: linear, spherical, or cylindrical, based on LookAt target
- Added API to support seamless position warping of target objects: OnTargetObjectWarped().
- Added support for custom blend curves
- Lookahead: added Ignore Y Axis Movement option
- Added support for cascading blends (i.e. blending from mid-blend looks better)
- POV/Orbital/FreeLook axis: exposed Min, Max, and Wrap in the UI, for customized axis range
- FreeLook: added Y Axis recentering
- POV: Added recentering feature to both axes
- Path: Added Normalized Path units option: 0 is start of path, 1 is end.
- Path: added length display in inspector
- Timeline Clip Editor: vcam sections are now collapsible
- API enhancement: added Finalize to Pipeline stages, called even for manager-style vcams
- Bugfix: PostProcessing V2 DoF blending works better
- Bugfix: OrbitalTransposer works better with WorldUp overrides
- Bugfix: Remove StateDrivenCamera "not playing a controller" warning
- Bugfix: Handle exceptions thrown by assemblies that don't want to be introspected
- Bugfix: vcams following physics objects incorrectly snapped to origin after exiting play mode
- Bugfix: predictor now supports time pause
- Bugfix: Moved StartCoroutine in Brain to OnEnable()
- Bugfix: Collider was causing problems in Physics on Android platforms
- Bugfix: dragging a vcam's position updtaes prefabs properly
- Bugfix: All extension now respect the "enabled" checkbox
- Bugfix: Undo for Extasion add will no longer generate null references

## [2.1.10] - 2017-11-28
### This is the first UPM release of *Unity Package Cinemachine*.
- New Aim component: Same As Follow Target simply uses the same orientation as the Follow target
- Perlin Noise component: added inspector UI to clone or locate existing Noise profiles, and to create new ones
- Noise Presets were moved outside of the Examples folder
- Example Assets are now included as embedded package, not imported by default
- Bugfix: FreeLook with PositionDelta was not properly updating the heading
- Bugfix: Transitioning between FreeLooks simetimes caused a short camera freeze
- Bugfix: Added some null checks to FreeLook, to prevent error messages at build time

## [2.1.9] - 2017-11-17
### Initial version.
*Version 2.1.9 cloned from private development repository, corresponding to package released on the asset store*<|MERGE_RESOLUTION|>--- conflicted
+++ resolved
@@ -17,11 +17,8 @@
 - Bugfix: Input system should be read only once per render frame.
 - Bugfix: Blends were sometimes incorrect when src or dst camera is looking along world up axis.
 - Bugfix: Improve accuracy of Group Framing.
-<<<<<<< HEAD
 - Bugfix: Negative Near Clip Plane value is kept when camera is orthographic.
-=======
 - Cinemachine3rdPersonAim exposes AimTarget, which is the position of where the player would hit.
->>>>>>> a4a564ae
 
 
 ## [2.8.0] - 2021-07-13
