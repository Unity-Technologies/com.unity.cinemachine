--- conflicted
+++ resolved
@@ -10,11 +10,8 @@
 - Bugfix: EmbeddedAssetProperties were not displayed correctly in the editor.
 - Timeline guards added to scripts that rely on it.
 - Regression fix: Axis input was ignoring CM's IgnoreTimeScale setting.
-<<<<<<< HEAD
 - Removed Nested Timeline Scrub Bubble example, because it is no longer needed in 2019 LTS.
-=======
 - Bugfix: memory leak with PostProcessing if no PP layer is present on the camera
->>>>>>> 2c3d2f54
 
 
 ## [2.6.11] - 2021-10-05
