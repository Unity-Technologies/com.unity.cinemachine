--- conflicted
+++ resolved
@@ -16,11 +16,8 @@
 - AimingRig sample scene updated with a better reactive crosshair design.
 - Added API accessor for Active Blend in Clearshot and StateDrivenCamera. 
 - Bugfix: Lens mode override was not working correctly in all cases.
-<<<<<<< HEAD
 - Bugfix: Virtual Cameras were not updating in Edit mode when Brain's BlendUpdateMode was FixedUpdate.
-=======
 - Collider2D inspector: added warning when collider is of the wrong type.
->>>>>>> 9c446554
 
 
 ## [2.8.0-pre.1] - 2021-04-21
