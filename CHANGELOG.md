--- conflicted
+++ resolved
@@ -5,24 +5,21 @@
 and this project adheres to [Semantic Versioning](http://semver.org/spec/v2.0.0.html).
 
 ## [Unreleased]
-- New feature: Storyboard support for ScreenSpaceOverlay and ScreenSpaceCamera camera render modes.
+- Added Storyboard support for ScreenSpaceOverlay and ScreenSpaceCamera camera render modes.
 - Added DampingIntoCollision and DampingFromCollision properties to Cinemachine3rdPersonFollow to control how gradually the camera moves to correct for occlusions
 - Added CinemachineCore.OnTargetObjectWarped() to warp all vcams targeting an object
 - Added ability for vcam to have a negative near clip plane
 - Added Draggable Game Window Guides toggle in Cinemachine preferences. If turned off, game window guides are only for visualization.
+- Added button to virtual camera inspectors to auto-generate CinemachineInputProvider component if missing.
 - Default PostProcessing profile priority is now configurable, and defaults to 1000
 - Bugfix: 3rdPersonFollow collision resolution was failing when the camera radius was large
 - Bugfix: 3rdPersonFollow damping was being done in world space instead of camera space
 - Bugfix: 3rdPersonFollow was stuttering when z damping was high
 - Regression fix: CinemachineInputProvider had stopped providing input
 - Bugfix: lens aspect and sensorSize were not getting updated if lens OverrideMode != None
-<<<<<<< HEAD
-- Added button to virtual camera inspectors to auto-generate CinemachineInputProvider component if missing.
-=======
 - Bugfix: changing targets on a live vcam was misbehaving
 - Bugfix: Framing transposer now handles empty groups
 - Bugfix: Interrupting a transition with InheritPosition enabled was broken
->>>>>>> e5556d55
 
 
 ## [2.7.2] - 2021-02-15
