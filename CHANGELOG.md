# Changelog
All notable changes to this package will be documented in this file.

The format is based on [Keep a Changelog](http://keepachangelog.com/en/1.0.0/)
and this project adheres to [Semantic Versioning](http://semver.org/spec/v2.0.0.html).

## [Unreleased]
<<<<<<< HEAD
- Added DampingIntoCollision and DampingFromCollision properties to Cinemachine3rdPersonFollow to control how gradually the camera moves to correct for occlusions
=======
- Added CollisionDamping property to Cinemachine3rdPersonFollow to control how gradually the camera returns to its normal position after having been corrected by the built-in collision resolution system.
- Added CinemachineCore.OnTargetObjectWarped() to warp all vcams targeting an object
>>>>>>> 205eaced
- Default PostProcessing profile priority is now configurable, and defaults to 1000
- Bugfix: 3rdPersonFollow collision resolution was failing when the camera radius was large
- Bugfix: 3rdPersonFollow damping was being done in world space instead of camera space
- Regression fix: CinemachineInputProvider had stopped providing input
- Bugfix: lens aspect and sensorSize were not getting updated if lens OverrideMode != None


## [2.7.2] - 2021-02-15
- CinemachineConfiner2D now handles cases where camera window is oversized
- New sample scene (FadeOutNearbyObjects) demonstrating fade out effect for objects between camera and target using shaders. The example includes a cinemachine extension giving convenient control over the shader parameters
- Bugfix (1293429) - Brain could choose vcam with not the highest priority in some cases
- Bugfix: SaveDuringPlay also works on prefab instances
- Bugfix (1272146) - Adding vcam to a prefab asset no longer causes errors in console
- Bugfix (1290171) - Impulse manager was not cleared at playmode start
- Nested Scrub Bubble sample removed (filenames too long), available now as embedded package
- Compilation guards for physics, animation, and imgui. Cinemachine does not hard depend on anything now
- Bugfix: CM StoryBoard had a 1 pixel border
- Bugfix: CM StoryBoard lost viewport reference after hot reload
- Bugfix: FramingTransposer's TargetMovementOnly damping caused a flick.
- Bugfix: FreeLook small drift when no user input if SimpleFollowWithWorldUp
- Bugfix: InheritPosition did not work with SimpleFollow binding mode
- Bugfix: cleanup straggling post processing profiles when no active vcams
- Bugfix: Checking whether the Input Action passed to CinemachineInputHandler is enabled before using it.
- Bugfix: 3rdPersonFollow FOV was blended incorrectly when ReferenceLookAt was set to a faraway target
- Bugfix: Position predictor not properly reset
- Bugfix: Create via menu doesn't create as child of selected object
- Bugfix: Post-processing profiles not cleaned up when no active vcams
- Bugfix: Install CinemachineExamples Asset Package menu item was failing on 2018.4 / macOS
- New sample scene (2DConfinerComplex) demonstrating new CinemachineConfiner2D extension.
- Updated CharacterMovement2D script in 2D sample scenes (2DConfinedTargetGroup, 2DConfiner, 2DConfinerUndersized, 2DTargetGroup) to make jumping responsive. 
- Updated 2DConfinedTargetGroup and 2DConfiner scenes to use new CinemachineConfiner2D extension. 


## [2.7.1] - 2020-11-14
- New feature: CinemachineConfiner2D - Improved 2D confiner.
- Added ApplyAfter option to ImpulseListener, to add control over the ordering of extensions
- UI update - Moved Cinemachine menu to GameObject Create menu and Right Click context menu for Hierarchy.
- Virtual Camera Lens inspector supports display of Horizontal FOV
- Virtual Camera Lens can override orthographic and physical camera settings
- Bugfix (1060230) - lens inspector sometimes displayed ortho vs perspective incorrectly for a brief time
- Bugfix (1283984) - Error message when loading new scene with DontDestroyOnLoad
- bugfix (1284701) - Edge-case exception when vcam is deleted
- Storyboard Global Mute moved from Cinemachine menu to Cinemachine preferences.
- Bugfix - long-idle vcams when reawakened sometimes had a single frame with a huge deltaTime
- Bugfix - PostProcessing temporarily stopped being applied after exiting play mode


## [2.6.3] - 2020-09-16
- Regression fix (1274989) - OnTargetObjectWarped broken for OrbitalTransposer
- Bugfix (1276391) - CM Brain Reset did not reset Custom Blends asset in inspector
- Bugfix (1276343) - CM Brain inspector custom blends misaligned dropdown arrow
- Bugfix (1256530) - disallow multiple components where appropriate
- Bugfix: BlendList camera was incorrectly holding 0-length camera cuts
- Bugfix (1174993) - CM Brain logo was not added to Hierarchy next to Main Camera after adding vcam for the first time after importing CM.
- Bugfix (1100131) - Confiner is aware of 2D collider's offset attribute.



## [2.6.2] - 2020-09-02
### Bugfixes
- Regression fix: OnCameraCut Memory leak when using Cinemachine with PostProcessing package
- Bugfix (1272146): Checking for null pipeline, before drawing gizmos.
- Add support for disabling Physics module


## [2.6.1] - 2020-08-13
### Bugfixes
- Regression Fix: PostProcessing/VolumeSettings FocusTracksTarget was not accounting for lookAt target offset
- Regression fix: Confiner no longer confines noise and impulse
- Bugfix: StateDrivenCamera was choosing parent state if only 1 clip in blendstate, even though there was a vcam assigned to that clip
- Bugfix: vertical group composition was not composing properly
- Bugfix: CinemachineNewVirtualCamera.AddComponent() now works properly
- Bugfix: removed compile errors when Physics2D module is disabled
- Bugfix: brain updates on scene loaded or unloaded
- Bugfix (1252431): Fixed unnecessary GC Memory allocation every frame when using timeline  
- Bugfix (1260385): check for prefab instances correctly
- Bugfix (1266191) Clicking on foldout labels in preferences panel toggles their expanded state
- Bugfix (1266196) Composer target Size label in preferences panel was too big
- Bugfix: Scrubbing Cache was locking virtual camera transforms beyond the cache range
- Improved performance of path gizmo drawing
- Timeline Scrubbing Cache supports nested timelines, with some known limitations to be addressed with a future Timeline package release
- Added support for deterministic noise in the context of controlled rendering (via CinemachineCore.CurrentTimeOverride)
- Added Target Offset field to Framing Transposer
- Added Multi-object edit capabilities to virtual cameras and extensions 
- Added inspector button to clear the Scrubbing Cache


## [2.6.0] - 2020-06-04
### New Features and Bugfixes
- Added AxisState.IInputProvider API to better support custom input systems
- Added CinemachineInpiutProvider behaviour to support Unity's new input system
- Added Timeline Scrubbing cache: when enabled, simulates damping and noise when scrubbing in timeline
- Added ManualUpdate mode to the Brain, to allow for custom game loop logic
- VolumeSettings/PostProcessing: added ability to choose custom target for focus tracking
- Added CinemachineRecomposer for timeline-tweaking of procedural or recorded vcam Aim output
- Added GroupWeightManipulator for animating group member weights
- Impulse: Added PropagationSpeed, to allow the impulse to travel outward in a wave
- Impulse: added support for continuous impulses
- Added CinemachineIndependentImpulseListener, to give ImpulseListener ability to any game object
- Added 3rdPersonFollow and 3rdPersonAim for dead-accurate 3rd-person aiming camera
- Added ForceCameraPosition API of virtual cameras, to manually initialize a camera's position and rotation
- Added example scenes: Aiming Rig and Dual Target to show different 3rd person cmera styles
- FramingTransposer does its work after Aim, so it plays better with Aim components.
- Framing Transposer: add Damped Rotations option.  If unchecked, changes to the vcam's rotation will bypass Damping, and only target motion will be damped.
- Refactored Lookahead - better stability.  New behaviour may require some parameter adjustment in existing content
- Composer and Framing Transposer: improved handling at edge of hard zone (no juddering)
- Orbital Transposer / FreeLook: improved damping when target is moving
- CustomBlends editor UX improvements: allow direct editing of vcam names, as well as dropdown
- Add Convert to TargetGroup option on LookAt and Follow target fields
- Confiner: improved stability when ConfineScreenEdges is selected and confing shape is too small
- Extensions now have PrePipelineMutateState callback
- CinemachineCore.UniformDeltaTimeOverride works in Edit mode
- Added TargetAttachment property to vcams.  Normally 1, this can be used to relax attention to targets - effectively a damping override
- Bugfix: Blend Update Method handling was incorrect and caused judder in some circumstances
- Bugfix: VolumeSettings blending was popping when weight was epsilon if volume altered a non-lerpable value
- Bugfix (1234813) - Check for deleted freelooks
- Bugfix (1219867) - vcam popping on disable if blending
- Bugfix (1214301, 1213836) - disallow structural change when editing vcam prefabs
- Bugfix (1213471, 1213434): add null check in editor
- Bugfix (1213488): no solo for prefab vcams
- Bugfix (1213819): repaintGameView on editor change
- Bugfix (1217306): target group position drifting when empty or when members are descendants of the group
- Bugfix (1218695): Fully qualify UnityEditor.Menu to avoid compile errors in some circumstances
- Bugfix (1222740): Binding Modes, that don't have control over axis value range, are not affected by it. 
- Bugfix (1227606): Timeline preview and playmode not the same for composer with hand-animated rotations
- Bugfix: Confiner's cache is reset, when bounding shape/volume is changed.
- Bugfix (1232146): Vcam no longer jerks at edge of confiner bound box.
- Bugfix (1234966): CompositeCollider scale was applied twice.


## [2.5.0] - 2020-01-15
### Support HDRP 7 and URP simultaneously
- Accommodate simultaneous precesnce of HDRP and URP
- Regression fix: Axis was always recentered in Edit mode, even if recentering is off


## [2.4.0] - 2020-01-10
### HDRP 7 support and bugfixes
- Storyboard: added global mute function
- New vcams are by default created matching the scene view camera
- Added ApplyBeforeBody option to POV component, to support working with FramingTransposer
- Added RectenterTarget to POV component
- Added OnTransitionFromCamera callback to extensions
- Added Damping to SameAsFollowTarget and HardLockToTarget components
- URP 7.1.3: added CinemachinePixelPerfect extension
- Added Speed Mode to AxisState, to support direct axis control without max speed
- New example scene: OverTheShoulderAim illustrating how to do over-the-shoulder TPS cam, with Normal and Aim modes
- Impulse Manager: added option to ignore timescale
- Framing Transposer: added OnTransition handling for camera rotation if InheritPosition
- Upgrade to support HDRP and Universal RP 7.0.0 API
- Upgrade to support HDRP and Universal RP 7.1.0 API
- Removed Resources diretories
- Sample scenes now available via package manager
- Added optional "Display Name" field to Cinemachine Shot in Timeline
- Added "Adopt Current Camera Settings" item to vcam inspector context menu
- Composer and FramingTransposer: allow the dead zone to extend to 2, and the Screen x,Y can range from -0.5 to 1.5
- HDRP: lens presets include physical settings if physical camera
- Regression Fix: Framing Transposer: ignore LookAt target.  Use Follow exclusively
- Bugfix: Framing Transposer was not handling dynamic changes to FOV properly
- Bugfix: PostProcessing extension was not handling standby update correctly when on Manager Vcams
- Bugfix: PostProcessing extension was leaking a smallamounts of memory when scenes were unloaded
- Bugfixes: (fogbugz 1193311, 1193307, 1192423, 1192414): disallow presets for vcams
- Bugfix: In some heading modes, FreeLook was improperly modifying the axes when activated
- Bugfix: Orbital transposer was improperly filtering the heading in TargetForward heading mode
- Bugfix: added EmbeddedAssetHelper null check
- Bugfix: composer screen guides drawn in correct place for physical camera
- Bugfix: FreeLook was not respecting wait time for X axis recentering
- Bugfix: FreeLook X axis was not always perfectly synched between rigs
- Bugfix (fogbugz 1176866): Collider: clean up static RigidBody on exit
- Bugfix (fogbugz 1174180): framing transposer wrong ortho size calculation
- Bugfix (fogbugz 1158509): Split brain.UpdateMethod into VcamUpdateMethod and BrainUpdateMethod, to make blending work correctly
- Bugfix (fogbugz 1162074): Framing transposer and group transposer only reached half maximum ortho size 
- Bugfix (fogbugz 1165599): Transposer: fix gimbal lock issue in LockToTargetWithWorldUp
- Bugfix: VolumeSettings: handle layermask in HDAdditionalCameraData
- Bugfix: use vcam's up when drawing gizmos (orbital transposer and free look)


## [2.3.4] - 2019-05-22
### PostProcessing V3 and bugfixes
- Added support for PostProcessing V3 - now called CinemachineVolumeSttings
- Added CinemachineCore.GetBlendOverride delegate to allow applications to override any vcam blend when it happens
- When a blend is cancelled by the opposite blend, reduce the blend time
- Orthographic cameras allow a Near Clip of 0
- Timeline won't auto-create CM brains when something dragged onto it
- Confiner: Improvement in automatic path invalidation when number of path points path changes
- Added CinemachineInpuitAxisDriver utility for overriding the default AxisState behaviour
- CinemachineCameraOffset: added customizable stage for when to apply the offset
- Added Loop option to BlendList Camera
- Improved Lookahead: does not automatically recenter
- Brain no longer applies time scaling to fixed delta
- Added dependency on Unity.ugui (2019.2 and up)
- Bugfix: potential endless loop when using Ignore tag in Collider
- Bugfix: Allow externally-driven FeeLook XAxis to work properly with SimpleFollow
- Bugfix: vcams with noise would sometimes show one noiseless frame when they were activated and standby update was not Always
- Bugfix: Generate a cut event if cutting to a blend-in-progess (fogbugz 1150847)
- Bugfix: reset lens shift if not physical camera
- Bugfix: Collider must consider actual target position, not lookahead position
- Bugfix: FreeLook heading RecenterNow was not working
- Bugfix: lookahead now takes the overridden Up into account
- Bugfix: screen composer guides drawn in wrong place for picture-in-picture
- Bugfix: FreeLook now draws only 1 active composer guide at a time (fogbugz 1138263)
- Bugfix: cameras sometimes snapped when interrupting blends
- Bugfix: Path handles no longer scale with the path object
- Bugfix: Framing Transposer Center on Activate was not working properly (fogbugz 1129824)
- Bugfix: FreeLook inherit position
- Bugfix: collider was pushing camera too far if there were multiple overlapping obstacles
- Bugfix: use IsAssignableFrom instead of IsSubclass in several places
- Bugfix: when interrupting a blend in progress, Cut was not respected
- Bugfix: collider minimum occlusion time and smoothing time interaction
- Bugfix: TargetGroup.RemoveMember error (fogbugz 1119028)
- Bugfix: TargetGroup member lerping jerk when member weight near 0
- Bugfix: Transposer angular damping should be 0 only if binding mode not LockToTarget

## [2.3.3] - 2019-01-08
### Temporary patch to get around a Unity bug in conditional dependencies
- Removed Cinemachine.Timeline namespace, as a workaround for fogbugz 1115321

## [2.3.1] - 2019-01-07
### Bugfixes
- Added timeline dependency
- OnTargetObjectWarped no longer generates garbage

## [2.3.0] - 2018-12-20
### Support for Unity 2019.1
- Added dependency on new unity.timeline
- Added conditional dependence on PostProcessingV2
- No copying CM gizmo into assets folder
- FreeLook: if inherit position from similar FreeLooks, bypass damping 
- Timeline: improve handling when vcam values are tweaked inside shot inspector (fogbugz 1109024)

## [2.2.8] - 2018-12-10
### Bugfixes, optimizations, and some experimental stuff
- Transposer: added Angular Damping Mode, to support quaternion calculations in gimbal-lock situations
- Framing Transposer and Group Transposer: group composing bugfixes, respect min/max limits
- Added ConemachineCameraOffset extension, to offset the camera a fixed distance at the end of the pipeline
- Dolly Cart: added support for LateUpdate
- State-driven-camera: added [NoSaveDuringPlay] to Animated Target and Layer Index
- Added AxisState.Recentering.RecenterNow() API call to skip wait time and start recentering now (if enabled)
- Added NoLens blend hint, to leave camera Lens settings alone
- Updated documentation (corrections, and relocation to prevent importing)
- Upgrade: added support for nested prefabs in Unity 2018.3 (fogbugz 1077395)
- Optimization: position predictor is more efficient
- Optimization: Composer caches some calculations 
- Optimization: Fix editor slowdown when Lens Presets asset is missing
- Experimental: Optional new damping algorithm: attempt to reduce sensitivity to variable framerate
- Experimental: Optional new extra-efficient versions of vcam and FreeLook (not back-compatible)
- Timeline: play/pause doesn't kick out the timeline vcam
- Path editor: make sure game view gets updated when a path waypoint is dragged in the scene view
- Composer guides are shown even if Camera is attached to a renderTexture
- Bugfix: allow impulse definition to be a non-public field (property drawer was complaining)
- Bugfix: added null check for when there is no active virtual camera
- Bugfix: CollisionImpulseSource typo in detection of 2D collider
- Bugfix: PasteComponentValues to prefab vcams and FreeLooks were corrupting scene and prefabs
- Bugfix: Timeline mixer was glitching for single frames at the end of blends
- Bugfix: Added OnTransitionFromCamera() to POV and OrbitalTransposer, to transition axes intelligently
- Regression fix: if no active vcam, don't set the Camera's transform

## [2.2.7] - 2018-07-24
### Mostly bugfixes
- Bugfix: fogbugz case 1053595: Cinemachine Collider leaves hidden collider at origin that interferes with scene objects
- Bugfix: fogbugz case 1063754: empty target group produces console messages
- Bugfix: FreeLook Paste Component Values now pastes the CM subcomponents as well
- Bugfix: added extra null checks to support cases where current vcam is dynamically deleted
- Bugfix: reset BlendList when enabled
- Regression fix: FreeLook axis values get transferred when similar vcams transition
- Bugfix: cutting to BlendList vcam sometimes produced a few bad frames
- Bugfix: smart update tracks the targets more efficiently and correctly, and supports RigidBody interpolation (2018.2 and up)
- Enhancement: POV component interprets POV as relative to parent transform if there is one
- API change: OnCameraLive and CameraActivated events take outgoing vcam also as parameter (may be null)

## [2.2.0] - 2018-06-18
### Impulse Module and More
- New Cinemachine Impulse module for event-driven camera shakes
- New Event Helper script CinemachineTriggerAction takes action on Collider and Collider2D enter/exit events, and exposes them as UnityEvents
- New performance-tuning feature: Standby Update.  Controls how often to update the vcam when it's in Standby.  
- New NoiseSettings editor with signal preview
- Added Focal Length or Named FOV presets for Camera Lens
- Added support for Physical Camera: focal length and Lens Offset
- New improved Group framing algorithm: tighter group framing in GroupComposer and FramingTransposer
- Collider: now returns TargetIsObscured if the target is offscreen (great for cameras with fixed aim)
- Collider: added Minimum Occlusion Time setting, to ignore fleeting obstructions
- Collider: added Transparent Layers mask, to specify solid objects that don't obstruct view
- Collider: damping will no longer take the camera through obstacles
- Collider: Added separate damping setting for when target is being occluded vs when camera is being returned to its normal position
- Collider: added Smoothing setting, to reduce camera jumpiness in environements with lots of obstacles
- NoiseSettings: added checkbox for pure sine-wave instead of Perlin wave
- If no LookAt target, PostProcessing FocusTracksTarget offset is relative to camera
- TrackedDolly: Default up mode sets Up to World Up
- Virtual Camera: New Transitions section in inspector that gives more control over blending:
  - Blend Hint provides some control over how the position and rotation are interpolated
  - Inherit Position checkbox to ensure smooth positional handoff from outgoing camera
  - OnCameraLive event gets fired when the camera activates.  Useful for custom handlers.
- Added ScreenSpaceAimWhenTargetsDiffer as a vcam blend hint.  This influences what happens when blending between vcams with different LookAt targets
- Increased stability of vcams with very small FOVs
- Framing Transposer no longer requires LookAt to be null
- LensSettings Aspect, Orthographic, IsPhysicalCamera, SensorSize properties no longer internal
- Noise Profiles: don't magically create assets.  Prompt user for filename and location of new or cloned profiles
- Refactored interaction between timeline and CM brain, to improve handling of edge cases (fogbugz case 1048497)
- Bugfix: StateDrivenCamera Editor was not finding states if target was OverrideController
- Bugfix when dragging orbital transposer transform: take bias into account
- Bugfix: SaveDuringPlay was not handling asset fields correctly - was sometimes crushing assets
- Bugfix: SimpleFollow transposers were not initilizing their position correctly at game start
- Bugfix: Timeline with CM shot was causing jitter in some FixedUpdate situations
- Bugfix: Multiple brains with heterogeneous update methods were not behaving correctly.  CM will now support this, but you must make sure that the brains have different layer masks.
- Example scenes now include use of CinemachineTriggerAction script.  

## [2.1.13] - 2018-05-09
### Removed dependency on nonexistant Timeline package, minor bugfixes
- Bugfix: Custom Blends "Any to Any" was not working (regression)
- Bugfix: Composer was sometimes getting wrong aspect if multiple brains with different aspect ratios
- Bugfix: could not drag vcam transforms if multiple inspectors and one is hidden
- Bugfix: Framing Transposer initializes in the wrong place - noticeable if dead zone

## [2.1.12] - 2018-02-26
### Storyboard, Bugfixes and other enhancements.  Also some restructuring for Package Manager
- Project restructure: Removed Base, Timeline, and PostFX folders from project root.  PostProcessing code must now be manually imported from Cinemachine menu.  No more dependencies on scripting defines.
- New Storyboard extension, to display images over the vcams.  Comes with a Waveform monitor window for color grading
- New option to specify vcam position blend style: linear, spherical, or cylindrical, based on LookAt target
- Added API to support seamless position warping of target objects: OnTargetObjectWarped().
- Added support for custom blend curves
- Lookahead: added Ignore Y Axis Movement option
- Added support for cascading blends (i.e. blending from mid-blend looks better)
- POV/Orbital/FreeLook axis: exposed Min, Max, and Wrap in the UI, for customized axis range
- FreeLook: added Y Axis recentering
- POV: Added recentering feature to both axes
- Path: Added Normalized Path units option: 0 is start of path, 1 is end.
- Path: added length display in inspector
- Timeline Clip Editor: vcam sections are now collapsible
- API enhancement: added Finalize to Pipeline stages, called even for manager-style vcams
- Bugfix: PostProcessing V2 DoF blending works better
- Bugfix: OrbitalTransposer works better with WorldUp overrides
- Bugfix: Remove StateDrivenCamera "not playing a controller" warning
- Bugfix: Handle exceptions thrown by assemblies that don't want to be introspected
- Bugfix: vcams following physics objects incorrectly snapped to origin after exiting play mode
- Bugfix: predictor now supports time pause
- Bugfix: Moved StartCoroutine in Brain to OnEnable()
- Bugfix: Collider was causing problems in Physics on Android platforms
- Bugfix: dragging a vcam's position updtaes prefabs properly
- Bugfix: All extension now respect the "enabled" checkbox
- Bugfix: Undo for Extasion add will no longer generate null references

## [2.1.10] - 2017-11-28
### This is the first UPM release of *Unity Package Cinemachine*.
- New Aim component: Same As Follow Target simply uses the same orientation as the Follow target
- Perlin Noise component: added inspector UI to clone or locate existing Noise profiles, and to create new ones
- Noise Presets were moved outside of the Examples folder
- Example Assets are now included as embedded package, not imported by default
- Bugfix: FreeLook with PositionDelta was not properly updating the heading
- Bugfix: Transitioning between FreeLooks simetimes caused a short camera freeze
- Bugfix: Added some null checks to FreeLook, to prevent error messages at build time

## [2.1.9] - 2017-11-17
### Initial version.
*Version 2.1.9 cloned from private development repository, corresponding to package released on the asset store*<|MERGE_RESOLUTION|>--- conflicted
+++ resolved
@@ -5,12 +5,8 @@
 and this project adheres to [Semantic Versioning](http://semver.org/spec/v2.0.0.html).
 
 ## [Unreleased]
-<<<<<<< HEAD
 - Added DampingIntoCollision and DampingFromCollision properties to Cinemachine3rdPersonFollow to control how gradually the camera moves to correct for occlusions
-=======
-- Added CollisionDamping property to Cinemachine3rdPersonFollow to control how gradually the camera returns to its normal position after having been corrected by the built-in collision resolution system.
 - Added CinemachineCore.OnTargetObjectWarped() to warp all vcams targeting an object
->>>>>>> 205eaced
 - Default PostProcessing profile priority is now configurable, and defaults to 1000
 - Bugfix: 3rdPersonFollow collision resolution was failing when the camera radius was large
 - Bugfix: 3rdPersonFollow damping was being done in world space instead of camera space
