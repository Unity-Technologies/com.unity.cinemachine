--- conflicted
+++ resolved
@@ -23,11 +23,8 @@
 - Bugfix: POV did not properly handle overridden up.
 - Regression fix: removed GC allocs in UpdateTargetCache.
 - Bugfix: async scene load/unload could cause jitter.
-<<<<<<< HEAD
 - Bugfix: Input system should be read only once per render frame.
-=======
 - Bugfix: Blends were sometimes incorrect when src or dst camera is looking along world up axis.
->>>>>>> 9502efc4
 
 
 ## [2.8.0] - 2021-07-13
