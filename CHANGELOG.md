--- conflicted
+++ resolved
@@ -5,24 +5,16 @@
 and this project adheres to [Semantic Versioning](http://semver.org/spec/v2.0.0.html).
 
 ## [unreleased]
-<<<<<<< HEAD
 - Switching targets (Follow, LookAt) is smooth by default. For the old behaviour, change the targets then set PreviousStateIsValid to false.
-=======
-- Draw GameView guides only if appropriate inspector subsection is expanded
-- FreeLook rigs organized in tabs in the inspector
-- Switching targets (Follow, LookAt) is smooth by default. For the old behaviour, after changing the targets, set PreviousStateIsValid to false.
->>>>>>> 4132d844
-- Bugfix: Reversing a blend in progress respects asymmetric blend times.
+- GameView guides are drawn only if appropriate inspector subsection is expanded.
+- FreeLook rigs are now organized in tabs in the inspector.
+- New sample scene: **Boss cam** sample scene demonstrates a camera setup to follow the player and to look at the player and the boss. The scene provides  examples of custom extensions.
 - Regression fix: CmPostProcessing and CmVolumeSettings components setting Depth of Field did not work correctly with Framing Transposer. 
 - Regression fix: 3rdPersonFollow kept player in view when Z damping is high.
 - Regression fix: Physical camera properties were overwritten by vcams even when "override mode: physical" was not selected.
-<<<<<<< HEAD
-- New sample scene: **Boss cam** sample scene demonstrates a camera setup to follow the player and to look at the player and the boss. The scene provides  examples of custom extensions.
-=======
-- New sample scene: Boss cam, that demonstrates how to setup a camera that follows the player and looks at the player and the boss. It also shows examples of custom extensions.
+- Bugfix: Reversing a blend in progress respects asymmetric blend times.
 - Bugfix: CinemachineCollider's displacement damping was being calculated in world space instead of camera space.
 - Bugfix: TrackedDolly sometimes introduced spurious rotations if Default Up and no Aim behaviour.
->>>>>>> 4132d844
 
 
 ## [2.8.0-exp.1] - 2021-03-31
