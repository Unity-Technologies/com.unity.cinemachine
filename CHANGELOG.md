--- conflicted
+++ resolved
@@ -13,11 +13,8 @@
 - Bugfix: CinemachineVolumeSettings inspector was making the game view flicker.
 - Bugfix: CinemachineVolumeSettings inspector displayed a misleading warning message with URP when focus tracking was enabled.
 - Bugfix: Rapidly toggling active cameras before the blends were finished did not use the correct blend time.
-<<<<<<< HEAD
+- AimingRig sample scene updated with a better reactive crosshair design.
 - Bugfix: Lens mode override was not working correctly in all cases
-=======
-- AimingRig sample scene updated with a better reactive crosshair design.
->>>>>>> 338c8f4c
 
 
 ## [2.8.0-pre.1] - 2021-04-21
