# Changelog
All notable changes to this package will be documented in this file.

The format is based on [Keep a Changelog](http://keepachangelog.com/en/1.0.0/)
and this project adheres to [Semantic Versioning](http://semver.org/spec/v2.0.0.html).

## [2.6.1] - 2020-00-00
### Bugfixes
- Bugfix: vertical group composition was not composing properly
- Bugfix (1252431): Fixed unnecessary GC Memory allocation every frame when using timeline  
- Bugfix: StateDrivenCamera was choosing parent state if only 1 clip in blendstate, even though there was a vcam assigned to that clip
- Bugfix: brain updates on scene loaded or unloaded
- Bugfix (1260385): check for prefab instances correctly
- Regression Fix: PostProcessing/VolumeSettings FocusTracksTarget was not accounting for lookAt target offset
- Bugfix: CinemachineNewVirtualCamera.AddComponent() now works properly
- Bugfix: removed compile errors when Physics2D module is disabled
- Added Multi-object edit capabilities to virtual cameras and extensions 
<<<<<<< HEAD
- Timeline Scrub Bubble now supports nested timelines, with some known limitations to be addressed with a future Timeline package release
- Added support for deterministic noise in the context of controlled rendering (via CinemachineCore.CurrentTimeOverride)
=======
- Improved performance of path gizmo drawing
>>>>>>> b73edf44

## [2.6.0] - 2020-06-04
### New Features and Bugfixes
- Added AxisState.IInputProvider API to better support custom input systems
- Added CinemachineInpiutProvider behaviour to support Unity's new input system
- Added Timeline Scrubbing cache: when enabled, simulates damping and noise when scrubbing in timeline
- Added ManualUpdate mode to the Brain, to allow for custom game loop logic
- VolumeSettings/PostProcessing: added ability to choose custom target for focus tracking
- Added CinemachineRecomposer for timeline-tweaking of procedural or recorded vcam Aim output
- Added GroupWeightManipulator for animating group member weights
- Impulse: Added PropagationSpeed, to allow the impulse to travel outward in a wave
- Impulse: added support for continuous impulses
- Added CinemachineIndependentImpulseListener, to give ImpulseListener ability to any game object
- Added 3rdPersonFollow and 3rdPersonAim for dead-accurate 3rd-person aiming camera
- Added ForceCameraPosition API of virtual cameras, to manually initialize a camera's position and rotation
- Added example scenes: Aiming Rig and Dual Target to show different 3rd person cmera styles
- FramingTransposer does its work after Aim, so it plays better with Aim components.
- Framing Transposer: add Damped Rotations option.  If unchecked, changes to the vcam's rotation will bypass Damping, and only target motion will be damped.
- Refactored Lookahead - better stability.  New behaviour may require some parameter adjustment in existing content
- Composer and Framing Transposer: improved handling at edge of hard zone (no juddering)
- Orbital Transposer / FreeLook: improved damping when target is moving
- CustomBlends editor UX improvements: allow direct editing of vcam names, as well as dropdown
- Add Convert to TargetGroup option on LookAt and Follow target fields
- Confiner: improved stability when ConfineScreenEdges is selected and confing shape is too small
- Extensions now have PrePipelineMutateState callback
- CinemachineCore.UniformDeltaTimeOverride works in Edit mode
- Added TargetAttachment property to vcams.  Normally 1, this can be used to relax attention to targets - effectively a damping override
- Bugfix: Blend Update Method handling was incorrect and caused judder in some circumstances
- Bugfix: VolumeSettings blending was popping when weight was epsilon if volume altered a non-lerpable value
- Bugfix (1234813) - Check for deleted freelooks
- Bugfix (1219867) - vcam popping on disable if blending
- Bugfix (1214301, 1213836) - disallow structural change when editing vcam prefabs
- Bugfix (1213471, 1213434): add null check in editor
- Bugfix (1213488): no solo for prefab vcams
- Bugfix (1213819): repaintGameView on editor change
- Bugfix (1217306): target group position drifting when empty or when members are descendants of the group
- Bugfix (1218695): Fully qualify UnityEditor.Menu to avoid compile errors in some circumstances
- Bugfix (1222740): Binding Modes, that don't have control over axis value range, are not affected by it. 
- Bugfix (1227606): Timeline preview and playmode not the same for composer with hand-animated rotations
- Bugfix: Confiner's cache is reset, when bounding shape/volume is changed.
- Bugfix (1232146): Vcam no longer jerks at edge of confiner bound box.
- Bugfix (1234966): CompositeCollider scale was applied twice.


## [2.5.0] - 2020-01-15
### Support HDRP 7 and URP simultaneously
- Accommodate simultaneous precesnce of HDRP and URP
- Regression fix: Axis was always recentered in Edit mode, even if recentering is off


## [2.4.0] - 2020-01-10
### HDRP 7 support and bugfixes
- Storyboard: added global mute function
- New vcams are by default created matching the scene view camera
- Added ApplyBeforeBody option to POV component, to support working with FramingTransposer
- Added RectenterTarget to POV component
- Added OnTransitionFromCamera callback to extensions
- Added Damping to SameAsFollowTarget and HardLockToTarget components
- URP 7.1.3: added CinemachinePixelPerfect extension
- Added Speed Mode to AxisState, to support direct axis control without max speed
- New example scene: OverTheShoulderAim illustrating how to do over-the-shoulder TPS cam, with Normal and Aim modes
- Impulse Manager: added option to ignore timescale
- Framing Transposer: added OnTransition handling for camera rotation if InheritPosition
- Upgrade to support HDRP and Universal RP 7.0.0 API
- Upgrade to support HDRP and Universal RP 7.1.0 API
- Removed Resources diretories
- Sample scenes now available via package manager
- Added optional "Display Name" field to Cinemachine Shot in Timeline
- Added "Adopt Current Camera Settings" item to vcam inspector context menu
- Composer and FramingTransposer: allow the dead zone to extend to 2, and the Screen x,Y can range from -0.5 to 1.5
- HDRP: lens presets include physical settings if physical camera
- Regression Fix: Framing Transposer: ignore LookAt target.  Use Follow exclusively
- Bugfix: Framing Transposer was not handling dynamic changes to FOV properly
- Bugfix: PostProcessing extension was not handling standby update correctly when on Manager Vcams
- Bugfix: PostProcessing extension was leaking a smallamounts of memory when scenes were unloaded
- Bugfixes: (fogbugz 1193311, 1193307, 1192423, 1192414): disallow presets for vcams
- Bugfix: In some heading modes, FreeLook was improperly modifying the axes when activated
- Bugfix: Orbital transposer was improperly filtering the heading in TargetForward heading mode
- Bugfix: added EmbeddedAssetHelper null check
- Bugfix: composer screen guides drawn in correct place for physical camera
- Bugfix: FreeLook was not respecting wait time for X axis recentering
- Bugfix: FreeLook X axis was not always perfectly synched between rigs
- Bugfix (fogbugz 1176866): Collider: clean up static RigidBody on exit
- Bugfix (fogbugz 1174180): framing transposer wrong ortho size calculation
- Bugfix (fogbugz 1158509): Split brain.UpdateMethod into VcamUpdateMethod and BrainUpdateMethod, to make blending work correctly
- Bugfix (fogbugz 1162074): Framing transposer and group transposer only reached half maximum ortho size 
- Bugfix (fogbugz 1165599): Transposer: fix gimbal lock issue in LockToTargetWithWorldUp
- Bugfix: VolumeSettings: handle layermask in HDAdditionalCameraData
- Bugfix: use vcam's up when drawing gizmos (orbital transposer and free look)


## [2.3.4] - 2019-05-22
### PostProcessing V3 and bugfixes
- Added support for PostProcessing V3 - now called CinemachineVolumeSttings
- Added CinemachineCore.GetBlendOverride delegate to allow applications to override any vcam blend when it happens
- When a blend is cancelled by the opposite blend, reduce the blend time
- Orthographic cameras allow a Near Clip of 0
- Timeline won't auto-create CM brains when something dragged onto it
- Confiner: Improvement in automatic path invalidation when number of path points path changes
- Added CinemachineInpuitAxisDriver utility for overriding the default AxisState behaviour
- CinemachineCameraOffset: added customizable stage for when to apply the offset
- Added Loop option to BlendList Camera
- Improved Lookahead: does not automatically recenter
- Brain no longer applies time scaling to fixed delta
- Added dependency on Unity.ugui (2019.2 and up)
- Bugfix: potential endless loop when using Ignore tag in Collider
- Bugfix: Allow externally-driven FeeLook XAxis to work properly with SimpleFollow
- Bugfix: vcams with noise would sometimes show one noiseless frame when they were activated and standby update was not Always
- Bugfix: Generate a cut event if cutting to a blend-in-progess (fogbugz 1150847)
- Bugfix: reset lens shift if not physical camera
- Bugfix: Collider must consider actual target position, not lookahead position
- Bugfix: FreeLook heading RecenterNow was not working
- Bugfix: lookahead now takes the overridden Up into account
- Bugfix: screen composer guides drawn in wrong place for picture-in-picture
- Bugfix: FreeLook now draws only 1 active composer guide at a time (fogbugz 1138263)
- Bugfix: cameras sometimes snapped when interrupting blends
- Bugfix: Path handles no longer scale with the path object
- Bugfix: Framing Transposer Center on Activate was not working properly (fogbugz 1129824)
- Bugfix: FreeLook inherit position
- Bugfix: collider was pushing camera too far if there were multiple overlapping obstacles
- Bugfix: use IsAssignableFrom instead of IsSubclass in several places
- Bugfix: when interrupting a blend in progress, Cut was not respected
- Bugfix: collider minimum occlusion time and smoothing time interaction
- Bugfix: TargetGroup.RemoveMember error (fogbugz 1119028)
- Bugfix: TargetGroup member lerping jerk when member weight near 0
- Bugfix: Transposer angular damping should be 0 only if binding mode not LockToTarget

## [2.3.3] - 2019-01-08
### Temporary patch to get around a Unity bug in conditional dependencies
- Removed Cinemachine.Timeline namespace, as a workaround for fogbugz 1115321

## [2.3.1] - 2019-01-07
### Bugfixes
- Added timeline dependency
- OnTargetObjectWarped no longer generates garbage

## [2.3.0] - 2018-12-20
### Support for Unity 2019.1
- Added dependency on new unity.timeline
- Added conditional dependence on PostProcessingV2
- No copying CM gizmo into assets folder
- FreeLook: if inherit position from similar FreeLooks, bypass damping 
- Timeline: improve handling when vcam values are tweaked inside shot inspector (fogbugz 1109024)

## [2.2.8] - 2018-12-10
### Bugfixes, optimizations, and some experimental stuff
- Transposer: added Angular Damping Mode, to support quaternion calculations in gimbal-lock situations
- Framing Transposer and Group Transposer: group composing bugfixes, respect min/max limits
- Added ConemachineCameraOffset extension, to offset the camera a fixed distance at the end of the pipeline
- Dolly Cart: added support for LateUpdate
- State-driven-camera: added [NoSaveDuringPlay] to Animated Target and Layer Index
- Added AxisState.Recentering.RecenterNow() API call to skip wait time and start recentering now (if enabled)
- Added NoLens blend hint, to leave camera Lens settings alone
- Updated documentation (corrections, and relocation to prevent importing)
- Upgrade: added support for nested prefabs in Unity 2018.3 (fogbugz 1077395)
- Optimization: position predictor is more efficient
- Optimization: Composer caches some calculations 
- Optimization: Fix editor slowdown when Lens Presets asset is missing
- Experimental: Optional new damping algorithm: attempt to reduce sensitivity to variable framerate
- Experimental: Optional new extra-efficient versions of vcam and FreeLook (not back-compatible)
- Timeline: play/pause doesn't kick out the timeline vcam
- Path editor: make sure game view gets updated when a path waypoint is dragged in the scene view
- Composer guides are shown even if Camera is attached to a renderTexture
- Bugfix: allow impulse definition to be a non-public field (property drawer was complaining)
- Bugfix: added null check for when there is no active virtual camera
- Bugfix: CollisionImpulseSource typo in detection of 2D collider
- Bugfix: PasteComponentValues to prefab vcams and FreeLooks were corrupting scene and prefabs
- Bugfix: Timeline mixer was glitching for single frames at the end of blends
- Bugfix: Added OnTransitionFromCamera() to POV and OrbitalTransposer, to transition axes intelligently
- Regression fix: if no active vcam, don't set the Camera's transform

## [2.2.7] - 2018-07-24
### Mostly bugfixes
- Bugfix: fogbugz case 1053595: Cinemachine Collider leaves hidden collider at origin that interferes with scene objects
- Bugfix: fogbugz case 1063754: empty target group produces console messages
- Bugfix: FreeLook Paste Component Values now pastes the CM subcomponents as well
- Bugfix: added extra null checks to support cases where current vcam is dynamically deleted
- Bugfix: reset BlendList when enabled
- Regression fix: FreeLook axis values get transferred when similar vcams transition
- Bugfix: cutting to BlendList vcam sometimes produced a few bad frames
- Bugfix: smart update tracks the targets more efficiently and correctly, and supports RigidBody interpolation (2018.2 and up)
- Enhancement: POV component interprets POV as relative to parent transform if there is one
- API change: OnCameraLive and CameraActivated events take outgoing vcam also as parameter (may be null)

## [2.2.0] - 2018-06-18
### Impulse Module and More
- New Cinemachine Impulse module for event-driven camera shakes
- New Event Helper script CinemachineTriggerAction takes action on Collider and Collider2D enter/exit events, and exposes them as UnityEvents
- New performance-tuning feature: Standby Update.  Controls how often to update the vcam when it's in Standby.  
- New NoiseSettings editor with signal preview
- Added Focal Length or Named FOV presets for Camera Lens
- Added support for Physical Camera: focal length and Lens Offset
- New improved Group framing algorithm: tighter group framing in GroupComposer and FramingTransposer
- Collider: now returns TargetIsObscured if the target is offscreen (great for cameras with fixed aim)
- Collider: added Minimum Occlusion Time setting, to ignore fleeting obstructions
- Collider: added Transparent Layers mask, to specify solid objects that don't obstruct view
- Collider: damping will no longer take the camera through obstacles
- Collider: Added separate damping setting for when target is being occluded vs when camera is being returned to its normal position
- Collider: added Smoothing setting, to reduce camera jumpiness in environements with lots of obstacles
- NoiseSettings: added checkbox for pure sine-wave instead of Perlin wave
- If no LookAt target, PostProcessing FocusTracksTarget offset is relative to camera
- TrackedDolly: Default up mode sets Up to World Up
- Virtual Camera: New Transitions section in inspector that gives more control over blending:
  - Blend Hint provides some control over how the position and rotation are interpolated
  - Inherit Position checkbox to ensure smooth positional handoff from outgoing camera
  - OnCameraLive event gets fired when the camera activates.  Useful for custom handlers.
- Added ScreenSpaceAimWhenTargetsDiffer as a vcam blend hint.  This influences what happens when blending between vcams with different LookAt targets
- Increased stability of vcams with very small FOVs
- Framing Transposer no longer requires LookAt to be null
- LensSettings Aspect, Orthographic, IsPhysicalCamera, SensorSize properties no longer internal
- Noise Profiles: don't magically create assets.  Prompt user for filename and location of new or cloned profiles
- Refactored interaction between timeline and CM brain, to improve handling of edge cases (fogbugz case 1048497)
- Bugfix: StateDrivenCamera Editor was not finding states if target was OverrideController
- Bugfix when dragging orbital transposer transform: take bias into account
- Bugfix: SaveDuringPlay was not handling asset fields correctly - was sometimes crushing assets
- Bugfix: SimpleFollow transposers were not initilizing their position correctly at game start
- Bugfix: Timeline with CM shot was causing jitter in some FixedUpdate situations
- Bugfix: Multiple brains with heterogeneous update methods were not behaving correctly.  CM will now support this, but you must make sure that the brains have different layer masks.
- Example scenes now include use of CinemachineTriggerAction script.  

## [2.1.13] - 2018-05-09
### Removed dependency on nonexistant Timeline package, minor bugfixes
- Bugfix: Custom Blends "Any to Any" was not working (regression)
- Bugfix: Composer was sometimes getting wrong aspect if multiple brains with different aspect ratios
- Bugfix: could not drag vcam transforms if multiple inspectors and one is hidden
- Bugfix: Framing Transposer initializes in the wrong place - noticeable if dead zone

## [2.1.12] - 2018-02-26
### Storyboard, Bugfixes and other enhancements.  Also some restructuring for Package Manager
- Project restructure: Removed Base, Timeline, and PostFX folders from project root.  PostProcessing code must now be manually imported from Cinemachine menu.  No more dependencies on scripting defines.
- New Storyboard extension, to display images over the vcams.  Comes with a Waveform monitor window for color grading
- New option to specify vcam position blend style: linear, spherical, or cylindrical, based on LookAt target
- Added API to support seamless position warping of target objects: OnTargetObjectWarped().
- Added support for custom blend curves
- Lookahead: added Ignore Y Axis Movement option
- Added support for cascading blends (i.e. blending from mid-blend looks better)
- POV/Orbital/FreeLook axis: exposed Min, Max, and Wrap in the UI, for customized axis range
- FreeLook: added Y Axis recentering
- POV: Added recentering feature to both axes
- Path: Added Normalized Path units option: 0 is start of path, 1 is end.
- Path: added length display in inspector
- Timeline Clip Editor: vcam sections are now collapsible
- API enhancement: added Finalize to Pipeline stages, called even for manager-style vcams
- Bugfix: PostProcessing V2 DoF blending works better
- Bugfix: OrbitalTransposer works better with WorldUp overrides
- Bugfix: Remove StateDrivenCamera "not playing a controller" warning
- Bugfix: Handle exceptions thrown by assemblies that don't want to be introspected
- Bugfix: vcams following physics objects incorrectly snapped to origin after exiting play mode
- Bugfix: predictor now supports time pause
- Bugfix: Moved StartCoroutine in Brain to OnEnable()
- Bugfix: Collider was causing problems in Physics on Android platforms
- Bugfix: dragging a vcam's position updtaes prefabs properly
- Bugfix: All extension now respect the "enabled" checkbox
- Bugfix: Undo for Extasion add will no longer generate null references

## [2.1.10] - 2017-11-28
### This is the first UPM release of *Unity Package Cinemachine*.
- New Aim component: Same As Follow Target simply uses the same orientation as the Follow target
- Perlin Noise component: added inspector UI to clone or locate existing Noise profiles, and to create new ones
- Noise Presets were moved outside of the Examples folder
- Example Assets are now included as embedded package, not imported by default
- Bugfix: FreeLook with PositionDelta was not properly updating the heading
- Bugfix: Transitioning between FreeLooks simetimes caused a short camera freeze
- Bugfix: Added some null checks to FreeLook, to prevent error messages at build time

## [2.1.9] - 2017-11-17
### Initial version.
*Version 2.1.9 cloned from private development repository, corresponding to package released on the asset store*<|MERGE_RESOLUTION|>--- conflicted
+++ resolved
@@ -15,12 +15,9 @@
 - Bugfix: CinemachineNewVirtualCamera.AddComponent() now works properly
 - Bugfix: removed compile errors when Physics2D module is disabled
 - Added Multi-object edit capabilities to virtual cameras and extensions 
-<<<<<<< HEAD
+- Improved performance of path gizmo drawing
 - Timeline Scrub Bubble now supports nested timelines, with some known limitations to be addressed with a future Timeline package release
 - Added support for deterministic noise in the context of controlled rendering (via CinemachineCore.CurrentTimeOverride)
-=======
-- Improved performance of path gizmo drawing
->>>>>>> b73edf44
 
 ## [2.6.0] - 2020-06-04
 ### New Features and Bugfixes
