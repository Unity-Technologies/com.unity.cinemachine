# Changelog
All notable changes to this package will be documented in this file.

The format is based on [Keep a Changelog](http://keepachangelog.com/en/1.0.0/)
and this project adheres to [Semantic Versioning](http://semver.org/spec/v2.0.0.html).

<<<<<<< HEAD
## [2.3.0-preview.2] - 2018-12-10
### Support for Unity 2019.1
- Added dependency on new unity.timeline
- Added conditional dependence on PostProcessingV2
- No copying CM gizmo into assets folder

## [2.2.8-preview.16] - 2018-12-10
=======
## [2.2.9-preview.1] - 2018-12-18
### Bugfixes
- FreeLook: if inherit position from similar FreeLooks, bypass damping 
- Timline: improve handling when vcam values are tweaked inside shot inspector (fogbugz 1109024)

## [2.2.8] - 2018-12-10
>>>>>>> d794a12b
### Bugfixes, optimizations, and some experimental stuff
- Transposer: added Angular Damping Mode, to support quaternion calculations in gimbal-lock situations
- Framing Transposer and Group Transposer: group composing bugfixes, respect min/max limits
- Added ConemachineCameraOffset extension, to offset the camera a fixed distance at the end of the pipeline
- Dolly Cart: added support for LateUpdate
- State-driven-camera: added [NoSaveDuringPlay] to Animated Target and Layer Index
- Added AxisState.Recentering.RecenterNow() API call to skip wait time and start recentering now (if enabled)
- Added NoLens blend hint, to leave camera Lens settings alone
- Updated documentation (corrections, and relocation to prevent importing)
- Upgrade: added support for nested prefabs in Unity 2018.3 (fogbugz 1077395)
- Optimization: position predictor is more efficient
- Optimization: Composer caches some calculations 
- Optimization: Fix editor slowdown when Lens Presets asset is missing
- Experimental: Optional new damping algorithm: attempt to reduce sensitivity to variable framerate
- Experimental: Optional new extra-efficient versions of vcam and FreeLook (not back-compatible)
- Timeline: play/pause doesn't kick out the timeline vcam
- Path editor: make sure game view gets updated when a path waypoint is dragged in the scene view
- Composer guides are shown even if Camera is attached to a renderTexture
- Bugfix: allow impulse definition to be a non-public field (property drawer was complaining)
- Bugfix: added null check for when there is no active virtual camera
- Bugfix: CollisionImpulseSource typo in detection of 2D collider
- Bugfix: PasteComponentValues to prefab vcams and FreeLooks were corrupting scene and prefabs
- Bugfix: Timeline mixer was glitching for single frames at the end of blends
- Bugfix: Added OnTransitionFromCamera() to POV and OrbitalTransposer, to transition axes intelligently
- Regression fix: if no active vcam, don't set the Camera's transform

## [2.2.7] - 2018-07-24
### Mostly bugfixes
- Bugfix: fogbugz case 1053595: Cinemachine Collider leaves hidden collider at origin that interferes with scene objects
- Bugfix: fogbugz case 1063754: empty target group produces console messages
- Bugfix: FreeLook Paste Component Values now pastes the CM subcomponents as well
- Bugfix: added extra null checks to support cases where current vcam is dynamically deleted
- Bugfix: reset BlendList when enabled
- Regression fix: FreeLook axis values get transferred when similar vcams transition
- Bugfix: cutting to BlendList vcam sometimes produced a few bad frames
- Bugfix: smart update tracks the targets more efficiently and correctly, and supports RigidBody interpolation (2018.2 and up)
- Enhancement: POV component interprets POV as relative to parent transform if there is one
- API change: OnCameraLive and CameraActivated events take outgoing vcam also as parameter (may be null)

## [2.2.0] - 2018-06-18
### Impulse Module and More
- New Cinemachine Impulse module for event-driven camera shakes
- New Event Helper script CinemachineTriggerAction takes action on Collider and Collider2D enter/exit events, and exposes them as UnityEvents
- New performance-tuning feature: Standby Update.  Controls how often to update the vcam when it's in Standby.  
- New NoiseSettings editor with signal preview
- Added Focal Length or Named FOV presets for Camera Lens
- Added support for Physical Camera: focal length and Lens Offset
- New improved Group framing algorithm: tighter group framing in GroupComposer and FramingTransposer
- Collider: now returns TargetIsObscured if the target is offscreen (great for cameras with fixed aim)
- Collider: added Minimum Occlusion Time setting, to ignore fleeting obstructions
- Collider: added Transparent Layers mask, to specify solid objects that don't obstruct view
- Collider: damping will no longer take the camera through obstacles
- Collider: Added separate damping setting for when target is being occluded vs when camera is being returned to its normal position
- Collider: added Smoothing setting, to reduce camera jumpiness in environements with lots of obstacles
- NoiseSettings: added checkbox for pure sine-wave instead of Perlin wave
- If no LookAt target, PostProcessing FocusTracksTarget offset is relative to camera
- TrackedDolly: Default up mode sets Up to World Up
- Virtual Camera: New Transitions section in inspector that gives more control over blending:
  - Blend Hint provides some control over how the position and rotation are interpolated
  - Inherit Position checkbox to ensure smooth positional handoff from outgoing camera
  - OnCameraLive event gets fired when the camera activates.  Useful for custom handlers.
- Added ScreenSpaceAimWhenTargetsDiffer as a vcam blend hint.  This influences what happens when blending between vcams with different LookAt targets
- Increased stability of vcams with very small FOVs
- Framing Transposer no longer requires LookAt to be null
- LensSettings Aspect, Orthographic, IsPhysicalCamera, SensorSize properties no longer internal
- Noise Profiles: don't magically create assets.  Prompt user for filename and location of new or cloned profiles
- Refactored interaction between timeline and CM brain, to improve handling of edge cases (fogbugz case 1048497)
- Bugfix: StateDrivenCamera Editor was not finding states if target was OverrideController
- Bugfix when dragging orbital transposer transform: take bias into account
- Bugfix: SaveDuringPlay was not handling asset fields correctly - was sometimes crushing assets
- Bugfix: SimpleFollow transposers were not initilizing their position correctly at game start
- Bugfix: Timeline with CM shot was causing jitter in some FixedUpdate situations
- Bugfix: Multiple brains with heterogeneous update methods were not behaving correctly.  CM will now support this, but you must make sure that the brains have different layer masks.
- Example scenes now include use of CinemachineTriggerAction script.  

## [2.1.13] - 2018-05-09
### Removed dependency on nonexistant Timeline package, minor bugfixes
- Bugfix: Custom Blends "Any to Any" was not working (regression)
- Bugfix: Composer was sometimes getting wrong aspect if multiple brains with different aspect ratios
- Bugfix: could not drag vcam transforms if multiple inspectors and one is hidden
- Bugfix: Framing Transposer initializes in the wrong place - noticeable if dead zone

## [2.1.12] - 2018-02-26
### Storyboard, Bugfixes and other enhancements.  Also some restructuring for Package Manager
- Project restructure: Removed Base, Timeline, and PostFX folders from project root.  PostProcessing code must now be manually imported from Cinemachine menu.  No more dependencies on scripting defines.
- New Storyboard extension, to display images over the vcams.  Comes with a Waveform monitor window for color grading
- New option to specify vcam position blend style: linear, spherical, or cylindrical, based on LookAt target
- Added API to support seamless position warping of target objects: OnTargetObjectWarped().
- Added support for custom blend curves
- Lookahead: added Ignore Y Axis Movement option
- Added support for cascading blends (i.e. blending from mid-blend looks better)
- POV/Orbital/FreeLook axis: exposed Min, Max, and Wrap in the UI, for customized axis range
- FreeLook: added Y Axis recentering
- POV: Added recentering feature to both axes
- Path: Added Normalized Path units option: 0 is start of path, 1 is end.
- Path: added length display in inspector
- Timeline Clip Editor: vcam sections are now collapsible
- API enhancement: added Finalize to Pipeline stages, called even for manager-style vcams
- Bugfix: PostProcessing V2 DoF blending works better
- Bugfix: OrbitalTransposer works better with WorldUp overrides
- Bugfix: Remove StateDrivenCamera "not playing a controller" warning
- Bugfix: Handle exceptions thrown by assemblies that don't want to be introspected
- Bugfix: vcams following physics objects incorrectly snapped to origin after exiting play mode
- Bugfix: predictor now supports time pause
- Bugfix: Moved StartCoroutine in Brain to OnEnable()
- Bugfix: Collider was causing problems in Physics on Android platforms
- Bugfix: dragging a vcam's position updtaes prefabs properly
- Bugfix: All extension now respect the "enabled" checkbox
- Bugfix: Undo for Extasion add will no longer generate null references

## [2.1.10] - 2017-11-28
### This is the first UPM release of *Unity Package Cinemachine*.
- New Aim component: Same As Follow Target simply uses the same orientation as the Follow target
- Perlin Noise component: added inspector UI to clone or locate existing Noise profiles, and to create new ones
- Noise Presets were moved outside of the Examples folder
- Example Assets are now included as embedded package, not imported by default
- Bugfix: FreeLook with PositionDelta was not properly updating the heading
- Bugfix: Transitioning between FreeLooks simetimes caused a short camera freeze
- Bugfix: Added some null checks to FreeLook, to prevent error messages at build time

## [2.1.9] - 2017-11-17
### Initial version.
*Version 2.1.9 cloned from private development repository, corresponding to package released on the asset store*<|MERGE_RESOLUTION|>--- conflicted
+++ resolved
@@ -4,22 +4,15 @@
 The format is based on [Keep a Changelog](http://keepachangelog.com/en/1.0.0/)
 and this project adheres to [Semantic Versioning](http://semver.org/spec/v2.0.0.html).
 
-<<<<<<< HEAD
-## [2.3.0-preview.2] - 2018-12-10
+## [2.3.0] - 2018-12-20
 ### Support for Unity 2019.1
 - Added dependency on new unity.timeline
 - Added conditional dependence on PostProcessingV2
 - No copying CM gizmo into assets folder
-
-## [2.2.8-preview.16] - 2018-12-10
-=======
-## [2.2.9-preview.1] - 2018-12-18
-### Bugfixes
 - FreeLook: if inherit position from similar FreeLooks, bypass damping 
 - Timline: improve handling when vcam values are tweaked inside shot inspector (fogbugz 1109024)
 
 ## [2.2.8] - 2018-12-10
->>>>>>> d794a12b
 ### Bugfixes, optimizations, and some experimental stuff
 - Transposer: added Angular Damping Mode, to support quaternion calculations in gimbal-lock situations
 - Framing Transposer and Group Transposer: group composing bugfixes, respect min/max limits
