# Changelog
All notable changes to this package will be documented in this file.

The format is based on [Keep a Changelog](http://keepachangelog.com/en/1.0.0/)
and this project adheres to [Semantic Versioning](http://semver.org/spec/v2.0.0.html).

## [unreleased]
- Draw GameView guides only if appropriate inspector subsection is expanded
- FreeLook rigs organized in tabs in the inspector
- Switching targets (Follow, LookAt) is smooth by default. For the old behaviour, after changing the targets, set PreviousStateIsValid to false.
- Bugfix: Reversing a blend in progress respects asymmetric blend times.
- Regression fix: CmPostProcessing and CmVolumeSettings components setting Depth of Field did not work correctly with Framing Transposer. 
- Regression fix: 3rdPersonFollow keeps player in view when Z damping is high
- Regression fix: Physical camera properties were overwritten by vcams even when "override mode: physical" was not selected.
- New sample scene: Boss cam, that demonstrates how to setup a camera that follows the player and looks at the player and the boss. It also shows examples of custom extensions.
<<<<<<< HEAD
- Bugfix: TrackedDolly sometimes introduced spurious rotations if Default Up and no Aim behaviour
=======
- Bugfix: CinemachineCollider's displacement damping was being calculated in world space instead of camera space.
>>>>>>> 7bce929e


## [2.8.0-exp.1] - 2021-03-31
- Added simplified modes for impulse generation, added secondary reaction settings to Impulse Listener.
- Added Storyboard support for ScreenSpaceOverlay and ScreenSpaceCamera camera render modes.
- Added DampingIntoCollision and DampingFromCollision properties to Cinemachine3rdPersonFollow to control how gradually the camera moves to correct for occlusions.
- Added CinemachineCore.OnTargetObjectWarped() to warp all vcams targeting an object.
- Added ability for vcam to have a negative near clip plane.
- Added Draggable Game Window Guides toggle in Cinemachine preferences. If disabled, Game Window guides are only for visualization.
- Added button to virtual camera inspectors to auto-generate CinemachineInputProvider component if missing.
- Default PostProcessing profile priority is now configurable and defaults to 1000.
- Cinemachine3rdPersonFollow can operate without the physics module, and without collision resolution.
- Bugfix: 3rdPersonFollow collision resolution was failing when the camera radius was large.
- Bugfix: 3rdPersonFollow damping was being done in world space instead of camera space.
- Bugfix: 3rdPersonFollow was stuttering when Z damping was high.
- Regression fix: CinemachineInputProvider had stopped providing input.
- Bugfix: Lens aspect and sensorSize were not getting updated if lens OverrideMode != None.
- Bugfix: Changing targets on a live vcam was misbehaving.
- Bugfix: Framing transposer now handles empty groups.
- Bugfix: Interrupting a transition with InheritPosition enabled was broken.
- Bugfix: Cinemachine3rdPersonFollow was not handling collision by default.
- Bugfix: SaveDuringPlay saves only components that have the SaveDuringPlay attribute.
- Regression fix: Entries in the custom blends editor in CM Brain inspector were not selectable.


## [2.7.2] - 2021-02-15
- CinemachineConfiner2D now handles cases where camera window is oversized
- New sample scene (FadeOutNearbyObjects) demonstrating fade out effect for objects between camera and target using shaders. The example includes a cinemachine extension giving convenient control over the shader parameters
- Bugfix (1293429) - Brain could choose vcam with not the highest priority in some cases
- Bugfix: SaveDuringPlay also works on prefab instances
- Bugfix (1272146) - Adding vcam to a prefab asset no longer causes errors in console
- Bugfix (1290171) - Impulse manager was not cleared at playmode start
- Nested Scrub Bubble sample removed (filenames too long), available now as embedded package
- Compilation guards for physics, animation, and imgui. Cinemachine does not hard depend on anything now
- Bugfix: CM StoryBoard had a 1 pixel border
- Bugfix: CM StoryBoard lost viewport reference after hot reload
- Bugfix: FramingTransposer's TargetMovementOnly damping caused a flick.
- Bugfix: FreeLook small drift when no user input if SimpleFollowWithWorldUp
- Bugfix: InheritPosition did not work with SimpleFollow binding mode
- Bugfix: cleanup straggling post processing profiles when no active vcams
- Bugfix: Checking whether the Input Action passed to CinemachineInputHandler is enabled before using it.
- Bugfix: 3rdPersonFollow FOV was blended incorrectly when ReferenceLookAt was set to a faraway target
- Bugfix: Position predictor not properly reset
- Bugfix: Create via menu doesn't create as child of selected object
- Bugfix: Post-processing profiles not cleaned up when no active vcams
- Bugfix: Install CinemachineExamples Asset Package menu item was failing on 2018.4 / macOS
- New sample scene (2DConfinerComplex) demonstrating new CinemachineConfiner2D extension.
- Updated CharacterMovement2D script in 2D sample scenes (2DConfinedTargetGroup, 2DConfiner, 2DConfinerUndersized, 2DTargetGroup) to make jumping responsive. 
- Updated 2DConfinedTargetGroup and 2DConfiner scenes to use new CinemachineConfiner2D extension. 


## [2.7.1] - 2020-11-14
- New feature: CinemachineConfiner2D - Improved 2D confiner.
- Added ApplyAfter option to ImpulseListener, to add control over the ordering of extensions
- UI update - Moved Cinemachine menu to GameObject Create menu and Right Click context menu for Hierarchy.
- Virtual Camera Lens inspector supports display of Horizontal FOV
- Virtual Camera Lens can override orthographic and physical camera settings
- Bugfix (1060230) - lens inspector sometimes displayed ortho vs perspective incorrectly for a brief time
- Bugfix (1283984) - Error message when loading new scene with DontDestroyOnLoad
- bugfix (1284701) - Edge-case exception when vcam is deleted
- Storyboard Global Mute moved from Cinemachine menu to Cinemachine preferences.
- Bugfix - long-idle vcams when reawakened sometimes had a single frame with a huge deltaTime
- Bugfix - PostProcessing temporarily stopped being applied after exiting play mode


## [2.6.3] - 2020-09-16
- Regression fix (1274989) - OnTargetObjectWarped broken for OrbitalTransposer
- Bugfix (1276391) - CM Brain Reset did not reset Custom Blends asset in inspector
- Bugfix (1276343) - CM Brain inspector custom blends misaligned dropdown arrow
- Bugfix (1256530) - disallow multiple components where appropriate
- Bugfix: BlendList camera was incorrectly holding 0-length camera cuts
- Bugfix (1174993) - CM Brain logo was not added to Hierarchy next to Main Camera after adding vcam for the first time after importing CM.
- Bugfix (1100131) - Confiner is aware of 2D collider's offset attribute.



## [2.6.2] - 2020-09-02
### Bugfixes
- Regression fix: OnCameraCut Memory leak when using Cinemachine with PostProcessing package
- Bugfix (1272146): Checking for null pipeline, before drawing gizmos.
- Add support for disabling Physics module


## [2.6.1] - 2020-08-13
### Bugfixes
- Regression Fix: PostProcessing/VolumeSettings FocusTracksTarget was not accounting for lookAt target offset
- Regression fix: Confiner no longer confines noise and impulse
- Bugfix: StateDrivenCamera was choosing parent state if only 1 clip in blendstate, even though there was a vcam assigned to that clip
- Bugfix: vertical group composition was not composing properly
- Bugfix: CinemachineNewVirtualCamera.AddComponent() now works properly
- Bugfix: removed compile errors when Physics2D module is disabled
- Bugfix: brain updates on scene loaded or unloaded
- Bugfix (1252431): Fixed unnecessary GC Memory allocation every frame when using timeline  
- Bugfix (1260385): check for prefab instances correctly
- Bugfix (1266191) Clicking on foldout labels in preferences panel toggles their expanded state
- Bugfix (1266196) Composer target Size label in preferences panel was too big
- Bugfix: Scrubbing Cache was locking virtual camera transforms beyond the cache range
- Improved performance of path gizmo drawing
- Timeline Scrubbing Cache supports nested timelines, with some known limitations to be addressed with a future Timeline package release
- Added support for deterministic noise in the context of controlled rendering (via CinemachineCore.CurrentTimeOverride)
- Added Target Offset field to Framing Transposer
- Added Multi-object edit capabilities to virtual cameras and extensions 
- Added inspector button to clear the Scrubbing Cache


## [2.6.0] - 2020-06-04
### New Features and Bugfixes
- Added AxisState.IInputProvider API to better support custom input systems
- Added CinemachineInpiutProvider behaviour to support Unity's new input system
- Added Timeline Scrubbing cache: when enabled, simulates damping and noise when scrubbing in timeline
- Added ManualUpdate mode to the Brain, to allow for custom game loop logic
- VolumeSettings/PostProcessing: added ability to choose custom target for focus tracking
- Added CinemachineRecomposer for timeline-tweaking of procedural or recorded vcam Aim output
- Added GroupWeightManipulator for animating group member weights
- Impulse: Added PropagationSpeed, to allow the impulse to travel outward in a wave
- Impulse: added support for continuous impulses
- Added CinemachineIndependentImpulseListener, to give ImpulseListener ability to any game object
- Added 3rdPersonFollow and 3rdPersonAim for dead-accurate 3rd-person aiming camera
- Added ForceCameraPosition API of virtual cameras, to manually initialize a camera's position and rotation
- Added example scenes: Aiming Rig and Dual Target to show different 3rd person cmera styles
- FramingTransposer does its work after Aim, so it plays better with Aim components.
- Framing Transposer: add Damped Rotations option.  If unchecked, changes to the vcam's rotation will bypass Damping, and only target motion will be damped.
- Refactored Lookahead - better stability.  New behaviour may require some parameter adjustment in existing content
- Composer and Framing Transposer: improved handling at edge of hard zone (no juddering)
- Orbital Transposer / FreeLook: improved damping when target is moving
- CustomBlends editor UX improvements: allow direct editing of vcam names, as well as dropdown
- Add Convert to TargetGroup option on LookAt and Follow target fields
- Confiner: improved stability when ConfineScreenEdges is selected and confing shape is too small
- Extensions now have PrePipelineMutateState callback
- CinemachineCore.UniformDeltaTimeOverride works in Edit mode
- Added TargetAttachment property to vcams.  Normally 1, this can be used to relax attention to targets - effectively a damping override
- Bugfix: Blend Update Method handling was incorrect and caused judder in some circumstances
- Bugfix: VolumeSettings blending was popping when weight was epsilon if volume altered a non-lerpable value
- Bugfix (1234813) - Check for deleted freelooks
- Bugfix (1219867) - vcam popping on disable if blending
- Bugfix (1214301, 1213836) - disallow structural change when editing vcam prefabs
- Bugfix (1213471, 1213434): add null check in editor
- Bugfix (1213488): no solo for prefab vcams
- Bugfix (1213819): repaintGameView on editor change
- Bugfix (1217306): target group position drifting when empty or when members are descendants of the group
- Bugfix (1218695): Fully qualify UnityEditor.Menu to avoid compile errors in some circumstances
- Bugfix (1222740): Binding Modes, that don't have control over axis value range, are not affected by it. 
- Bugfix (1227606): Timeline preview and playmode not the same for composer with hand-animated rotations
- Bugfix: Confiner's cache is reset, when bounding shape/volume is changed.
- Bugfix (1232146): Vcam no longer jerks at edge of confiner bound box.
- Bugfix (1234966): CompositeCollider scale was applied twice.


## [2.5.0] - 2020-01-15
### Support HDRP 7 and URP simultaneously
- Accommodate simultaneous precesnce of HDRP and URP
- Regression fix: Axis was always recentered in Edit mode, even if recentering is off


## [2.4.0] - 2020-01-10
### HDRP 7 support and bugfixes
- Storyboard: added global mute function
- New vcams are by default created matching the scene view camera
- Added ApplyBeforeBody option to POV component, to support working with FramingTransposer
- Added RectenterTarget to POV component
- Added OnTransitionFromCamera callback to extensions
- Added Damping to SameAsFollowTarget and HardLockToTarget components
- URP 7.1.3: added CinemachinePixelPerfect extension
- Added Speed Mode to AxisState, to support direct axis control without max speed
- New example scene: OverTheShoulderAim illustrating how to do over-the-shoulder TPS cam, with Normal and Aim modes
- Impulse Manager: added option to ignore timescale
- Framing Transposer: added OnTransition handling for camera rotation if InheritPosition
- Upgrade to support HDRP and Universal RP 7.0.0 API
- Upgrade to support HDRP and Universal RP 7.1.0 API
- Removed Resources diretories
- Sample scenes now available via package manager
- Added optional "Display Name" field to Cinemachine Shot in Timeline
- Added "Adopt Current Camera Settings" item to vcam inspector context menu
- Composer and FramingTransposer: allow the dead zone to extend to 2, and the Screen x,Y can range from -0.5 to 1.5
- HDRP: lens presets include physical settings if physical camera
- Regression Fix: Framing Transposer: ignore LookAt target.  Use Follow exclusively
- Bugfix: Framing Transposer was not handling dynamic changes to FOV properly
- Bugfix: PostProcessing extension was not handling standby update correctly when on Manager Vcams
- Bugfix: PostProcessing extension was leaking a smallamounts of memory when scenes were unloaded
- Bugfixes: (fogbugz 1193311, 1193307, 1192423, 1192414): disallow presets for vcams
- Bugfix: In some heading modes, FreeLook was improperly modifying the axes when activated
- Bugfix: Orbital transposer was improperly filtering the heading in TargetForward heading mode
- Bugfix: added EmbeddedAssetHelper null check
- Bugfix: composer screen guides drawn in correct place for physical camera
- Bugfix: FreeLook was not respecting wait time for X axis recentering
- Bugfix: FreeLook X axis was not always perfectly synched between rigs
- Bugfix (fogbugz 1176866): Collider: clean up static RigidBody on exit
- Bugfix (fogbugz 1174180): framing transposer wrong ortho size calculation
- Bugfix (fogbugz 1158509): Split brain.UpdateMethod into VcamUpdateMethod and BrainUpdateMethod, to make blending work correctly
- Bugfix (fogbugz 1162074): Framing transposer and group transposer only reached half maximum ortho size 
- Bugfix (fogbugz 1165599): Transposer: fix gimbal lock issue in LockToTargetWithWorldUp
- Bugfix: VolumeSettings: handle layermask in HDAdditionalCameraData
- Bugfix: use vcam's up when drawing gizmos (orbital transposer and free look)


## [2.3.4] - 2019-05-22
### PostProcessing V3 and bugfixes
- Added support for PostProcessing V3 - now called CinemachineVolumeSttings
- Added CinemachineCore.GetBlendOverride delegate to allow applications to override any vcam blend when it happens
- When a blend is cancelled by the opposite blend, reduce the blend time
- Orthographic cameras allow a Near Clip of 0
- Timeline won't auto-create CM brains when something dragged onto it
- Confiner: Improvement in automatic path invalidation when number of path points path changes
- Added CinemachineInpuitAxisDriver utility for overriding the default AxisState behaviour
- CinemachineCameraOffset: added customizable stage for when to apply the offset
- Added Loop option to BlendList Camera
- Improved Lookahead: does not automatically recenter
- Brain no longer applies time scaling to fixed delta
- Added dependency on Unity.ugui (2019.2 and up)
- Bugfix: potential endless loop when using Ignore tag in Collider
- Bugfix: Allow externally-driven FeeLook XAxis to work properly with SimpleFollow
- Bugfix: vcams with noise would sometimes show one noiseless frame when they were activated and standby update was not Always
- Bugfix: Generate a cut event if cutting to a blend-in-progess (fogbugz 1150847)
- Bugfix: reset lens shift if not physical camera
- Bugfix: Collider must consider actual target position, not lookahead position
- Bugfix: FreeLook heading RecenterNow was not working
- Bugfix: lookahead now takes the overridden Up into account
- Bugfix: screen composer guides drawn in wrong place for picture-in-picture
- Bugfix: FreeLook now draws only 1 active composer guide at a time (fogbugz 1138263)
- Bugfix: cameras sometimes snapped when interrupting blends
- Bugfix: Path handles no longer scale with the path object
- Bugfix: Framing Transposer Center on Activate was not working properly (fogbugz 1129824)
- Bugfix: FreeLook inherit position
- Bugfix: collider was pushing camera too far if there were multiple overlapping obstacles
- Bugfix: use IsAssignableFrom instead of IsSubclass in several places
- Bugfix: when interrupting a blend in progress, Cut was not respected
- Bugfix: collider minimum occlusion time and smoothing time interaction
- Bugfix: TargetGroup.RemoveMember error (fogbugz 1119028)
- Bugfix: TargetGroup member lerping jerk when member weight near 0
- Bugfix: Transposer angular damping should be 0 only if binding mode not LockToTarget

## [2.3.3] - 2019-01-08
### Temporary patch to get around a Unity bug in conditional dependencies
- Removed Cinemachine.Timeline namespace, as a workaround for fogbugz 1115321

## [2.3.1] - 2019-01-07
### Bugfixes
- Added timeline dependency
- OnTargetObjectWarped no longer generates garbage

## [2.3.0] - 2018-12-20
### Support for Unity 2019.1
- Added dependency on new unity.timeline
- Added conditional dependence on PostProcessingV2
- No copying CM gizmo into assets folder
- FreeLook: if inherit position from similar FreeLooks, bypass damping 
- Timeline: improve handling when vcam values are tweaked inside shot inspector (fogbugz 1109024)

## [2.2.8] - 2018-12-10
### Bugfixes, optimizations, and some experimental stuff
- Transposer: added Angular Damping Mode, to support quaternion calculations in gimbal-lock situations
- Framing Transposer and Group Transposer: group composing bugfixes, respect min/max limits
- Added ConemachineCameraOffset extension, to offset the camera a fixed distance at the end of the pipeline
- Dolly Cart: added support for LateUpdate
- State-driven-camera: added [NoSaveDuringPlay] to Animated Target and Layer Index
- Added AxisState.Recentering.RecenterNow() API call to skip wait time and start recentering now (if enabled)
- Added NoLens blend hint, to leave camera Lens settings alone
- Updated documentation (corrections, and relocation to prevent importing)
- Upgrade: added support for nested prefabs in Unity 2018.3 (fogbugz 1077395)
- Optimization: position predictor is more efficient
- Optimization: Composer caches some calculations 
- Optimization: Fix editor slowdown when Lens Presets asset is missing
- Experimental: Optional new damping algorithm: attempt to reduce sensitivity to variable framerate
- Experimental: Optional new extra-efficient versions of vcam and FreeLook (not back-compatible)
- Timeline: play/pause doesn't kick out the timeline vcam
- Path editor: make sure game view gets updated when a path waypoint is dragged in the scene view
- Composer guides are shown even if Camera is attached to a renderTexture
- Bugfix: allow impulse definition to be a non-public field (property drawer was complaining)
- Bugfix: added null check for when there is no active virtual camera
- Bugfix: CollisionImpulseSource typo in detection of 2D collider
- Bugfix: PasteComponentValues to prefab vcams and FreeLooks were corrupting scene and prefabs
- Bugfix: Timeline mixer was glitching for single frames at the end of blends
- Bugfix: Added OnTransitionFromCamera() to POV and OrbitalTransposer, to transition axes intelligently
- Regression fix: if no active vcam, don't set the Camera's transform

## [2.2.7] - 2018-07-24
### Mostly bugfixes
- Bugfix: fogbugz case 1053595: Cinemachine Collider leaves hidden collider at origin that interferes with scene objects
- Bugfix: fogbugz case 1063754: empty target group produces console messages
- Bugfix: FreeLook Paste Component Values now pastes the CM subcomponents as well
- Bugfix: added extra null checks to support cases where current vcam is dynamically deleted
- Bugfix: reset BlendList when enabled
- Regression fix: FreeLook axis values get transferred when similar vcams transition
- Bugfix: cutting to BlendList vcam sometimes produced a few bad frames
- Bugfix: smart update tracks the targets more efficiently and correctly, and supports RigidBody interpolation (2018.2 and up)
- Enhancement: POV component interprets POV as relative to parent transform if there is one
- API change: OnCameraLive and CameraActivated events take outgoing vcam also as parameter (may be null)

## [2.2.0] - 2018-06-18
### Impulse Module and More
- New Cinemachine Impulse module for event-driven camera shakes
- New Event Helper script CinemachineTriggerAction takes action on Collider and Collider2D enter/exit events, and exposes them as UnityEvents
- New performance-tuning feature: Standby Update.  Controls how often to update the vcam when it's in Standby.  
- New NoiseSettings editor with signal preview
- Added Focal Length or Named FOV presets for Camera Lens
- Added support for Physical Camera: focal length and Lens Offset
- New improved Group framing algorithm: tighter group framing in GroupComposer and FramingTransposer
- Collider: now returns TargetIsObscured if the target is offscreen (great for cameras with fixed aim)
- Collider: added Minimum Occlusion Time setting, to ignore fleeting obstructions
- Collider: added Transparent Layers mask, to specify solid objects that don't obstruct view
- Collider: damping will no longer take the camera through obstacles
- Collider: Added separate damping setting for when target is being occluded vs when camera is being returned to its normal position
- Collider: added Smoothing setting, to reduce camera jumpiness in environements with lots of obstacles
- NoiseSettings: added checkbox for pure sine-wave instead of Perlin wave
- If no LookAt target, PostProcessing FocusTracksTarget offset is relative to camera
- TrackedDolly: Default up mode sets Up to World Up
- Virtual Camera: New Transitions section in inspector that gives more control over blending:
  - Blend Hint provides some control over how the position and rotation are interpolated
  - Inherit Position checkbox to ensure smooth positional handoff from outgoing camera
  - OnCameraLive event gets fired when the camera activates.  Useful for custom handlers.
- Added ScreenSpaceAimWhenTargetsDiffer as a vcam blend hint.  This influences what happens when blending between vcams with different LookAt targets
- Increased stability of vcams with very small FOVs
- Framing Transposer no longer requires LookAt to be null
- LensSettings Aspect, Orthographic, IsPhysicalCamera, SensorSize properties no longer internal
- Noise Profiles: don't magically create assets.  Prompt user for filename and location of new or cloned profiles
- Refactored interaction between timeline and CM brain, to improve handling of edge cases (fogbugz case 1048497)
- Bugfix: StateDrivenCamera Editor was not finding states if target was OverrideController
- Bugfix when dragging orbital transposer transform: take bias into account
- Bugfix: SaveDuringPlay was not handling asset fields correctly - was sometimes crushing assets
- Bugfix: SimpleFollow transposers were not initilizing their position correctly at game start
- Bugfix: Timeline with CM shot was causing jitter in some FixedUpdate situations
- Bugfix: Multiple brains with heterogeneous update methods were not behaving correctly.  CM will now support this, but you must make sure that the brains have different layer masks.
- Example scenes now include use of CinemachineTriggerAction script.  

## [2.1.13] - 2018-05-09
### Removed dependency on nonexistant Timeline package, minor bugfixes
- Bugfix: Custom Blends "Any to Any" was not working (regression)
- Bugfix: Composer was sometimes getting wrong aspect if multiple brains with different aspect ratios
- Bugfix: could not drag vcam transforms if multiple inspectors and one is hidden
- Bugfix: Framing Transposer initializes in the wrong place - noticeable if dead zone

## [2.1.12] - 2018-02-26
### Storyboard, Bugfixes and other enhancements.  Also some restructuring for Package Manager
- Project restructure: Removed Base, Timeline, and PostFX folders from project root.  PostProcessing code must now be manually imported from Cinemachine menu.  No more dependencies on scripting defines.
- New Storyboard extension, to display images over the vcams.  Comes with a Waveform monitor window for color grading
- New option to specify vcam position blend style: linear, spherical, or cylindrical, based on LookAt target
- Added API to support seamless position warping of target objects: OnTargetObjectWarped().
- Added support for custom blend curves
- Lookahead: added Ignore Y Axis Movement option
- Added support for cascading blends (i.e. blending from mid-blend looks better)
- POV/Orbital/FreeLook axis: exposed Min, Max, and Wrap in the UI, for customized axis range
- FreeLook: added Y Axis recentering
- POV: Added recentering feature to both axes
- Path: Added Normalized Path units option: 0 is start of path, 1 is end.
- Path: added length display in inspector
- Timeline Clip Editor: vcam sections are now collapsible
- API enhancement: added Finalize to Pipeline stages, called even for manager-style vcams
- Bugfix: PostProcessing V2 DoF blending works better
- Bugfix: OrbitalTransposer works better with WorldUp overrides
- Bugfix: Remove StateDrivenCamera "not playing a controller" warning
- Bugfix: Handle exceptions thrown by assemblies that don't want to be introspected
- Bugfix: vcams following physics objects incorrectly snapped to origin after exiting play mode
- Bugfix: predictor now supports time pause
- Bugfix: Moved StartCoroutine in Brain to OnEnable()
- Bugfix: Collider was causing problems in Physics on Android platforms
- Bugfix: dragging a vcam's position updtaes prefabs properly
- Bugfix: All extension now respect the "enabled" checkbox
- Bugfix: Undo for Extasion add will no longer generate null references

## [2.1.10] - 2017-11-28
### This is the first UPM release of *Unity Package Cinemachine*.
- New Aim component: Same As Follow Target simply uses the same orientation as the Follow target
- Perlin Noise component: added inspector UI to clone or locate existing Noise profiles, and to create new ones
- Noise Presets were moved outside of the Examples folder
- Example Assets are now included as embedded package, not imported by default
- Bugfix: FreeLook with PositionDelta was not properly updating the heading
- Bugfix: Transitioning between FreeLooks simetimes caused a short camera freeze
- Bugfix: Added some null checks to FreeLook, to prevent error messages at build time

## [2.1.9] - 2017-11-17
### Initial version.
*Version 2.1.9 cloned from private development repository, corresponding to package released on the asset store*<|MERGE_RESOLUTION|>--- conflicted
+++ resolved
@@ -13,11 +13,8 @@
 - Regression fix: 3rdPersonFollow keeps player in view when Z damping is high
 - Regression fix: Physical camera properties were overwritten by vcams even when "override mode: physical" was not selected.
 - New sample scene: Boss cam, that demonstrates how to setup a camera that follows the player and looks at the player and the boss. It also shows examples of custom extensions.
-<<<<<<< HEAD
-- Bugfix: TrackedDolly sometimes introduced spurious rotations if Default Up and no Aim behaviour
-=======
 - Bugfix: CinemachineCollider's displacement damping was being calculated in world space instead of camera space.
->>>>>>> 7bce929e
+- Bugfix: TrackedDolly sometimes introduced spurious rotations if Default Up and no Aim behaviour.
 
 
 ## [2.8.0-exp.1] - 2021-03-31
