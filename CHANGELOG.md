--- conflicted
+++ resolved
@@ -5,20 +5,17 @@
 and this project adheres to [Semantic Versioning](http://semver.org/spec/v2.0.0.html).
 
 ## [Unreleased]
-<<<<<<< HEAD
 - Bugfix: 3rdPersonFollow collision resolution was failing when the camera radius was large
 - Bugfix: 3rdPersonFollow damping was being done in world space instead of camera space
 - Bugfix: 3rdPersonFollow FOV was blended incorrectly when ReferenceLookAt was set to a faraway target
-=======
 - Bugfix: Position predictor not properly reset
 - Bugfix: FramingTransposer's TargetMovementOnly damping caused a flick
 - Bugfix: CM StoryBoard lost viewport reference after hot reload
 - Bugfix: CM StoryBoard had a 1 pixel border.
 - Bugfix: SaveDuringPlay also works on prefab instances
-- Bugfix (1290171) - Impulse manager was not cleared at playmode start
-- Bugfix (1272146) - Adding vcam to a prefab asset no longer causes errors in console
-- Bugfix - long-idle vcams when reawakened sometimes had a single frame with a huge deltaTime
->>>>>>> 2db4becd
+- Bugfix: long-idle vcams when reawakened sometimes had a single frame with a huge deltaTime
+- Bugfix (1290171): Impulse manager was not cleared at playmode start
+- Bugfix (1272146): Adding vcam to a prefab asset no longer causes errors in console
 
 
 ## [2.6.3] - 2020-09-16
