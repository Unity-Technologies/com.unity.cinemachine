--- conflicted
+++ resolved
@@ -4,13 +4,9 @@
 The format is based on [Keep a Changelog](http://keepachangelog.com/en/1.0.0/)
 and this project adheres to [Semantic Versioning](http://semver.org/spec/v2.0.0.html).
 
-<<<<<<< HEAD
 ## [2.6.4-preview.1] - 2020-10-16
-- Bugfix (11283984) - Error message when loading new scene with DontDestroyOnLoad
-=======
-## [2.6.3-preview.1] - 2020-10-10
+- Bugfix (1283984) - Error message when loading new scene with DontDestroyOnLoad
 - bugfix (1284701) - Edge-case exception when vcam is deleted
->>>>>>> cb4d58c9
 
 
 ## [2.6.3] - 2020-09-16
