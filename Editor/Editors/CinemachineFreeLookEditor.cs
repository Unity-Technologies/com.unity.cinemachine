--- conflicted
+++ resolved
@@ -35,10 +35,6 @@
             Target.UpdateInputAxisProvider();
             
 #if UNITY_2021_2_OR_NEWER
-<<<<<<< HEAD
-            CinemachineSceneToolUtility.RegisterTool(typeof(SoloVcamTool));
-=======
->>>>>>> 5d74db27
             CinemachineSceneToolUtility.RegisterTool(typeof(FoVTool));
             CinemachineSceneToolUtility.RegisterTool(typeof(FarNearClipTool));
             CinemachineSceneToolUtility.RegisterTool(typeof(FollowOffsetTool));
@@ -55,10 +51,6 @@
                 UnityEngine.Object.DestroyImmediate(m_rigEditor);
         
 #if UNITY_2021_2_OR_NEWER
-<<<<<<< HEAD
-            CinemachineSceneToolUtility.UnregisterTool(typeof(SoloVcamTool));
-=======
->>>>>>> 5d74db27
             CinemachineSceneToolUtility.UnregisterTool(typeof(FoVTool));
             CinemachineSceneToolUtility.UnregisterTool(typeof(FarNearClipTool));
             CinemachineSceneToolUtility.UnregisterTool(typeof(FollowOffsetTool));
