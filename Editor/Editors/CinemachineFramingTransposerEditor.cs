--- conflicted
+++ resolved
@@ -229,11 +229,7 @@
                 var camPos = framingTransposer.VcamState.RawPosition;
                 var targetForward = framingTransposer.VirtualCamera.State.FinalOrientation * Vector3.forward;
                 EditorGUI.BeginChangeCheck();
-<<<<<<< HEAD
-                Handles.color = CinemachineSceneToolHelpers.s_HelperLineDefaultColor;
-=======
                 Handles.color = CinemachineSceneToolHelpers.HelperLineDefaultColor;
->>>>>>> 5d74db27
                 var cdHandleId = GUIUtility.GetControlID(FocusType.Passive);
                 var newHandlePosition = Handles.Slider(cdHandleId, camPos, targetForward,
                     CinemachineSceneToolHelpers.CubeHandleCapSize(camPos), Handles.CubeHandleCap, 0.5f);
@@ -256,11 +252,7 @@
                 }
                 
                 Handles.color = cameraDistanceHandleIsUsedOrHovered ? 
-<<<<<<< HEAD
-                    Handles.selectedColor : CinemachineSceneToolHelpers.s_HelperLineDefaultColor;
-=======
                     Handles.selectedColor : CinemachineSceneToolHelpers.HelperLineDefaultColor;
->>>>>>> 5d74db27
                 Handles.DrawLine(camPos, 
                     framingTransposer.FollowTarget.position + framingTransposer.m_TrackedObjectOffset);
 
