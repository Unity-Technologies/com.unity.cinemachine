--- conflicted
+++ resolved
@@ -6,11 +6,6 @@
 using UnityEngine;
 using UnityEditor;
 using System;
-<<<<<<< HEAD
-using System.IO;
-using UnityEngine.Splines;
-=======
->>>>>>> 3b04a65a
 
 namespace Cinemachine.Editor
 {
