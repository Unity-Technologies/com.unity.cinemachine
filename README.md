--- conflicted
+++ resolved
@@ -180,42 +180,26 @@
 
       * Create a branch in Ono, based on the latest branch this package must be compatible with (trunk, or release branch)
       * If your package contains **EditorTests**:
-<<<<<<< HEAD
-        * In ``[root]\Tests\EditorTests``, create a new EditorTest Project (for new packages) or use an existing project (for new versions of existing package).
-      * If your package contains **PlaymodeTests**:
-        * In ``[root]\Tests\PlaymodeTests``, create a new PlaymodeTest Project (for new packages) or use an existing project (for new versions of existing package).
-      * Modify the project’s manifest.json file to include the staging version of the package (name@version).
-=======
-        * In [root]\Tests\EditorTests, create a new EditorTest Project (for new packages use **YourPackageName**) or use an existing project (for new versions of existing package).
+        * In ``[root]\Tests\EditorTests``, create a new EditorTest Project (for new packages use **YourPackageName**) or use an existing project (for new versions of existing package).
         * A skeleton of EditorTest Project can be found [here](https://oc.unity3d.com/index.php/s/UYYsGINte9Wg6FO). 
         * Modify the project’s manifest.json file to include the staging version of the package (name@version).
         * Your project's manifest.json file should contain the following line ``"registry": "http://staging-packages.unity.com"``.
       * If your package contains **PlaymodeTests**:
-        * In [root]\Tests\PlaymodeTests, create a new PlaymodeTest Project (for new packages use **YourPackageName**) or use an existing project (for new versions of existing package).
+        * In ``[root]\Tests\PlaymodeTests``, create a new PlaymodeTest Project (for new packages use **YourPackageName**) or use an existing project (for new versions of existing package).
         * Modify the project’s manifest.json file to include the staging version of the package (name@version).
         * Your project's manifest.json file should contain the following line ``"registry": "http://staging-packages.unity.com"``.
->>>>>>> 4673113b
       * Commit your branch changes to Ono, and run all Windows & Mac Editor/PlayMode tests (not full ABV) in Katana.
       * Once the tests are green on Katana, create a PR with the changed manifest and add `Latest Release Manager` as a reviewer
   2. Make sure you’ve completed all checklist items on the package publishing form, and [Submit your package publishing request to Release Management](https://docs.google.com/forms/d/e/1FAIpQLSdSIRO6s6_gM-BxXbDtdzIej-Hhk-3n68xSyC2sM8tp7413mw/viewform).
 
 **At this point release management will validate your package content, and check that the editor/playmode tests are passed before promoting the package to production.**
 
-<<<<<<< HEAD
 You will receive a confirmation email once the package is in production. Then, one more step is required to complete package publishing:
-1. In your existing branch, change the test project manifest to point to your production package by removing the following line ``"registry": "https://staging-packages.unity.com"``
+1. In your existing branch, change the EditorTest/PlaymodeTest project manifest to point to your production package by removing the following line ``"registry": "https://staging-packages.unity.com"``
 2. If your package is meant to ship with a release of the editor (default packages), follow these steps:
       * Get the latest version of your package tarball from production by running the following command line from the folder ``[root]\External\PackageManager\Editor``:  
       ```
       npm pack --registry https://packages.unity.com com.unity.[your package name]
       ```
       * Modify the editor manifest ``[root]\External\PackageManager\Editor\Manifest.json`` to include your package in the list of dependencies.
-      * Update your PR, add both `Latest Release Manager` and  `Trunk Merge Queue` as reviewers.
-=======
-Once the package is in production, one more PR is required to complete package publishing:
-1. In your existing branch, change the EditorTest/PlaymodeTest project manifest to point to your production package by removing the following line ``"registry": "http://staging-packages.unity.com"``
-2. If your package is meant to ship with a release of the editor (default package), follow these steps:
-      * Modify the in editor manifest (_[root]\External\PackageManager\Editor\Manifest.json_) to include your package in the list of dependencies.
-      * Create a PR update with the editor manifest changes, add both `Latest Release Manager` and  `Trunk Merge Queue` as reviewers.
->>>>>>> 4673113b
-      +      * Update your PR, add both `Latest Release Manager` and  `Trunk Merge Queue` as reviewers.