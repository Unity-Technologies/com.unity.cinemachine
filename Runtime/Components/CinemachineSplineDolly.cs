--- conflicted
+++ resolved
@@ -350,17 +350,6 @@
         {
             switch (m_PositionUnits)
             {
-<<<<<<< HEAD
-                if (m_CameraPosition < 0)
-                {
-                    var knotCount = spline.Knots.Count();
-                    m_CameraPosition = knotCount + m_CameraPosition % knotCount;
-                }
-                else
-                {
-                    m_CameraPosition %= spline.Knots.Count();
-                }
-=======
                 case PathIndexUnit.Distance:
                     if (!spline.Closed) m_SplinePosition = Mathf.Clamp(m_SplinePosition, 0, m_SplineLength);
                     break;
@@ -379,7 +368,6 @@
                     break;
                 default:
                     throw new ArgumentOutOfRangeException();
->>>>>>> b0972d7e
             }
         }
 
