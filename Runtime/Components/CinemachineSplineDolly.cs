#if CINEMACHINE_UNITY_SPLINES
using UnityEngine;
using System;
using System.Linq;
using Cinemachine.Utility;
using UnityEngine.Splines;

namespace Cinemachine
{
    /// <summary>
    /// A Cinemachine Virtual Camera Body component that constrains camera motion
    /// to a Spline.  The camera can move along the spline.
    ///
    /// This behaviour can operate in two modes: manual positioning, and Auto-Dolly positioning.
    /// In Manual mode, the camera's position is specified by animating the Spline Position field.
    /// In Auto-Dolly mode, the Spline Position field is animated automatically every frame by finding
    /// the position on the spline that's closest to the virtual camera's Follow target.
    /// </summary>
    [AddComponentMenu("")] // Don't display in add component menu
    [SaveDuringPlay]
    public class CinemachineSplineDolly : CinemachineComponentBase
    {
        /// <summary>The Spline container to which the camera will be constrained.  This must be non-null.</summary>
        [Tooltip("The Spline container to which the camera will be constrained.  This must be non-null.")]
        public SplineContainer m_Spline;

        /// <summary>The position along the spline at which the camera will be placed. This can be animated directly,
        /// or set automatically by the Auto-Dolly feature to get as close as possible to the Follow target.
        /// The value is interpreted according to the Position Units setting.</summary>
        [Tooltip("The position along the spline at which the camera will be placed.  "
           + "This can be animated directly, or set automatically by the Auto-Dolly feature to "
            + "get as close as possible to the Follow target.  The value is interpreted "
            + "according to the Position Units setting.")]
        public float m_CameraPosition;

        /// <summary>How to interpret the Spline Position:
        /// - Distance: Values range from 0 (start of Spline) to Length of the Spline (end of Spline).
        /// - Normalized: Values range from 0 (start of Spline) to 1 (end of Spline).
        /// - Knot: Values are defined by knot indices and a fractional value representing the normalized
        /// interpolation between the specific knot index and the next knot."</summary>
        [Tooltip("How to interpret the Spline Position:\n"+
            "- Distance: Values range from 0 (start of Spline) to Length of the Spline (end of Spline).\n"+
            "- Normalized: Values range from 0 (start of Spline) to 1 (end of Spline).\n"+
            "- Knot: Values are defined by knot indices and a fractional value representing the normalized " +
            "interpolation between the specific knot index and the next knot.\n")]
        public PathIndexUnit m_PositionUnits = PathIndexUnit.Normalized;

        /// <summary>Where to put the camera relative to the spline postion.  X is perpendicular 
        /// to the spline, Y is up, and Z is parallel to the spline.</summary>
        [Tooltip("Where to put the camera relative to the spline position.  X is perpendicular "
            + "to the spline, Y is up, and Z is parallel to the spline.")]
        public Vector3 m_SplineOffset = Vector3.zero;

        /// <summary>How to set the virtual camera's Up vector.  This will affect the screen composition.</summary>
        [Tooltip("How to set the virtual camera's Up vector.  This will affect the screen composition, because "
            + "the camera Aim behaviours will always try to respect the Up direction.")]
        public CameraUpMode m_CameraUp = CameraUpMode.Default;
        
        /// <summary>Different ways to set the camera's up vector</summary>
        public enum CameraUpMode
        {
            /// <summary>Leave the camera's up vector alone.  It will be set according to the Brain's WorldUp.</summary>
            Default,
            /// <summary>Take the up vector from the spline's up vector at the current point</summary>
            Spline,
            /// <summary>Take the up vector from the spline's up vector at the current point, but with the roll zeroed out</summary>
            SplineNoRoll,
            /// <summary>Take the up vector from the Follow target's up vector</summary>
            FollowTarget,
            /// <summary>Take the up vector from the Follow target's up vector, but with the roll zeroed out</summary>
            FollowTargetNoRoll,
        };

        /// <summary>If checked, will enable damping.</summary>
        [Tooltip("If checked, will enable damping.")]
        public bool m_DampingEnabled;
        
        /// <summary>How aggressively the camera tries to maintain the offset along
        /// the x, y, or z directions in spline local space.
        /// Meaning:
        /// - x represents the axis that is perpendicular to the spline. Use this to smooth out
        /// imperfections in the path. This may move the camera off the spline.
        /// - y represents the axis that is defined by the spline-local up direction. Use this to smooth out
        /// imperfections in the path. This may move the camera off the spline.
        /// - z represents the axis that is parallel to the spline. This won't move the camera off the spline.
        /// Smaller numbers are more responsive. Larger numbers give a more heavy, slowly responding camera.
        /// Using different settings per axis can yield a wide range of camera behaviors.</summary>
        [Tooltip("How aggressively the camera tries to maintain the offset along the " +
            "x, y, or z directions in spline local space. \n" +
            "- x represents the axis that is perpendicular to the spline. Use this to smooth out " +
            "imperfections in the path. This may move the camera off the spline.\n" +
            "- y represents the axis that is defined by the spline-local up direction. Use this to smooth out " +
            "imperfections in the path. This may move the camera off the spline.\n" +
            "- z represents the axis that is parallel to the spline. This won't move the camera off the spline.\n\n" +
            "Smaller numbers are more responsive, larger numbers give a more heavy, slowly responding camera. " +
            "Using different settings per axis can yield a wide range of camera behaviors.")]
        public Vector3 m_Damping = Vector3.zero;

        /// <summary>How aggressively the camera tries to track the target's orientation.
        /// Small numbers are more responsive.  Larger numbers give a more heavy slowly responding camera.</summary>
        [Range(0f, 20f)]
        [Tooltip("How aggressively the camera tries to track the target's orientation.  "
            + "Small numbers are more responsive.  Larger numbers give a more heavy slowly responding camera.")]
        public float m_AngularDamping = 0f;

        /// <summary>Controls how automatic dollying occurs</summary>
        [Serializable]
        public struct AutoDolly
        {
            /// <summary>If checked, will enable automatic dolly, which chooses a spline position
            /// that is as close as possible to the Follow target.</summary>
            [Tooltip("If checked, will enable automatic dolly, which chooses a spline position that is as "
                + "close as possible to the Follow target.  Note: this can have significant performance impact")]
            public bool m_Enabled;

            /// <summary>Offset, in current position units, from the closest point on the spline to the follow target.</summary>
            [Tooltip("Offset, in current position units, from the closest point on the spline to the follow target")]
            public float m_PositionOffset;

            /// <summary>
            /// Affects how many segments to split a spline into when calculating the nearest point.
            /// Higher values mean smaller and more segments, which increases accuracy at the cost of processing time.
            /// In most cases, the default resolution is appropriate. Use with <seealso cref="m_SearchIteration"/> to fine-tune point accuracy.
            /// For more information, see SplineUtility.GetNearestPoint.
            /// </summary>
            [HideInInspector]
            [Tooltip("Affects how many segments to split a spline into when calculating the nearest point." +
                "Higher values mean smaller and more segments, which increases accuracy at the cost of processing time. " +
                "In most cases, the default value (4) is appropriate. Use with SearchIteration to fine-tune point accuracy.")]
            public int m_SearchResolution;

            /// <summary>
            /// The nearest point is calculated by finding the nearest point on the entire length
            /// of the spline using <seealso cref="m_SearchResolution"/> to divide into equally spaced line segments. Successive
            /// iterations will then subdivide further the nearest segment, producing more accurate results. In most cases,
            /// the default value is sufficient.
            /// For more information, see SplineUtility.GetNearestPoint.
            /// </summary>
            [HideInInspector]
            [Tooltip("The nearest point is calculated by finding the nearest point on the entire length of the spline " +
                "using SearchResolution to divide into equally spaced line segments. Successive iterations will then " +
                "subdivide further the nearest segment, producing more accurate results. In most cases, the default value (2) is sufficient.")]
            public int m_SearchIteration;
        }

        /// <summary>Controls how automatic dollying occurs</summary>
        [Tooltip("Controls how automatic dollying occurs.  A Follow target is necessary to use this feature.")]
        public AutoDolly m_AutoDolly = new AutoDolly 
        { 
            m_Enabled = false, 
            m_PositionOffset = 0,
            m_SearchIteration = 4, 
            m_SearchResolution = 2,
        };

        /// <summary>True if component is enabled and has a spline</summary>
        public override bool IsValid => enabled && m_Spline != null;

        /// <summary>Get the Cinemachine Pipeline stage that this component implements.
        /// Always returns the Body stage</summary>
        public override CinemachineCore.Stage Stage => CinemachineCore.Stage.Body;

        /// <summary>
        /// Report maximum damping time needed for this component.
        /// </summary>
        /// <returns>Highest damping setting in this component</returns>
        public override float GetMaxDampTime() => !m_DampingEnabled ? 0 :
            Mathf.Max(Mathf.Max(m_Damping.x, Mathf.Max(m_Damping.y, m_Damping.z)), m_AngularDamping);

        /// <summary>
        /// Subscribe to onSplineChanged if you'd like to react to changes to the Spline attached to this vcam.
        /// This action is invoked by the Spline's changed event when a spline property is modified. Available in editor only.
        /// </summary>
        public event Action onSplineChanged;

        bool m_Registered = false;
        SplineContainer m_SplineCache;
        void OnValidate()
        {
            if (m_SplineCache != null)
            {
                m_SplineCache.Spline.changed -= onSplineChanged;
                m_SplineCache = m_Spline;
                m_Registered = false;
            }
            if (!m_Registered && m_Spline != null && m_Spline.Spline != null)
            {
                m_Registered = true;
                m_SplineCache = m_Spline;
                m_Spline.Spline.changed += onSplineChanged;
            }

            m_Damping.x = Mathf.Clamp(m_Damping.x, 0, 20);
            m_Damping.y = Mathf.Clamp(m_Damping.y, 0, 20);
            m_Damping.z = Mathf.Clamp(m_Damping.z, 0, 20);
            m_AngularDamping = Mathf.Clamp(m_AngularDamping, 0, 20);
        }

        private void OnEnable()
        {
            RefreshRollCache();
        }

        void RefreshRollCache()
        {
            VirtualCamera.TryGetComponent(out m_RollCache); // check if vcam has CinemachineSplineRoll
#if UNITY_EDITOR
            if (m_RollCache != null)
                m_RollCache.SplineContainer = m_Spline; // need to tell CinemachineSplineRoll about its spline for drawing purposes
#endif
            if (m_Spline != null && m_RollCache == null)
                m_Spline.TryGetComponent(out m_RollCache); // check if our spline has CinemachineSplineRoll
        }

        CinemachineSplineRoll m_RollCache; // don't use this directly

        CinemachineSplineRoll SplineRoll
        {
            get
            {
#if UNITY_EDITOR
                if (!Application.isPlaying)
                    RefreshRollCache();
#endif
                return m_RollCache;
            }
        }
        
        /// <summary>Positions the virtual camera according to the transposer rules.</summary>
        /// <param name="curState">The current camera state</param>
        /// <param name="deltaTime">Used for damping.  If less that 0, no damping is done.</param>
        public override void MutateCameraState(ref CameraState curState, float deltaTime)
        {
            if (!IsValid)
            {
                return;
            }

            var spline = m_Spline.Spline;
            if (spline == null || spline.Count == 0)
            {
                return;
            }

            SanitizeSplinePosition(spline);
            // splines work with normalized position by default, so we convert m_SplinePosition to normalized at the start
            var normalizedSplinePosition = 
<<<<<<< HEAD
                SplineUtility.ConvertIndexUnit(spline, m_CameraPosition, m_PositionUnits, PathIndexUnit.Normalized);
            if (spline.Closed)
            {
                normalizedSplinePosition = NormalizePosition01(normalizedSplinePosition);
            }
            
=======
                SplineUtility.ConvertIndexUnit(spline, m_SplinePosition, m_PositionUnits, PathIndexUnit.Normalized);

>>>>>>> 8c247c03
            // Init previous frame state info
            if (deltaTime < 0 || !VirtualCamera.PreviousStateIsValid)
            {
                m_PreviousNormalizedSplinePosition = normalizedSplinePosition;
                m_PreviousCameraPosition = curState.RawPosition;
                m_PreviousOrientation = curState.RawOrientation;
                RefreshRollCache();
            }

            // Get the new ideal spline base position
            if (m_AutoDolly.m_Enabled && FollowTarget != null)
            {
                // convert follow target into spline local space, because SplineUtility works in spline local space
                SplineUtility.GetNearestPoint(spline, 
                    m_Spline.transform.InverseTransformPoint(FollowTargetPosition), out _, out normalizedSplinePosition, 
                    m_AutoDolly.m_SearchResolution, m_AutoDolly.m_SearchIteration);
                m_CameraPosition = SplineUtility.ConvertIndexUnit(spline, normalizedSplinePosition, 
                    PathIndexUnit.Normalized, m_PositionUnits);
                
                // Apply the spline position offset
                normalizedSplinePosition += SplineUtility.ConvertIndexUnit(
                    spline, m_AutoDolly.m_PositionOffset, m_PositionUnits, PathIndexUnit.Normalized);
            }

            if (deltaTime >= 0 && VirtualCamera.PreviousStateIsValid)
            {
                const float k_MaxNormalizedValue = 1f;
                float prev = m_PreviousNormalizedSplinePosition;
                float next = normalizedSplinePosition;
                if (spline.Closed && Mathf.Abs(next - prev) > k_MaxNormalizedValue / 2f)
                {
                    if (next > prev)
                        prev += k_MaxNormalizedValue;
                    else
                        prev -= k_MaxNormalizedValue;
                }

                m_PreviousNormalizedSplinePosition = prev;
                normalizedSplinePosition = next;

                // Apply damping in the spline direction
                if (m_DampingEnabled && deltaTime >= 0)
                {
                    float offset = m_PreviousNormalizedSplinePosition - normalizedSplinePosition;
                    offset = Damper.Damp(offset, m_Damping.z, deltaTime);
                    normalizedSplinePosition = m_PreviousNormalizedSplinePosition - offset;
                }
            }
            m_PreviousNormalizedSplinePosition = normalizedSplinePosition;

            m_Spline.EvaluateSplineWithRoll(
                SplineRoll, normalizedSplinePosition, out var newCameraPos, out var newSplineOrientation);

            // Apply the offset to get the new camera position
            var offsetX = newSplineOrientation * Vector3.right;
            var offsetY = newSplineOrientation * Vector3.up;
            var offsetZ = newSplineOrientation * Vector3.forward;
            newCameraPos += m_SplineOffset.x * offsetX;
            newCameraPos += m_SplineOffset.y * offsetY;
            newCameraPos += m_SplineOffset.z * offsetZ;

            // Apply damping to the remaining directions
            if (m_DampingEnabled && deltaTime >= 0 && VirtualCamera.PreviousStateIsValid)
            {
                Vector3 currentCameraPos = m_PreviousCameraPosition;
                Vector3 delta = (currentCameraPos - newCameraPos);
                Vector3 delta1 = Vector3.Dot(delta, offsetY) * offsetY;
                Vector3 delta0 = delta - delta1;
                delta0 = Damper.Damp(delta0, m_Damping.x, deltaTime);
                delta1 = Damper.Damp(delta1, m_Damping.y, deltaTime);
                newCameraPos = currentCameraPos - (delta0 + delta1);
            }
            curState.RawPosition = m_PreviousCameraPosition = newCameraPos;

            // Set the orientation and up
            Quaternion newOrientation = GetCameraOrientationAtSplinePoint(newSplineOrientation, curState.ReferenceUp);
            if (m_DampingEnabled && deltaTime >= 0 && VirtualCamera.PreviousStateIsValid)
            {
                float t = VirtualCamera.DetachedFollowTargetDamp(1, m_AngularDamping, deltaTime);
                newOrientation = Quaternion.Slerp(m_PreviousOrientation, newOrientation, t);
            }
            m_PreviousOrientation = newOrientation;

            curState.RawOrientation = newOrientation;
            if (m_CameraUp != CameraUpMode.Default)
                curState.ReferenceUp = curState.RawOrientation * Vector3.up;
        }

        void SanitizeSplinePosition(Spline spline)
        {
            // SplineUtility does not work with knot values outside of [0, knotCount) range.
            if (m_PositionUnits == PathIndexUnit.Knot && spline.Closed)
            {
                if (m_SplinePosition < 0)
                {
                    var knotCount = spline.Knots.Count();
                    m_SplinePosition = knotCount + m_SplinePosition % knotCount;
                }
                else
                {
                    m_SplinePosition %= spline.Knots.Count();
                }
            }
        }

        Quaternion GetCameraOrientationAtSplinePoint(Quaternion splineOrientation, Vector3 up)
        {
            switch (m_CameraUp)
            {
                default:
                case CameraUpMode.Default: break;
                case CameraUpMode.Spline: return splineOrientation;
                case CameraUpMode.SplineNoRoll:
                    return Quaternion.LookRotation(splineOrientation * Vector3.forward, up);
                case CameraUpMode.FollowTarget:
                    if (FollowTarget != null)
                        return FollowTargetRotation;
                    break;
                case CameraUpMode.FollowTargetNoRoll:
                    if (FollowTarget != null)
                        return Quaternion.LookRotation(FollowTargetRotation * Vector3.forward, up);
                    break;
            }
            return Quaternion.LookRotation(VirtualCamera.transform.rotation * Vector3.forward, up);
        }

        float m_PreviousNormalizedSplinePosition = 0;
        Quaternion m_PreviousOrientation = Quaternion.identity;
        Vector3 m_PreviousCameraPosition = Vector3.zero;
    }

    internal static class SplineContainerExtensions
    {
        public static bool EvaluateSplineWithRoll(
            this SplineContainer spline,
            CinemachineSplineRoll roll,
            float tNormalized, 
            out Vector3 position, out Quaternion rotation)
        {
            if (!spline.Evaluate(tNormalized, out var localPosition, out var localTangent, out var localUp))
            {
                position = localPosition;
                rotation = Quaternion.identity;
                return false;
            }

            position = localPosition;
            Vector3 fwd = localTangent;
            Vector3 up = localUp;

            // fix tangent when 0
            if (fwd.Equals(Vector3.zero))
            {
                const float delta = 0.001f;
                var atEnd = tNormalized > 1.0f - delta;
                var t1 = atEnd ? tNormalized - delta : tNormalized + delta;
                var p = spline.EvaluatePosition(t1);
                fwd = atEnd ? localPosition - p : p - localPosition;
            }
            // GML todo: what if fwd and up are parallel?
            rotation = Quaternion.LookRotation(fwd, up);

            // Apply extra roll
            if (roll != null && roll.enabled)
            {
                float rollValue = roll.Roll.Evaluate(spline.Spline, tNormalized, 
                    PathIndexUnit.Normalized, new UnityEngine.Splines.Interpolators.LerpFloat());
                rotation = Quaternion.AngleAxis(-rollValue, fwd) * rotation;
            }
            return true;
        }
    }
}
#endif<|MERGE_RESOLUTION|>--- conflicted
+++ resolved
@@ -245,17 +245,8 @@
             SanitizeSplinePosition(spline);
             // splines work with normalized position by default, so we convert m_SplinePosition to normalized at the start
             var normalizedSplinePosition = 
-<<<<<<< HEAD
-                SplineUtility.ConvertIndexUnit(spline, m_CameraPosition, m_PositionUnits, PathIndexUnit.Normalized);
-            if (spline.Closed)
-            {
-                normalizedSplinePosition = NormalizePosition01(normalizedSplinePosition);
-            }
+                    SplineUtility.ConvertIndexUnit(spline, m_CameraPosition, m_PositionUnits, PathIndexUnit.Normalized);
             
-=======
-                SplineUtility.ConvertIndexUnit(spline, m_SplinePosition, m_PositionUnits, PathIndexUnit.Normalized);
-
->>>>>>> 8c247c03
             // Init previous frame state info
             if (deltaTime < 0 || !VirtualCamera.PreviousStateIsValid)
             {
@@ -349,14 +340,14 @@
             // SplineUtility does not work with knot values outside of [0, knotCount) range.
             if (m_PositionUnits == PathIndexUnit.Knot && spline.Closed)
             {
-                if (m_SplinePosition < 0)
+                if (m_CameraPosition < 0)
                 {
                     var knotCount = spline.Knots.Count();
-                    m_SplinePosition = knotCount + m_SplinePosition % knotCount;
+                    m_CameraPosition = knotCount + m_CameraPosition % knotCount;
                 }
                 else
                 {
-                    m_SplinePosition %= spline.Knots.Count();
+                    m_CameraPosition %= spline.Knots.Count();
                 }
             }
         }
