using System;
using System.Collections.Generic;
using Cinemachine.Utility;
using UnityEditor;
using UnityEngine;

namespace Cinemachine
{ 
    [SaveDuringPlay]
#if UNITY_2018_3_OR_NEWER
    [ExecuteAlways]
#else
    [ExecuteInEditMode]
#endif
    public class CinemachineAdvanced2DConfiner : CinemachineExtension
    {
        /// <summary>The 2D shape within which the camera is to be contained.</summary>
        [Tooltip("The 2D shape within which the camera is to be contained.  " +
                 "Can be a 2D polygon or 2D composite collider.")]
        public Collider2D m_BoundingShape2D;
        
        [Tooltip("How gradually to return the camera to the bounding volume if it goes beyond the borders.  "
                 + "Higher numbers are more gradual.")]
        [Range(0, 10)]
        public float m_Damping = 0;

        [Tooltip("Damping applied automatically around corners to avoid jumps.  "
                 + "Higher numbers are more gradual.")]
        [Range(0, 10)]
        public float m_CornerDamping = 0;
        private bool m_CornerDampingIsOn = false;
        private float m_CornerDampingSpeedup = 1f;
        private float m_CornerAngleTreshold = 10f;

<<<<<<< HEAD
        [Tooltip("Damping applied automatically when getting close to the sides.")]
        [Range(0, 10)]
        public float m_SideSmoothing = 0;
        private float m_SideSmoothingProximity = 1;
        

        [Tooltip("Stops confiner damping when the camera gets back inside the confined area.")]
        public bool m_StopDampingWithinConfiner = false;
        
=======
>>>>>>> 08959973
        // advanced features
        public bool m_DrawGizmosDebug = false; // TODO: modify gizmos to only draw what's relevant to a user! After
                                               // Patrick's test - it may be useful for Patrick
        [HideInInspector, SerializeField] internal bool m_AutoBake = true; // TODO: remove
                                                                           // reason: if user wants to
                                                                           // switch between cameras, it is better
                                                                           // to just have a different advnaced confiner
                                                                           // for each setup
        [HideInInspector, SerializeField] internal bool m_TriggerBake = false;
        [HideInInspector, SerializeField] internal bool m_TriggerClearCache = false;
        [HideInInspector, SerializeField] internal float m_MaxOrthoSize;
        [HideInInspector, SerializeField] internal bool m_ShrinkToPointsExperimental;
        
        private static readonly float m_bakedConfinerResolution = 0.005f;
        
        internal enum BakeProgressEnum { EMPTY, BAKING, BAKED, INVALID_CACHE } // TODO: remove states after
                                                                               // fist pass cleanup!
        [HideInInspector, SerializeField] internal BakeProgressEnum BakeProgress = BakeProgressEnum.INVALID_CACHE;

        private List<List<Vector2>> m_originalPath;
        private List<List<Vector2>> m_originalPathCache;
        private int m_originalPathTotalPointCount;
        
        private float m_frustumHeightCache;
        private List<List<Vector2>> m_currentPathCache;

        private List<ConfinerOven.ConfinerState> m_confinerStates;
        private ConfinerOven m_confinerBaker = null;

        /// <summary>
        /// Trigger rebake process manually.
        /// The confiner rebakes iff an input parameters affecting the outcome of the baked result change.
        /// </summary>
        private void Bake()
        {
            m_TriggerBake = true;
        }

        /// <summary>
        /// Force rebake process manually. This function invalidates the cache, thus ensuring a rebake.
        /// </summary>
        public void ForceBake()
        {
            InvalidatePathCache();
            Bake();
        }

        private ConfinerOven.ConfinerState m_confinerCache;
        protected override void PostPipelineStageCallback(CinemachineVirtualCameraBase vcam, 
            CinemachineCore.Stage stage, ref CameraState state, float deltaTime)
        {
            if (stage == CinemachineCore.Stage.Body)
            {
                if (!ValidateConfinerStateCache(state.Lens.Aspect, out bool confinerStateChanged))
                {
                    return; // invalid path
                }
                
                float frustumHeight = CalculateFrustumHeight(state, vcam);
                ValidatePathCache(confinerStateChanged, frustumHeight);

                var extra = GetExtraState<VcamExtraState>(vcam);
                Vector3 displacement = ConfinePoint(state.CorrectedPosition);
                if (VirtualCamera.PreviousStateIsValid && deltaTime >= 0)
                { 
                    float displacementAngle = Vector2.Angle(extra.m_previousDisplacement, displacement);
                    if (m_CornerDampingIsOn || m_CornerDamping > 0 && displacementAngle > m_CornerAngleTreshold)
                    {
                        Vector3 delta = displacement - extra.m_previousDisplacement;
                        var deltaDamped = Damper.Damp(delta, m_CornerDamping / m_CornerDampingSpeedup, deltaTime);
                        displacement = extra.m_previousDisplacement + deltaDamped;

                        m_CornerDampingSpeedup = displacementAngle < 1f ? 2f : 1f;
                        m_CornerDampingIsOn = displacementAngle > UnityVectorExtensions.Epsilon ||
                                              delta.sqrMagnitude > UnityVectorExtensions.Epsilon;
                    }
                    else if (m_SideSmoothing > 0)
                    {
                        
                        GetClosestEdgeNormal(state.CorrectedPosition, in m_currentPathCache, out float distance, out Vector2 normal);
                        if (distance < m_SideSmoothingProximity)
                        {
                            Vector3 delta = displacement - extra.m_previousDisplacement;
                            
                            Vector3 deltaX = new Vector3(delta.x, 0, 0);
                            if (delta.x * normal.x < 0) // pointing in opposite dir
                            {
                                deltaX = Damper.Damp(deltaX, m_SideSmoothing, deltaTime);
                            }
                            Vector3 deltaY = new Vector3(0, delta.y, 0);
                            if (delta.y * normal.y < 0) // pointing in opposite dir
                            {
                                deltaY = Damper.Damp(deltaY, m_SideSmoothing, deltaTime);
                            }
                            
                            displacement = extra.m_previousDisplacement + new Vector3(deltaX.x, deltaY.y, 0);
                        }
                    }
                    else if (m_Damping > 0)
                    {
                        Vector3 delta = displacement - extra.m_previousDisplacement;
                        delta = Damper.Damp(delta, m_Damping, deltaTime);
                        displacement = extra.m_previousDisplacement + delta;
                    }
                }
                extra.m_previousDisplacement = displacement;
                state.PositionCorrection += displacement;
                extra.confinerDisplacement = displacement.magnitude;
            }
        }

        // <summary>
        /// Calculates Frustum Height for orthographic or perspective camera.
        /// Ascii illustration of Frustum Height:
        ///  |----+----+  -\
        ///  |    |    |    } frustumHeight = cameraWindowHeight / 2
        ///  |---------+  -/
        ///  |    |    |
        ///  |---------|
        /// </summary>
        private float CalculateFrustumHeight(in CameraState state, in CinemachineVirtualCameraBase vcam)
        {
            float frustumHeight;
            if (state.Lens.Orthographic)
            {
                frustumHeight = Mathf.Abs(state.Lens.OrthographicSize);
            }
            else
            {
                Quaternion inverseRotation = Quaternion.Inverse(m_BoundingShape2D.transform.rotation);
                Vector3 planePosition = inverseRotation * m_BoundingShape2D.transform.position;
                Vector3 cameraPosition = inverseRotation * vcam.transform.position;
                float distance = Mathf.Abs(planePosition.z - cameraPosition.z);
                frustumHeight = distance * Mathf.Tan(state.Lens.FieldOfView * 0.5f * Mathf.Deg2Rad);
            }
            return frustumHeight;
        }

        private void GetClosestEdgeNormal(Vector2 position, in List<List<Vector2>> polygons, 
            out float distance, out Vector2 normal)
        {
            normal = Vector2.zero;

            int closestPolygonIndex = 0;
            int closestPointIndex = 0;
            var minDistance = float.MaxValue;
            for (var i = 0; i < polygons.Count; i++)
            {
                for (var p = 0; p < polygons[i].Count; p++)
                {
                    distance = (polygons[i][p] - position).sqrMagnitude;
                    if (distance < minDistance)
                    {
                        minDistance = distance;
                        closestPolygonIndex = i;
                        closestPointIndex = p;
                    }
                }
            }

            var d1 = (polygons[closestPolygonIndex][closestPointIndex == 0 ? 
                polygons[closestPolygonIndex].Count - 1 : 
                closestPointIndex - 1] - position).sqrMagnitude;
            var d2 = (polygons[closestPolygonIndex][closestPointIndex == polygons[closestPolygonIndex].Count - 1 ? 
                0 : 
                closestPointIndex + 1] - position).sqrMagnitude;

            if (d1 < d2)
            {
                int secondClosestIndex = closestPointIndex == 0 ? 
                    polygons[closestPolygonIndex].Count - 1 : 
                    closestPointIndex - 1;
                var edge = polygons[closestPolygonIndex][closestPointIndex] -
                           polygons[closestPolygonIndex][secondClosestIndex];
                normal = new Vector2(edge.y, -edge.x);
                distance = UnityVectorExtensions.DistanceBetweenPointAndLine(position, 
                    polygons[closestPolygonIndex][closestPointIndex],
                    polygons[closestPolygonIndex][secondClosestIndex]);
            }
            else
            {
                int secondClosestIndex = closestPointIndex == polygons[closestPolygonIndex].Count - 1 ? 
                    0 : 
                    closestPointIndex + 1;
                
                var edge = polygons[closestPolygonIndex][secondClosestIndex] -
                           polygons[closestPolygonIndex][closestPointIndex];
                normal = new Vector2(edge.y, -edge.x);
                distance = UnityVectorExtensions.DistanceBetweenPointAndLine(position, 
                    polygons[closestPolygonIndex][secondClosestIndex],
                    polygons[closestPolygonIndex][closestPointIndex]);
            }

            smoothingNormalPos = position;
            smoothingNormalDebug = normal.normalized * 2f;
            smoothingDistance = distance;
        }

        /// <summary>
        /// Confines input 2D point within the confined area.
        /// </summary>
        /// <param name="positionToConfine">2D point to confine</param>
        /// <returns>Confined position</returns>
        private Vector2 ConfinePoint(Vector2 positionToConfine)
        {
            if (ShrinkablePolygon.IsInside(m_currentPathCache, positionToConfine))
            {
                return Vector2.zero;
            }

            Vector2 closest = positionToConfine;
            float minDistance = float.MaxValue;
            for (int i = 0; i < m_currentPathCache.Count; ++i)
            {
                int numPoints = m_currentPathCache[i].Count;
                if (numPoints > 0)
                {
                    Vector2 v0 = m_currentPathCache[i][numPoints - 1];
                    for (int j = 0; j < numPoints; ++j)
                    {
                        Vector2 v = m_currentPathCache[i][j];
                        Vector2 c = Vector2.Lerp(v0, v, positionToConfine.ClosestPointOnSegment(v0, v));
                        float distance = Vector2.SqrMagnitude(positionToConfine - c);
                        if (distance < minDistance)
                        {
                            minDistance = distance;
                            closest = c;
                        }
                        v0 = v;
                    }
                }
            }
            return closest - positionToConfine;
        }
        
        private class VcamExtraState
        {
            public Vector3 m_previousDisplacement;
            public float confinerDisplacement;
            public bool applyAfterAim;
        };

        private float m_sensorRatioCache;
        private Vector3 m_boundingShapePositionCache;
        private Vector3 m_boundingShapeScaleCache;
        private Quaternion m_boundingShapeRotationCache;
        /// <summary>
        /// Invalidates path cache.
        /// </summary>
        private void InvalidatePathCache()
        {
            m_originalPath = null;
            m_originalPathCache = null;
            m_sensorRatioCache = 0;
            m_boundingShapePositionCache = Vector3.negativeInfinity;
            m_boundingShapeScaleCache = Vector3.negativeInfinity;
            m_boundingShapeRotationCache = new Quaternion(0,0,0,0);
        }
        
        private float m_bakedConfinerResolutionCache;
        /// <summary>
        /// Checks if we have a valid confiner state cache. Calculates it if cache is invalid, and bake was requested.
        /// </summary>
        /// <param name="sensorRatio">Camera window ratio (width / height)</param>
        /// <param name="confinerStateChanged">True, if the baked confiner state has changed. False, otherwise.</param>
        /// <returns>True, if path is baked and valid. False, if path is invalid or non-existent.</returns>
        private bool ValidateConfinerStateCache(float sensorRatio, out bool confinerStateChanged)
        {
            if (m_TriggerClearCache)
            {
                InvalidatePathCache();
                m_TriggerClearCache = false;
            }
            
            confinerStateChanged = false;
            bool cacheIsEmpty = m_confinerStates == null;
            bool cacheIsValid = 
                m_originalPath != null && // first time?
                !cacheIsEmpty && // has a prev. baked result?
                !BoundingShapeTransformChanged() && // confiner was moved or rotated or scaled?
                Math.Abs(m_sensorRatioCache - sensorRatio) < UnityVectorExtensions.Epsilon && // sensor ratio changed?
                Math.Abs(m_bakedConfinerResolution - m_bakedConfinerResolutionCache) < UnityVectorExtensions.Epsilon; // resolution changed?
            if (!m_AutoBake && !m_TriggerBake)
            {
                if (cacheIsEmpty)
                {
                    BakeProgress = BakeProgressEnum.EMPTY;
                    return false; // if m_confinerStates is null, then we don't have path -> false
                }
                else if (!cacheIsValid)
                {
                    BakeProgress = BakeProgressEnum.INVALID_CACHE;
                    return true;
                }
                else
                {
                    BakeProgress = BakeProgressEnum.BAKED;
                    return true;
                }
            }
            else if (!cacheIsEmpty && cacheIsValid)
            {
                m_TriggerBake = false;
                BakeProgress = BakeProgressEnum.BAKED;
                return true;
            }
            
            m_TriggerBake = false;
            BakeProgress = BakeProgressEnum.BAKING;
            confinerStateChanged = true;

            bool boundingShapeTransformChanged = BoundingShapeTransformChanged();
            if (boundingShapeTransformChanged || m_originalPath == null)
            {
                Type colliderType = m_BoundingShape2D == null ? null:  m_BoundingShape2D.GetType();
                if (colliderType == typeof(PolygonCollider2D))
                {
                    PolygonCollider2D poly = m_BoundingShape2D as PolygonCollider2D;
                    if (boundingShapeTransformChanged || m_originalPath == null || 
                        m_originalPath.Count != poly.pathCount || 
                        m_originalPathTotalPointCount != poly.GetTotalPointCount())
                    { 
                        m_originalPath = new List<List<Vector2>>();
                        for (int i = 0; i < poly.pathCount; ++i)
                        {
                            Vector2[] path = poly.GetPath(i);
                            List<Vector2> dst = new List<Vector2>();
                            for (int j = 0; j < path.Length; ++j)
                            {
                                dst.Add(m_BoundingShape2D.transform.TransformPoint(path[j]));
                            }
                            m_originalPath.Add(dst);
                        }
                        m_originalPathTotalPointCount = poly.GetTotalPointCount();
                    }
                }
                else if (colliderType == typeof(CompositeCollider2D))
                {
                    CompositeCollider2D poly = m_BoundingShape2D as CompositeCollider2D;
                    if (boundingShapeTransformChanged || m_originalPath == null || 
                        m_originalPath.Count != poly.pathCount || m_originalPathTotalPointCount != poly.pointCount)
                    {
                        m_originalPath = new List<List<Vector2>>();
                        Vector2[] path = new Vector2[poly.pointCount];
                        Vector3 lossyScale = m_BoundingShape2D.transform.lossyScale;
                        Vector2 revertCompositeColliderScale = new Vector2(
                            1f / lossyScale.x, 
                            1f / lossyScale.y);
                        for (int i = 0; i < poly.pathCount; ++i)
                        {
                            int numPoints = poly.GetPath(i, path);
                            List<Vector2> dst = new List<Vector2>();
                            for (int j = 0; j < numPoints; ++j)
                            {
                                dst.Add(m_BoundingShape2D.transform.TransformPoint(
                                    path[j] * revertCompositeColliderScale));
                            }
                            m_originalPath.Add(dst);
                        }
                        m_originalPathTotalPointCount = poly.pointCount;
                    }
                }
                else
                {
                    BakeProgress = BakeProgressEnum.INVALID_CACHE;
                    InvalidatePathCache();
                    return false; // input collider is invalid
                }
            }

            m_bakedConfinerResolutionCache = m_bakedConfinerResolution;
            m_sensorRatioCache = sensorRatio;
            GetConfinerOven().BakeConfiner(m_originalPath, m_sensorRatioCache, m_bakedConfinerResolutionCache, 
                m_MaxOrthoSize, m_ShrinkToPointsExperimental);
            m_confinerStates = GetConfinerOven().GetShrinkablePolygonsAsConfinerStates();

            m_boundingShapePositionCache = m_BoundingShape2D.transform.position;
            m_boundingShapeRotationCache = m_BoundingShape2D.transform.rotation;
            m_boundingShapeScaleCache = m_BoundingShape2D.transform.localScale;

            BakeProgress = BakeProgressEnum.BAKED;
            return true;
        }

        /// <summary>
        /// Checks if the input bounding shape was moved, rotated, or scaled.
        /// </summary>
        /// <returns></returns>
        private bool BoundingShapeTransformChanged()
        {
            return m_BoundingShape2D != null && 
                   (m_boundingShapePositionCache != m_BoundingShape2D.transform.position ||
                    m_boundingShapeScaleCache != m_BoundingShape2D.transform.localScale ||
                    m_boundingShapeRotationCache != m_BoundingShape2D.transform.rotation);
        }

        /// <summary>
        /// Check that the path cache was converted from the current confiner cache, or
        /// converts it if the frustum height was changed.
        /// </summary>
        /// <param name="confinerStateChanged">Confiner cache was changed</param>
        /// <param name="frustumHeight">Camera frustum height</param>
        private void ValidatePathCache(bool confinerStateChanged, float frustumHeight)
        {
            if (confinerStateChanged ||
                m_currentPathCache == null || 
                Math.Abs(frustumHeight - m_frustumHeightCache) > m_bakedConfinerResolution)
            {
                m_frustumHeightCache = frustumHeight;
                m_confinerCache = GetConfinerOven().GetConfinerAtFrustumHeight(m_frustumHeightCache);
                ShrinkablePolygon.ConvertToPath(m_confinerCache.polygons, m_frustumHeightCache, out m_currentPathCache);
            }
        }
        
        /// <summary>
        /// Singleton for this object's ConfinerOven.
        /// </summary>
        /// <returns>ConfinerOven</returns>
        private ConfinerOven GetConfinerOven()
        {
            if (m_confinerBaker == null)
            {
                m_confinerBaker = new ConfinerOven();
            }

            return m_confinerBaker;
        }
        
        protected override void OnEnable()
        {
            base.OnEnable();
            ForceBake();
        }

<<<<<<< HEAD
        private Vector2 smoothingNormalPos = Vector2.zero;
        private Vector2 smoothingNormalDebug = Vector2.zero;
        private float smoothingDistance = 0;
        private void OnDrawGizmosSelected()
=======
        private void OnDrawGizmos()
>>>>>>> 08959973
        {
            if (!m_DrawGizmosDebug) return;
            if (m_confinerStates != null && m_BoundingShape2D != null)
            {
                Gizmos.color = Color.red;
                Handles.Label(smoothingNormalPos, smoothingDistance.ToString());
                Gizmos.DrawLine(smoothingNormalPos, smoothingNormalPos + smoothingNormalDebug);
                
                // Vector2 offset = Vector2.zero;// m_BoundingShape2D.transform.m_position;
                // for (var index = 0; index < m_confinerStates.Count; index++)
                // {
                //     var confinerState = m_confinerStates[index];
                //     for (var index1 = 0; index1 < confinerState.polygons.Count; index1++)
                //     {
                //         Gizmos.color = new Color((float) index / (float) m_confinerStates.Count, (float) index1 / (float) confinerState.polygons.Count, 0.2f);
                //         var g = confinerState.polygons[index1];
                //         if (g.m_area < 0.1f)
                //         {
                //             //Handles.Label(offset + g.m_points[0].m_position, "A="+g.m_area);
                //             //Handles.Label(offset + g.m_points[0].m_position, "W="+g.m_windowDiagonal);
                //             for (int i = 0; i < g.m_points.Count; ++i)
                //             {
                //                 Gizmos.DrawLine(offset + g.m_points[i].m_position,
                //                     offset + g.m_points[(i + 1) % g.m_points.Count].m_position);
                //             }
                //         }
                //     }
                // }
                //
                // Gizmos.color = Color.cyan;
                // // for (var index = 0; index < m_confinerStates.Count; index++)
                // {
                //     // var confinerState = m_confinerStates[index];
                //     var confinerState = m_confinerStates[0];
                //     foreach (var g in confinerState.polygons)
                //     {
                //         for (int i = 0; i < g.m_points.Count; ++i)
                //         {
                //             Gizmos.DrawLine(offset + g.m_points[i].m_position,
                //                 offset + g.m_points[i].m_position + g.m_points[i].m_shrinkDirection);
                //         }
                //     }
                // }
            }
            
            if (m_currentPathCache == null || m_BoundingShape2D == null) return;
            
            Gizmos.color = Color.cyan;
            foreach (var path in m_currentPathCache)
            {
                for (var index = 0; index < path.Count; index++)
                {
                    Gizmos.DrawLine(
                        path[index], 
                        path[(index + 1) % path.Count]);
                }
            }

            if (m_confinerStates != null && m_BoundingShape2D != null) 
            {
                var index = 0;
                var confinerState = m_confinerStates[index];
                for (var index1 = 0; index1 < confinerState.polygons.Count; index1++)
                {
                    
                    var g = confinerState.polygons[index1];
                    Handles.Label(g.m_points[0].m_position, "A=" + g.m_area);
                    //Handles.Label(g.m_points[0].m_position, "A=" + g.ComputeSignedArea());
                    for (int i = 0; i < g.m_points.Count; ++i)
                    {
                        Gizmos.color = Color.black;
                        Gizmos.DrawLine(
                            g.m_points[i].m_position,
                            g.m_points[(i + 1) % g.m_points.Count].m_position);
                        Gizmos.color = Color.green;
                        Gizmos.DrawLine(
                            g.m_points[i].m_position,
                            g.m_points[i].m_position + g.m_points[i].m_shrinkDirection);
                    }
                }
            }
            
        }
    }
}<|MERGE_RESOLUTION|>--- conflicted
+++ resolved
@@ -31,19 +31,15 @@
         private bool m_CornerDampingIsOn = false;
         private float m_CornerDampingSpeedup = 1f;
         private float m_CornerAngleTreshold = 10f;
-
-<<<<<<< HEAD
+        
         [Tooltip("Damping applied automatically when getting close to the sides.")]
         [Range(0, 10)]
         public float m_SideSmoothing = 0;
         private float m_SideSmoothingProximity = 1;
         
-
         [Tooltip("Stops confiner damping when the camera gets back inside the confined area.")]
         public bool m_StopDampingWithinConfiner = false;
         
-=======
->>>>>>> 08959973
         // advanced features
         public bool m_DrawGizmosDebug = false; // TODO: modify gizmos to only draw what's relevant to a user! After
                                                // Patrick's test - it may be useful for Patrick
@@ -120,9 +116,8 @@
                         m_CornerDampingIsOn = displacementAngle > UnityVectorExtensions.Epsilon ||
                                               delta.sqrMagnitude > UnityVectorExtensions.Epsilon;
                     }
-                    else if (m_SideSmoothing > 0)
-                    {
-                        
+                    else if (m_SideSmoothing > 0 && displacement == Vector3.zero)
+                    {
                         GetClosestEdgeNormal(state.CorrectedPosition, in m_currentPathCache, out float distance, out Vector2 normal);
                         if (distance < m_SideSmoothingProximity)
                         {
@@ -194,52 +189,24 @@
             {
                 for (var p = 0; p < polygons[i].Count; p++)
                 {
-                    distance = (polygons[i][p] - position).sqrMagnitude;
+                    int nextP = (p + 1) % polygons[i].Count;
+                    distance = UnityVectorExtensions.DistanceBetweenPointAndLineSegment(position, 
+                        polygons[i][p],
+                        polygons[i][nextP]);
                     if (distance < minDistance)
                     {
+                        
                         minDistance = distance;
-                        closestPolygonIndex = i;
-                        closestPointIndex = p;
-                    }
-                }
-            }
-
-            var d1 = (polygons[closestPolygonIndex][closestPointIndex == 0 ? 
-                polygons[closestPolygonIndex].Count - 1 : 
-                closestPointIndex - 1] - position).sqrMagnitude;
-            var d2 = (polygons[closestPolygonIndex][closestPointIndex == polygons[closestPolygonIndex].Count - 1 ? 
-                0 : 
-                closestPointIndex + 1] - position).sqrMagnitude;
-
-            if (d1 < d2)
-            {
-                int secondClosestIndex = closestPointIndex == 0 ? 
-                    polygons[closestPolygonIndex].Count - 1 : 
-                    closestPointIndex - 1;
-                var edge = polygons[closestPolygonIndex][closestPointIndex] -
-                           polygons[closestPolygonIndex][secondClosestIndex];
-                normal = new Vector2(edge.y, -edge.x);
-                distance = UnityVectorExtensions.DistanceBetweenPointAndLine(position, 
-                    polygons[closestPolygonIndex][closestPointIndex],
-                    polygons[closestPolygonIndex][secondClosestIndex]);
-            }
-            else
-            {
-                int secondClosestIndex = closestPointIndex == polygons[closestPolygonIndex].Count - 1 ? 
-                    0 : 
-                    closestPointIndex + 1;
-                
-                var edge = polygons[closestPolygonIndex][secondClosestIndex] -
-                           polygons[closestPolygonIndex][closestPointIndex];
-                normal = new Vector2(edge.y, -edge.x);
-                distance = UnityVectorExtensions.DistanceBetweenPointAndLine(position, 
-                    polygons[closestPolygonIndex][secondClosestIndex],
-                    polygons[closestPolygonIndex][closestPointIndex]);
-            }
-
-            smoothingNormalPos = position;
-            smoothingNormalDebug = normal.normalized * 2f;
-            smoothingDistance = distance;
+                        var edge = polygons[i][p] - polygons[i][nextP];
+                        normal = new Vector2(edge.y, -edge.x);
+                    }
+                }
+            }
+
+            distance = minDistance;
+            debug_cameraPoint = position;
+            debug_normalOfClosestEdge = normal.normalized;
+            debug_distanceToClosestEdge = distance;
         }
 
         /// <summary>
@@ -478,21 +445,21 @@
             ForceBake();
         }
 
-<<<<<<< HEAD
-        private Vector2 smoothingNormalPos = Vector2.zero;
-        private Vector2 smoothingNormalDebug = Vector2.zero;
-        private float smoothingDistance = 0;
-        private void OnDrawGizmosSelected()
-=======
+        
+        // debug_cameraPoint = position;
+        // debug_normalOfClosestEdge = normal.normalized;
+        // debug_distanceToClosestEdge = distance;
+        private Vector2 debug_cameraPoint = Vector2.zero;
+        private Vector2 debug_normalOfClosestEdge = Vector2.zero;
+        private float debug_distanceToClosestEdge = 0;
         private void OnDrawGizmos()
->>>>>>> 08959973
         {
             if (!m_DrawGizmosDebug) return;
             if (m_confinerStates != null && m_BoundingShape2D != null)
             {
                 Gizmos.color = Color.red;
-                Handles.Label(smoothingNormalPos, smoothingDistance.ToString());
-                Gizmos.DrawLine(smoothingNormalPos, smoothingNormalPos + smoothingNormalDebug);
+                Handles.Label(debug_cameraPoint, debug_distanceToClosestEdge.ToString());
+                Gizmos.DrawLine(debug_cameraPoint - debug_normalOfClosestEdge * debug_distanceToClosestEdge, debug_cameraPoint);
                 
                 // Vector2 offset = Vector2.zero;// m_BoundingShape2D.transform.m_position;
                 // for (var index = 0; index < m_confinerStates.Count; index++)
