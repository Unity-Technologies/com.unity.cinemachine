using UnityEngine;
using System;
using Cinemachine.Utility;

namespace Cinemachine
{
    /// <summary>
    /// Interface representing something that can be used as a vcam target.  
    /// It has a transform, a bounding box, and a bounding sphere.
    /// </summary>
    public interface ICinemachineTargetGroup
    {
        /// <summary>
        /// Get the MonoBehaviour's Transform
        /// </summary>
        Transform Transform { get; }

        /// <summary>
        /// The axis-aligned bounding box of the group, computed using the targets positions and radii
        /// </summary>
        Bounds BoundingBox { get; }

        /// <summary>
        /// The bounding sphere of the group, computed using the targets positions and radii
        /// </summary>
        BoundingSphere Sphere { get; }

        /// <summary>
        /// Returns true if the group has no non-zero-weight members
        /// </summary>
        bool IsEmpty { get; }

        /// <summary>The axis-aligned bounding box of the group, in a specific reference frame</summary>
        /// <param name="observer">The frame of reference in which to compute the bounding box</param>
        /// <returns>The axis-aligned bounding box of the group, in the desired frame of reference</returns>
        Bounds GetViewSpaceBoundingBox(Matrix4x4 observer);

        /// <summary>
        /// Get the local-space angular bounds of the group, from a spoecific point of view.
        /// Also returns the z depth range of the members.
        /// </summary>
        /// <param name="observer">Point of view from which to calculate, and in whose
        /// space the return values are</param>
        /// <param name="minAngles">The lower bound of the screen angles of the members (degrees)</param>
        /// <param name="maxAngles">The upper bound of the screen angles of the members (degrees)</param>
        /// <param name="zRange">The min and max depth values of the members, relative to the observer</param>
        void GetViewSpaceAngularBounds(
            Matrix4x4 observer, out Vector2 minAngles, out Vector2 maxAngles, out Vector2 zRange);
    }

    /// <summary>Defines a group of target objects, each with a radius and a weight.
    /// The weight is used when calculating the average position of the target group.
    /// Higher-weighted members of the group will count more.
    /// The bounding box is calculated by taking the member positions, weight,
    /// and radii into account.
    /// </summary>
    [DocumentationSorting(DocumentationSortingAttribute.Level.UserRef)]
    [AddComponentMenu("Cinemachine/CinemachineTargetGroup")]
    [SaveDuringPlay]
#if UNITY_2018_3_OR_NEWER
    [ExecuteAlways]
#else
    [ExecuteInEditMode]
#endif
<<<<<<< HEAD
    [DisallowMultipleComponent]
=======
    [HelpURL(Documentation.BaseURL + "manual/CinemachineTargetGroup.html")]
>>>>>>> 0a3991d3
    public class CinemachineTargetGroup : MonoBehaviour, ICinemachineTargetGroup
    {
        /// <summary>Holds the information that represents a member of the group</summary>
        [DocumentationSorting(DocumentationSortingAttribute.Level.UserRef)]
        [Serializable] public struct Target
        {
            /// <summary>The target objects.  This object's position and orientation will contribute to the
            /// group's average position and orientation, in accordance with its weight</summary>
            [Tooltip("The target objects.  This object's position and orientation will contribute to the "
                + "group's average position and orientation, in accordance with its weight")]
            public Transform target;
            /// <summary>How much weight to give the target when averaging.  Cannot be negative</summary>
            [Tooltip("How much weight to give the target when averaging.  Cannot be negative")]
            public float weight;
            /// <summary>The radius of the target, used for calculating the bounding box.  Cannot be negative</summary>
            [Tooltip("The radius of the target, used for calculating the bounding box.  Cannot be negative")]
            public float radius;
        }

        /// <summary>How the group's position is calculated</summary>
        [DocumentationSorting(DocumentationSortingAttribute.Level.UserRef)]
        public enum PositionMode
        {
            ///<summary>Group position will be the center of the group's axis-aligned bounding box</summary>
            GroupCenter,
            /// <summary>Group position will be the weighted average of the positions of the members</summary>
            GroupAverage
        }

        /// <summary>How the group's position is calculated</summary>
        [Tooltip("How the group's position is calculated.  Select GroupCenter for the center of the bounding box, "
            + "and GroupAverage for a weighted average of the positions of the members.")]
        public PositionMode m_PositionMode = PositionMode.GroupCenter;

        /// <summary>How the group's orientation is calculated</summary>
        [DocumentationSorting(DocumentationSortingAttribute.Level.UserRef)]
        public enum RotationMode
        {
            /// <summary>Manually set in the group's transform</summary>
            Manual,
            /// <summary>Weighted average of the orientation of its members.</summary>
            GroupAverage
        }

        /// <summary>How the group's orientation is calculated</summary>
        [Tooltip("How the group's rotation is calculated.  Select Manual to use the value in the group's transform, "
            + "and GroupAverage for a weighted average of the orientations of the members.")]
        public RotationMode m_RotationMode = RotationMode.Manual;

        /// <summary>This enum defines the options available for the update method.</summary>
        public enum UpdateMethod
        {
            /// <summary>Updated in normal MonoBehaviour Update.</summary>
            Update,
            /// <summary>Updated in sync with the Physics module, in FixedUpdate</summary>
            FixedUpdate,
            /// <summary>Updated in MonoBehaviour LateUpdate.</summary>
            LateUpdate
        };

        /// <summary>When to update the group's transform based on the position of the group members</summary>
        [Tooltip("When to update the group's transform based on the position of the group members")]
        public UpdateMethod m_UpdateMethod = UpdateMethod.LateUpdate;

        /// <summary>The target objects, together with their weights and radii, that will
        /// contribute to the group's average position, orientation, and size</summary>
        [NoSaveDuringPlay]
        [Tooltip("The target objects, together with their weights and radii, that will contribute to the "
            + "group's average position, orientation, and size.")]
        public Target[] m_Targets = new Target[0];

        /// <summary>
        /// Get the MonoBehaviour's Transform
        /// </summary>
        public Transform Transform { get { return transform; } }

        /// <summary>The axis-aligned bounding box of the group, computed using the
        /// targets positions and radii</summary>
        public Bounds BoundingBox { get; private set; }

        /// <summary>The bounding sphere of the group, computed using the
        /// targets positions and radii</summary>
        public BoundingSphere Sphere
        {
            get
            {
                Bounds b = BoundingBox;
                return new BoundingSphere(b.center, ((b.max - b.min) / 2).magnitude);
            }
        }

        /// <summary>Return true if there are no members with weight > 0</summary>
        public bool IsEmpty
        {
            get
            {
                for (int i = 0; i < m_Targets.Length; ++i)
                    if (m_Targets[i].target != null && m_Targets[i].weight > UnityVectorExtensions.Epsilon)
                        return false;
                return true;
            }
        }

        /// <summary>Add a member to the group</summary>
        /// <param name="t">The member to add</param>
        /// <param name="weight">The new member's weight</param>
        /// <param name="radius">The new member's radius</param>
        public void AddMember(Transform t, float weight, float radius)
        {
            int index = 0;
            if (m_Targets == null)
                m_Targets = new Target[1];
            else
            {
                index = m_Targets.Length;
                var oldTargets = m_Targets;
                m_Targets = new Target[index + 1];
                Array.Copy(oldTargets, m_Targets, index);
            }
            m_Targets[index].target = t;
            m_Targets[index].weight = weight;
            m_Targets[index].radius = radius;
        }

        /// <summary>Remove a member from the group</summary>
        /// <param name="t">The member to remove</param>
        public void RemoveMember(Transform t)
        {
            int index = FindMember(t);
            if (index >= 0)
            {
                var oldTargets = m_Targets;
                m_Targets = new Target[m_Targets.Length - 1];
                if (index > 0)
                    Array.Copy(oldTargets, m_Targets, index);
                if (index < oldTargets.Length - 1)
                    Array.Copy(oldTargets, index + 1, m_Targets, index, oldTargets.Length - index - 1);
            }
        }

        /// <summary>Locate a member's index in the group.</summary>
        /// <param name="t">The member to find</param>
        /// <returns>Member index, or -1 if not a member</returns>
        public int FindMember(Transform t)
        {
            if (m_Targets != null)
            {
                for (int i = m_Targets.Length-1; i >= 0; --i)
                    if (m_Targets[i].target == t)
                        return i;
            }
            return -1;
        }

        /// <summary>
        /// Get the bounding sphere of a group memebr, with the weight taken into account.
        /// As the member's weight goes to 0, the position lerps to the group average position.
        /// </summary>
        /// <param name="index">Member index</param>
        /// <returns>The weighted bounding sphere</returns>
        public BoundingSphere GetWeightedBoundsForMember(int index)
        {
            if (index < 0 || index >= m_Targets.Length)
                return Sphere;
            return WeightedMemberBounds(m_Targets[index], mAveragePos, mMaxWeight);
        }

        /// <summary>The axis-aligned bounding box of the group, in a specific reference frame</summary>
        /// <param name="observer">The frame of reference in which to compute the bounding box</param>
        /// <returns>The axis-aligned bounding box of the group, in the desired frame of reference</returns>
        public Bounds GetViewSpaceBoundingBox(Matrix4x4 observer)
        {
            Matrix4x4 inverseView = observer.inverse;
            Bounds b = new Bounds(inverseView.MultiplyPoint3x4(mAveragePos), Vector3.zero);
            for (int i = 0; i < m_Targets.Length; ++i)
            {
                BoundingSphere s = GetWeightedBoundsForMember(i);
                s.position = inverseView.MultiplyPoint3x4(s.position);
                b.Encapsulate(new Bounds(s.position, s.radius * 2 * Vector3.one));
            }
            return b;
        }

        private static BoundingSphere WeightedMemberBounds(
            Target t, Vector3 avgPos, float maxWeight)
        {
            float w = 0;
            Vector3 pos = avgPos;
            if (t.target != null)
            {
                pos = TargetPositionCache.GetTargetPosition(t.target);
                w = Mathf.Max(0, t.weight);
                if (maxWeight > UnityVectorExtensions.Epsilon && w < maxWeight)
                    w /= maxWeight;
                else
                    w = 1;
            }
            return new BoundingSphere(Vector3.Lerp(avgPos, pos, w), t.radius * w);
        }

        private float mMaxWeight;
        private Vector3 mAveragePos;

        /// <summary>
        /// Update the group's transform right now, depending on the transforms of the members.
        /// Normally this is called automatically by Update() or LateUpdate().
        /// </summary>
        public void DoUpdate()
        {
            mAveragePos = CalculateAveragePosition(out mMaxWeight);
            BoundingBox = CalculateBoundingBox(mAveragePos, mMaxWeight);

            switch (m_PositionMode)
            {
                case PositionMode.GroupCenter:
                    transform.position = BoundingBox.center;
                    break;
                case PositionMode.GroupAverage:
                    transform.position = mAveragePos;
                    break;
            }

            switch (m_RotationMode)
            {
                case RotationMode.Manual:
                    break;
                case RotationMode.GroupAverage:
                    transform.rotation = CalculateAverageOrientation();
                    break;
            }
        }

        Vector3 CalculateAveragePosition(out float maxWeight)
        {
            Vector3 pos = Vector3.zero;
            float weight = 0;
            maxWeight = 0;
            for (int i = 0; i < m_Targets.Length; ++i)
            {
                if (m_Targets[i].target != null)
                {
                    weight += m_Targets[i].weight;
                    pos += TargetPositionCache.GetTargetPosition(m_Targets[i].target) 
                        * m_Targets[i].weight;
                    maxWeight = Mathf.Max(maxWeight, m_Targets[i].weight);
                }
            }
            if (weight > UnityVectorExtensions.Epsilon)
                pos /= weight;
            else
                pos = transform.position;
            return pos;
        }

        Quaternion CalculateAverageOrientation()
        {
            if (mMaxWeight <= UnityVectorExtensions.Epsilon)
            {
                return transform.rotation;
            }
            
            float weightedAverage = 0;
            Quaternion r = Quaternion.identity;
            for (int i = 0; i < m_Targets.Length; ++i)
            {
                if (m_Targets[i].target != null)
                {
                    float scaledWeight = m_Targets[i].weight / mMaxWeight;
                    var rot = TargetPositionCache.GetTargetRotation(m_Targets[i].target);
                    r *= Quaternion.Slerp(Quaternion.identity, rot, scaledWeight);
                    weightedAverage += scaledWeight;
                }
            }
            return Quaternion.Slerp(Quaternion.identity, r, 1.0f / weightedAverage);
        }

        Bounds CalculateBoundingBox(Vector3 avgPos, float maxWeight)
        {
            Bounds b = new Bounds(avgPos, Vector3.zero);
            if (maxWeight > UnityVectorExtensions.Epsilon)
            {
                for (int i = 0; i < m_Targets.Length; ++i)
                {
                    if (m_Targets[i].target != null)
                    {
                        BoundingSphere s = WeightedMemberBounds(m_Targets[i], mAveragePos, maxWeight);
                        b.Encapsulate(new Bounds(s.position, s.radius * 2 * Vector3.one));
                    }
                }
            }
            return b;
        }

        private void OnValidate()
        {
            for (int i = 0; i < m_Targets.Length; ++i)
            {
                m_Targets[i].weight = Mathf.Max(0, m_Targets[i].weight);
                m_Targets[i].radius = Mathf.Max(0, m_Targets[i].radius);
            }
        }

        void FixedUpdate()
        {
            if (m_UpdateMethod == UpdateMethod.FixedUpdate)
                DoUpdate();
        }

        void Update()
        {
            if (!Application.isPlaying || m_UpdateMethod == UpdateMethod.Update)
                DoUpdate();
        }

        void LateUpdate()
        {
            if (m_UpdateMethod == UpdateMethod.LateUpdate)
                DoUpdate();
        }

        /// <summary>
        /// Get the local-space angular bounds of the group, from a spoecific point of view.
        /// Also returns the z depth range of the members.
        /// </summary>
        /// <param name="observer">Point of view from which to calculate, and in whose
        /// space the return values are</param>
        /// <param name="minAngles">The lower bound of the screen angles of the members (degrees)</param>
        /// <param name="maxAngles">The upper bound of the screen angles of the members (degrees)</param>
        /// <param name="zRange">The min and max depth values of the members, relative to the observer</param>
        public void GetViewSpaceAngularBounds(
            Matrix4x4 observer, out Vector2 minAngles, out Vector2 maxAngles, out Vector2 zRange)
        {
            zRange = Vector2.zero;

            Matrix4x4 inverseView = observer.inverse;
            Bounds b = new Bounds();
            bool haveOne = false;
            for (int i = 0; i < m_Targets.Length; ++i)
            {
                BoundingSphere s = GetWeightedBoundsForMember(i);
                Vector3 p = inverseView.MultiplyPoint3x4(s.position);
                if (p.z < UnityVectorExtensions.Epsilon)
                    continue; // behind us

                var r = s.radius / p.z;
                var r2 = new Vector3(r, r, 0);
                var p2 = p / p.z;
                if (!haveOne)
                {
                    b.center = p2;
                    b.extents = r2;
                    zRange = new Vector2(p.z - s.radius, p.z + s.radius);
                    haveOne = true;
                }
                else
                {
                    b.Encapsulate(p2 + r2);
                    b.Encapsulate(p2 - r2);
                    zRange.x = Mathf.Min(zRange.x, p.z - s.radius);
                    zRange.y = Mathf.Max(zRange.y, p.z + s.radius);
                }
            }

            // Don't need the high-precision versions of SignedAngle
            var pMin = b.min;
            var pMax = b.max;
            minAngles = new Vector2(
                Vector3.SignedAngle(Vector3.forward, new Vector3(0, pMin.y, 1), Vector3.left),
                Vector3.SignedAngle(Vector3.forward, new Vector3(pMin.x, 0, 1), Vector3.up));
            maxAngles = new Vector2(
                Vector3.SignedAngle(Vector3.forward, new Vector3(0, pMax.y, 1), Vector3.left),
                Vector3.SignedAngle(Vector3.forward, new Vector3(pMax.x, 0, 1), Vector3.up));
        }
    }
}<|MERGE_RESOLUTION|>--- conflicted
+++ resolved
@@ -62,11 +62,8 @@
 #else
     [ExecuteInEditMode]
 #endif
-<<<<<<< HEAD
     [DisallowMultipleComponent]
-=======
     [HelpURL(Documentation.BaseURL + "manual/CinemachineTargetGroup.html")]
->>>>>>> 0a3991d3
     public class CinemachineTargetGroup : MonoBehaviour, ICinemachineTargetGroup
     {
         /// <summary>Holds the information that represents a member of the group</summary>
