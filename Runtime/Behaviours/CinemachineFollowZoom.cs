--- conflicted
+++ resolved
@@ -12,13 +12,7 @@
     [AddComponentMenu("")] // Hide in menu
     [SaveDuringPlay]
     [ExecuteAlways]
-<<<<<<< HEAD
-=======
-#else
-    [ExecuteInEditMode]
-#endif
     [DisallowMultipleComponent]
->>>>>>> 494c4286
     [HelpURL(Documentation.BaseURL + "manual/CinemachineFollowZoom.html")]
     public class CinemachineFollowZoom : CinemachineExtension
     {
