--- conflicted
+++ resolved
@@ -16,11 +16,8 @@
 #else
     [ExecuteInEditMode]
 #endif
-<<<<<<< HEAD
     [DisallowMultipleComponent]
-=======
     [HelpURL(Documentation.BaseURL + "manual/CinemachineFollowZoom.html")]
->>>>>>> 0a3991d3
     public class CinemachineFollowZoom : CinemachineExtension
     {
         /// <summary>The shot width to maintain, in world units, at target distance.
