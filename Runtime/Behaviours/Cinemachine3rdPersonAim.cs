--- conflicted
+++ resolved
@@ -15,13 +15,7 @@
     /// </summary>
     [AddComponentMenu("")] // Hide in menu
     [ExecuteAlways]
-<<<<<<< HEAD
-=======
-    #else
-    [ExecuteInEditMode]
-    #endif
     [DisallowMultipleComponent]
->>>>>>> 494c4286
     public class Cinemachine3rdPersonAim : CinemachineExtension
     {
         /// <summary>Objects on these layers will be detected.</summary>
