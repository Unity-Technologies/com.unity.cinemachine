--- conflicted
+++ resolved
@@ -17,13 +17,7 @@
     [DocumentationSorting(DocumentationSortingAttribute.Level.UserRef)]
     [AddComponentMenu("")] // Hide in menu
     [ExecuteAlways]
-<<<<<<< HEAD
-=======
-#else
-    [ExecuteInEditMode]
-#endif
     [DisallowMultipleComponent]
->>>>>>> 494c4286
     [HelpURL(Documentation.BaseURL + "manual/CinemachineStoryboard.html")]
     public class CinemachineStoryboard : CinemachineExtension
     {
