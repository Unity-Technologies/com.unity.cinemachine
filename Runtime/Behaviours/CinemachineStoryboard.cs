﻿#if !UNITY_2019_1_OR_NEWER
#define CINEMACHINE_UGUI
#endif

using UnityEngine;

#if CINEMACHINE_UGUI
using System.Collections.Generic;

namespace Cinemachine
{
    /// <summary>
    /// An add-on module for Cinemachine Virtual Camera that places an image in screen space
    /// over the camera's output.
    /// </summary>
    [SaveDuringPlay]
    [DocumentationSorting(DocumentationSortingAttribute.Level.UserRef)]
    [AddComponentMenu("")] // Hide in menu
#if UNITY_2018_3_OR_NEWER
    [ExecuteAlways]
#else
    [ExecuteInEditMode]
#endif
<<<<<<< HEAD
    [DisallowMultipleComponent]
=======
    [HelpURL(Documentation.BaseURL + "manual/CinemachineStoryboard.html")]
>>>>>>> 0a3991d3
    public class CinemachineStoryboard : CinemachineExtension
    {
        /// <summary>
        /// If checked, all storyboards are globally muted
        /// </summary>
        [Tooltip("If checked, all storyboards are globally muted")]
        public static bool s_StoryboardGlobalMute;

        /// <summary>
        /// If checked, the specified image will be displayed as an overlay over the virtual camera's output
        /// </summary>
        [Tooltip("If checked, the specified image will be displayed as an overlay over the virtual camera's output")]
        public bool m_ShowImage = true;

        /// <summary>
        /// The image to display
        /// </summary>
        [Tooltip("The image to display")]
        public Texture m_Image;

        /// <summary>How to fit the image in the frame, in the event that the aspect ratios don't match</summary>
        public enum FillStrategy
        {
            /// <summary>Image will be as large as possible on the screen, without being cropped</summary>
            BestFit,
            /// <summary>Image will be cropped if necessary so that the screen is entirely filled</summary>
            CropImageToFit,
            /// <summary>Image will be stretched to cover any aspect mismatch with the screen</summary>
            StretchToFit
        };
        /// <summary>
        /// How to handle differences between image aspect and screen aspect
        /// </summary>
        [Tooltip("How to handle differences between image aspect and screen aspect")]
        public FillStrategy m_Aspect = FillStrategy.BestFit;

        /// <summary>
        /// The opacity of the image.  0 is transparent, 1 is opaque
        /// </summary>
        [Tooltip("The opacity of the image.  0 is transparent, 1 is opaque")]
        [Range(0, 1)]
        public float m_Alpha = 1;

        /// <summary>
        /// The screen-space position at which to display the image.  Zero is center
        /// </summary>
        [Tooltip("The screen-space position at which to display the image.  Zero is center")]
        public Vector2 m_Center = Vector2.zero;

        /// <summary>
        /// The screen-space rotation to apply to the image
        /// </summary>
        [Tooltip("The screen-space rotation to apply to the image")]
        public Vector3 m_Rotation = Vector3.zero;

        /// <summary>
        /// The screen-space scaling to apply to the image
        /// </summary>
        [Tooltip("The screen-space scaling to apply to the image")]
        public Vector2 m_Scale = Vector3.one;

        /// <summary>
        /// If checked, X and Y scale are synchronized
        /// </summary>
        [Tooltip("If checked, X and Y scale are synchronized")]
        public bool m_SyncScale = true;

        /// <summary>
        /// If checked, Camera transform will not be controlled by this virtual camera
        /// </summary>
        [Tooltip("If checked, Camera transform will not be controlled by this virtual camera")]
        public bool m_MuteCamera;

        /// <summary>
        /// Wipe the image on and off horizontally
        /// </summary>
        [Range(-1, 1)]
        [Tooltip("Wipe the image on and off horizontally")]
        public float m_SplitView = 0f;

        class CanvasInfo
        {
            public GameObject mCanvas;
            public CinemachineBrain mCanvasParent;
            public RectTransform mViewport; // for mViewport clipping
            public UnityEngine.UI.RawImage mRawImage;
        }
        List<CanvasInfo> mCanvasInfo = new List<CanvasInfo>();

        /// <summary>Callback to display the image</summary>
        /// <param name="vcam">The virtual camera being processed</param>
        /// <param name="stage">The current pipeline stage</param>
        /// <param name="state">The current virtual camera state</param>
        /// <param name="deltaTime">The current applicable deltaTime</param>
        protected override void PostPipelineStageCallback(
            CinemachineVirtualCameraBase vcam,
            CinemachineCore.Stage stage, ref CameraState state, float deltaTime)
        {
            // Apply to this vcam only, not the children
            if (vcam != VirtualCamera || stage != CinemachineCore.Stage.Finalize)
                return;

            if (m_ShowImage)
                state.AddCustomBlendable(new CameraState.CustomBlendable(this, 1));
            if (m_MuteCamera)
                state.BlendHint |= CameraState.BlendHintValue.NoTransform | CameraState.BlendHintValue.NoLens;
        }

        /// <summary>Connect to virtual camera.  Adds/removes listener</summary>
        /// <param name="connect">True if connecting, false if disconnecting</param>
        protected override void ConnectToVcam(bool connect)
        {
            base.ConnectToVcam(connect);
            CinemachineCore.CameraUpdatedEvent.RemoveListener(CameraUpdatedCallback);
            if (connect)
                CinemachineCore.CameraUpdatedEvent.AddListener(CameraUpdatedCallback);
            else
                DestroyCanvas();
        }

        string CanvasName { get { return "_CM_canvas" + gameObject.GetInstanceID().ToString(); } }

        void CameraUpdatedCallback(CinemachineBrain brain)
        {
            bool showIt = enabled && m_ShowImage && CinemachineCore.Instance.IsLive(VirtualCamera);
            int layer = 1 << gameObject.layer;
            if (brain.OutputCamera == null || (brain.OutputCamera.cullingMask & layer) == 0)
                showIt = false;
            if (s_StoryboardGlobalMute)
                showIt = false;
            CanvasInfo ci = LocateMyCanvas(brain, showIt);
            if (ci != null && ci.mCanvas != null)
                ci.mCanvas.SetActive(showIt);
        }

        CanvasInfo LocateMyCanvas(CinemachineBrain parent, bool createIfNotFound)
        {
            CanvasInfo ci = null;
            for (int i = 0; ci == null && i < mCanvasInfo.Count; ++i)
                if (mCanvasInfo[i].mCanvasParent == parent)
                    ci = mCanvasInfo[i];
            if (createIfNotFound)
            {
                if (ci == null)
                {
                    ci = new CanvasInfo() { mCanvasParent = parent };
                    int numChildren = parent.transform.childCount;
                    for (int i = 0; ci.mCanvas == null && i < numChildren; ++i)
                    {
                        RectTransform child = parent.transform.GetChild(i) as RectTransform;
                        if (child != null && child.name == CanvasName)
                        {
                            ci.mCanvas = child.gameObject;
                            ci.mViewport = ci.mCanvas.GetComponentInChildren<RectTransform>();
                            ci.mRawImage = ci.mCanvas.GetComponentInChildren<UnityEngine.UI.RawImage>();
                        }
                    }
                    mCanvasInfo.Add(ci);
                }
                if (ci.mCanvas == null || ci.mViewport == null || ci.mRawImage == null)
                    CreateCanvas(ci);
            }
            return ci;
        }

        void CreateCanvas(CanvasInfo ci)
        {
            ci.mCanvas = new GameObject(CanvasName, typeof(RectTransform));
            ci.mCanvas.layer = gameObject.layer;
            ci.mCanvas.hideFlags = HideFlags.HideAndDontSave;
            ci.mCanvas.transform.SetParent(ci.mCanvasParent.transform);
#if UNITY_EDITOR
            // Workaround for Unity bug case Case 1004117
            CanvasesAndTheirOwners.AddCanvas(ci.mCanvas, this);
#endif

            var c = ci.mCanvas.AddComponent<Canvas>();
            c.renderMode = RenderMode.ScreenSpaceOverlay;

            var go = new GameObject("Viewport", typeof(RectTransform));
            go.transform.SetParent(ci.mCanvas.transform);
            ci.mViewport = (RectTransform)go.transform;
            go.AddComponent<UnityEngine.UI.RectMask2D>();

            go = new GameObject("RawImage", typeof(RectTransform));
            go.transform.SetParent(ci.mViewport.transform);
            ci.mRawImage = go.AddComponent<UnityEngine.UI.RawImage>();
        }

        void DestroyCanvas()
        {
            int numBrains = CinemachineCore.Instance.BrainCount;
            for (int i = 0; i < numBrains; ++i)
            {
                var parent = CinemachineCore.Instance.GetActiveBrain(i);
                int numChildren = parent.transform.childCount;
                for (int j = numChildren - 1; j >= 0; --j)
                {
                    RectTransform child = parent.transform.GetChild(j) as RectTransform;
                    if (child != null && child.name == CanvasName)
                    {
                        var canvas = child.gameObject;
                        RuntimeUtility.DestroyObject(canvas);
#if UNITY_EDITOR
                        // Workaround for Unity bug case Case 1004117
                        CanvasesAndTheirOwners.RemoveCanvas(canvas);
#endif
                    }
                }
            }
            mCanvasInfo.Clear();
        }

        void PlaceImage(CanvasInfo ci, float alpha)
        {
            if (ci.mRawImage != null && ci.mViewport != null)
            {
                Rect screen = new Rect(0, 0, Screen.width, Screen.height);
                if (ci.mCanvasParent.OutputCamera != null)
                    screen = ci.mCanvasParent.OutputCamera.pixelRect;
                screen.x -= (float)Screen.width/2;
                screen.y -= (float)Screen.height/2;

                // Apply Split View
                float wipeAmount = -Mathf.Clamp(m_SplitView, -1, 1) * screen.width;

                Vector3 pos = screen.center;
                pos.x -= wipeAmount/2;
                ci.mViewport.localPosition = pos;
                ci.mViewport.localRotation = Quaternion.identity;
                ci.mViewport.localScale = Vector3.one;
                ci.mViewport.ForceUpdateRectTransforms();
                ci.mViewport.sizeDelta = new Vector2(screen.width - Mathf.Abs(wipeAmount), screen.height);

                Vector2 scale = Vector2.one;
                if (m_Image != null
                    && m_Image.width > 0 && m_Image.width > 0
                    && screen.width > 0 && screen.height > 0)
                {
                    float f = (screen.height * m_Image.width) / (screen.width * m_Image.height);
                    switch (m_Aspect)
                    {
                        case FillStrategy.BestFit:
                            if (f >= 1)
                                scale.y /= f;
                            else
                                scale.x *= f;
                            break;
                        case FillStrategy.CropImageToFit:
                            if (f >= 1)
                                scale.x *= f;
                            else
                                scale.y /= f;
                            break;
                        case FillStrategy.StretchToFit:
                            break;
                    }
                }
                scale.x *= m_Scale.x;
                scale.y *= m_SyncScale ? m_Scale.x : m_Scale.y;

                ci.mRawImage.texture = m_Image;
                Color tintColor = Color.white;
                tintColor.a = m_Alpha * alpha;
                ci.mRawImage.color = tintColor;

                pos = new Vector2(screen.width * m_Center.x, screen.height * m_Center.y);
                pos.x += wipeAmount/2;
                ci.mRawImage.rectTransform.localPosition = pos;
                ci.mRawImage.rectTransform.localRotation = Quaternion.Euler(m_Rotation);
                ci.mRawImage.rectTransform.localScale = scale;
                ci.mRawImage.rectTransform.ForceUpdateRectTransforms();
                ci.mRawImage.rectTransform.sizeDelta = screen.size;
            }
        }

        static void StaticBlendingHandler(CinemachineBrain brain)
        {
            CameraState state = brain.CurrentCameraState;
            int numBlendables = state.NumCustomBlendables;
            for (int i = 0; i < numBlendables; ++i)
            {
                var b = state.GetCustomBlendable(i);
                CinemachineStoryboard src = b.m_Custom as CinemachineStoryboard;
                if (!(src == null)) // in case it was deleted
                {
                    bool showIt = true;
                    int layer = 1 << src.gameObject.layer;
                    if (brain.OutputCamera == null || (brain.OutputCamera.cullingMask & layer) == 0)
                        showIt = false;
                    if (s_StoryboardGlobalMute)
                        showIt = false;
                    CanvasInfo ci = src.LocateMyCanvas(brain, showIt);
                    if (ci != null)
                        src.PlaceImage(ci, b.m_Weight);
                }
            }
        }

#if UNITY_EDITOR
        [UnityEditor.InitializeOnLoad]
        class EditorInitialize { static EditorInitialize() { InitializeModule(); } }
#endif
        [RuntimeInitializeOnLoadMethod]
        static void InitializeModule()
        {
            CinemachineCore.CameraUpdatedEvent.RemoveListener(StaticBlendingHandler);
            CinemachineCore.CameraUpdatedEvent.AddListener(StaticBlendingHandler);
        }


#if UNITY_EDITOR
        // Workaround for the Unity bug where OnDestroy doesn't get called if Undo
        // bug case Case 1004117
        [UnityEditor.InitializeOnLoad]
        class CanvasesAndTheirOwners
        {
            static Dictionary<UnityEngine.Object, UnityEngine.Object> sCanvasesAndTheirOwners;
            static CanvasesAndTheirOwners()
            {
                UnityEditor.Undo.undoRedoPerformed -= OnUndoRedoPerformed;
                UnityEditor.Undo.undoRedoPerformed += OnUndoRedoPerformed;
            }
            static void OnUndoRedoPerformed()
            {
                if (sCanvasesAndTheirOwners != null)
                {
                    List<UnityEngine.Object> toDestroy = null;
                    foreach (var v in sCanvasesAndTheirOwners)
                    {
                        if (v.Value == null)
                        {
                            if (toDestroy == null)
                                toDestroy = new List<UnityEngine.Object>();
                            toDestroy.Add(v.Key);
                        }
                    }
                    if (toDestroy != null)
                    {
                        foreach (var o in toDestroy)
                        {
                            RemoveCanvas(o);
                            RuntimeUtility.DestroyObject(o);
                        }
                    }
                }
            }
            public static void RemoveCanvas(UnityEngine.Object canvas)
            {
                if (sCanvasesAndTheirOwners != null && sCanvasesAndTheirOwners.ContainsKey(canvas))
                    sCanvasesAndTheirOwners.Remove(canvas);
            }
            public static void AddCanvas(UnityEngine.Object canvas, UnityEngine.Object owner)
            {
                if (sCanvasesAndTheirOwners == null)
                    sCanvasesAndTheirOwners = new Dictionary<UnityEngine.Object, UnityEngine.Object>();
                sCanvasesAndTheirOwners.Add(canvas, owner);
            }
        }
#endif
    }
}
#else
// We need this dummy MonoBehaviour for Unity to properly recognize this script asset.
namespace Cinemachine
{
    [AddComponentMenu("")] // Hide in menu
    public class CinemachineStoryboard : MonoBehaviour {}
}
#endif
<|MERGE_RESOLUTION|>--- conflicted
+++ resolved
@@ -21,11 +21,8 @@
 #else
     [ExecuteInEditMode]
 #endif
-<<<<<<< HEAD
     [DisallowMultipleComponent]
-=======
     [HelpURL(Documentation.BaseURL + "manual/CinemachineStoryboard.html")]
->>>>>>> 0a3991d3
     public class CinemachineStoryboard : CinemachineExtension
     {
         /// <summary>
