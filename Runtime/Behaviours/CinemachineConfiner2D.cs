#if !UNITY_2019_3_OR_NEWER
#define CINEMACHINE_PHYSICS_2D
#endif
// #define CINEMACHINE_EXPERIMENTAL_CONFINER2D

using System;
using System.Collections.Generic;
using Cinemachine.Utility;
using UnityEngine;

namespace Cinemachine
{

#if CINEMACHINE_PHYSICS_2D
    /// <summary>
    /// <para>
    /// An add-on module for Cinemachine Virtual Camera that post-processes the final position 
    /// of the virtual camera.  It will confine the camera's position such that the screen edges stay 
    /// within a shape defined by a 2D polygon.  This will work for orthographic or perspective cameras, 
    /// provided that the camera's forward vector remains parallel to the bounding shape's normal, 
    /// i.e. that the camera is looking straight at the polygon, and not obliquely at it.
    /// </para>
    /// 
    /// <para>
    /// When confining the camera, the camera's view size at the polygon plane is considered, and 
    /// also its aspect ratio. Based on this information and the input polygon, a second (smaller) 
    /// polygon is computed to which the camera's transform is constrained. Computation of this secondary 
    /// polygon is nontrivial and expensive, so it should be done only when absolutely necessary.
    /// </para>
    ///
    /// <para>
    /// The cached secondary polygon needs to be recomputed in the following circumstances:
    /// <list type="bullet">
    /// <item><description> when the input polygon's points change.</description></item>
    /// <item><description> when the input polygon is non-uniformly scaled, or.</description></item>
    /// <item><description> when the input polygon is rotated.</description></item>
    /// </list>
    /// For efficiency reasons, Cinemachine will not automatically regenerate the inner polygon 
    /// in these cases, and it is the responsibility of the client to call the InvalidateCache() 
    /// method to trigger the recalculation. An inspector button is also provided for this purpose.
    /// </para>
    ///
    /// <para>
    /// If the input polygon scales uniformly or translates, the cache remains valid. If the 
    /// polygon rotates, then the cache degrades in quality (more or less depending on the aspect 
    /// ratio - it's better if the ratio is close to 1:1) but can still be used. 
    /// Regenerating it will eliminate the imperfections.
    /// </para>
    ///
    /// <para>
    /// The cached secondary polygon is not a single polygon, but rather a family of polygons from 
    /// which a member is chosen depending on the current size of the camera view. The number of 
    /// polygons in this family will depend on the complexity of the input polygon, and the maximum 
    /// expected camera view size. The MaxOrthoSize property is provided to give a hint to the 
    /// algorithm to stop generating polygons for camera view sizes larger than the one specified. 
    /// This can represent a substantial cost saving when regenerating the cache, so it is a good 
    /// idea to set it carefully. Leaving it at 0 will cause the maximum number of polygons to be generated.
    /// </para>
    /// </summary>
    [SaveDuringPlay, ExecuteAlways]
    public class CinemachineConfiner2D : CinemachineExtension
    {
        /// <summary>The 2D shape within which the camera is to be contained.</summary>
        [Tooltip("The 2D shape within which the camera is to be contained.  " +
                 "Can be a 2D polygon or 2D composite collider.")]
        public Collider2D m_BoundingShape2D;

        /// <summary>Damping applied automatically around corners to avoid jumps.</summary>
        [Tooltip("Damping applied around corners to avoid jumps.  Higher numbers are more gradual.")]
        [Range(0, 5)]
        public float m_Damping;

        /// <summary>
        /// To optimize computation and memory costs, set this to the largest view size that the camera 
        /// is expected to have.  The confiner will not compute a polygon cache for frustum sizes larger 
        /// than this.  This refers to the size in world units of the frustum at the confiner plane 
        /// (for orthographic cameras, this is just the orthographic size).  If set to 0, then this 
        /// parameter is ignored and a polygon cache will be calculated for all potential window sizes.
        /// </summary>
        [Tooltip("To optimize computation and memory costs, set this to the largest view size that the "
            + "camera is expected to have.  The confiner will not compute a polygon cache for frustum "
            + "sizes larger than this.  This refers to the size in world units of the frustum at the "
            + "confiner plane (for orthographic cameras, this is just the orthographic size).  If set "
            + "to 0, then this parameter is ignored and a polygon cache will be calculated for all "
            + "potential window sizes.")]
        public float m_MaxWindowSize;

        /// <summary>
        /// Lower values will significantly improve performance but confine less precisely.  
        /// Set this to the lowest value that gives acceptable results for the specific confining shape.
        /// </summary>
        [Tooltip("Lower values will significantly improve performance but confine less precisely.  "
                 + "Set this to the lowest value that gives acceptable results for the specific confining shape.")]
        [Range(1, 1 + k_BakingResolutionSteps)]
#if CINEMACHINE_EXPERIMENTAL_CONFINER2D
        public float m_CacheResolution;
#else
        private float m_CacheResolution;
#endif

        /// <summary>Invalidates cache and consequently trigger a rebake at next iteration.</summary>
        public void InvalidateCache()
        {
            m_shapeCache.Invalidate();
        }

        /// <summary>Validates cache</summary>
        /// <param name="cameraAspectRatio">Aspect ratio of camera.</param>
        /// <returns>Returns true if the cache could be validated. False, otherwise.</returns>
        public bool ValidateCache(float cameraAspectRatio)
        {
            return m_shapeCache.ValidateCache(
                m_BoundingShape2D, m_MaxWindowSize, m_confinerBaker, BakingResolution, cameraAspectRatio, out _);
        }

        private readonly ConfinerOven m_confinerBaker = new ConfinerOven();

        private const float m_cornerAngleTreshold = 10f;
        internal const float k_BakingMinResolution = 0.1f; // internal, because Tests access it
        internal const float k_BakingMaxResolution = 0.005f; // internal, because Tests access it
        private const float k_BakingResolutionSteps = 10;

        private float BakingResolution => Mathf.Lerp(
            k_BakingMinResolution, k_BakingMaxResolution, (m_CacheResolution - 1) / k_BakingResolutionSteps);

        private float m_currentFrustumHeight = 0;
        
        protected override void PostPipelineStageCallback(CinemachineVirtualCameraBase vcam, 
            CinemachineCore.Stage stage, ref CameraState state, float deltaTime)
        {
            if (stage == CinemachineCore.Stage.Body)
            {
                var aspectRatio = state.Lens.Aspect;
                if (!m_shapeCache.ValidateCache(
                    m_BoundingShape2D, m_MaxWindowSize, m_confinerBaker, BakingResolution,
                    aspectRatio, out bool confinerStateChanged))
                {
                    return; // invalid path
                }
                
                var oldCameraPos = state.CorrectedPosition;
                var cameraPosLocal = m_shapeCache.m_DeltaWorldToBaked.MultiplyPoint3x4(oldCameraPos);
                m_currentFrustumHeight = CalculateHalfFrustumHeight(state, cameraPosLocal.z);
                var extra = GetExtraState<VcamExtraState>(vcam);
                extra.m_vcam = vcam;
                extra.m_VcamShapeCache.ValidateCache(
<<<<<<< HEAD
                    m_confinerBaker, confinerStateChanged, m_currentFrustumHeight);
=======
                    m_confinerBaker, confinerStateChanged, 
                    aspectRatio, m_currentFrustumHeight, BakingResolution);
>>>>>>> 3dd6f2a5
                
                cameraPosLocal = ConfinePoint(cameraPosLocal, 
                    extra.m_VcamShapeCache.m_Path, extra.m_VcamShapeCache.m_PathHasBone,
                    state.Lens.Aspect * m_currentFrustumHeight, m_currentFrustumHeight);
                var newCameraPos = m_shapeCache.m_DeltaBakedToWorld.MultiplyPoint3x4(cameraPosLocal);

                // Don't move the camera along its z-axis
                var fwd = state.CorrectedOrientation * Vector3.forward;
                newCameraPos -= fwd * Vector3.Dot(fwd, newCameraPos - oldCameraPos);

                // Remember the desired displacement for next frame
                var displacement = newCameraPos - oldCameraPos;
                var prev = extra.m_PreviousDisplacement;
                extra.m_PreviousDisplacement = displacement;

                if (!VirtualCamera.PreviousStateIsValid || deltaTime < 0 || m_Damping <= 0)
                    extra.m_DampedDisplacement = Vector3.zero;
                else
                {
                    // If a big change from previous frame's desired displacement is detected, 
                    // assume we are going around a corner and extract that difference for damping
                    if (prev.sqrMagnitude > 0.01f && Vector2.Angle(prev, displacement) > m_cornerAngleTreshold)
                        extra.m_DampedDisplacement += displacement - prev;

                    extra.m_DampedDisplacement -= Damper.Damp(extra.m_DampedDisplacement, m_Damping, deltaTime);
                    displacement -= extra.m_DampedDisplacement;
                }
                state.PositionCorrection += displacement;
            }
        }

        /// <summary>
        /// Calculates half frustum height for orthographic or perspective camera.
        /// For more info on frustum height, see <see cref="docs.unity3d.com/Manual/FrustumSizeAtDistance.html"/> 
        /// </summary>
        /// <param name="state">CameraState for checking if Orthographic or Perspective</param>
        /// <param name="vcam">vcam, to check its position</param>
        /// <returns>Frustum height of the camera</returns>
        private float CalculateHalfFrustumHeight(in CameraState state, in float cameraPosLocalZ)
        {
            float frustumHeight;
            if (state.Lens.Orthographic)
            {
                frustumHeight = state.Lens.OrthographicSize;
            }
            else
            {
                // distance between the collider's plane and the camera
                float distance = cameraPosLocalZ;
                frustumHeight = distance * Mathf.Tan(state.Lens.FieldOfView * 0.5f * Mathf.Deg2Rad);
            }

            return Mathf.Abs(frustumHeight);
        }
        
        /// <summary>
        /// Confines input 2D point within the confined area.
        /// </summary>
        /// <param name="positionToConfine">2D point to confine</param>
        /// <returns>Confined position</returns>
        private Vector2 ConfinePoint(Vector2 positionToConfine, in List<List<Vector2>> pathCache,
            in bool hasBone, in float windowWidth, in float windowHeight)
        {
            if (ShrinkablePolygon.IsInside(pathCache, positionToConfine))
            {
                return positionToConfine;
            }
            bool outsideOfOriginal = !ShrinkablePolygon.IsInside(m_shapeCache.m_OriginalPath, positionToConfine);

            Vector2 closest = positionToConfine;
            float minDistance = float.MaxValue;
            for (int i = 0; i < pathCache.Count; ++i)
            {
                int numPoints = pathCache[i].Count;
                for (int j = 0; j < numPoints; ++j)
                {
                    Vector2 v0 = pathCache[i][j];
                    Vector2 v = pathCache[i][(j + 1) % numPoints];
                    Vector2 c = Vector2.Lerp(v0, v, positionToConfine.ClosestPointOnSegment(v0, v));
                    Vector2 difference = positionToConfine - c;
                    float distance = Vector2.SqrMagnitude(difference);
                    if (Mathf.Abs(difference.x) > windowWidth || Mathf.Abs(difference.y) > windowHeight)
                    {
                        // penalty for points from which the target is not visible, prefering visibility over proximity
                        distance += m_confinerBaker.m_sqrPolygonDiagonal; 
                    }

                    if (distance < minDistance && 
                        (outsideOfOriginal || !hasBone || !DoesIntersectOriginal(positionToConfine, c)))
                    {
                        minDistance = distance;
                        closest = c;
                    }
                }
            }

            return closest;
        }

        private bool DoesIntersectOriginal(Vector2 l1, Vector2 l2)
        {
            foreach (var originalPath in m_shapeCache.m_OriginalPath)
            {
                for (int i = 0; i < originalPath.Count; ++i)
                {
                    if (UnityVectorExtensions.FindIntersection(l1, l2, originalPath[i], 
                        originalPath[(i + 1) % originalPath.Count], out _) == 2)
                    {
                        return true;
                    }
                }
            }

            return false;
        }
        
        private class VcamExtraState
        {
            public Vector3 m_PreviousDisplacement;
            public Vector3 m_DampedDisplacement;
            public VcamShapeCache m_VcamShapeCache;
            
            internal CinemachineVirtualCameraBase m_vcam;
            
            /// <summary> Contains all the cache items that are dependent on something in the vcam. </summary>
            internal struct VcamShapeCache
            {
                public List<List<Vector2>> m_Path;
                public bool m_PathHasBone;
                
                private float m_frustumHeight;
                
                /// <summary>
                /// Check that the path cache was converted from the current confiner cache, or
                /// converts it if the frustum height was changed.
                /// </summary>
                public void ValidateCache(
<<<<<<< HEAD
                    in ConfinerOven confinerBaker, in bool confinerStateChanged, in float frustumHeight)
=======
                    in ConfinerOven confinerBaker, in bool confinerStateChanged, 
                    in float aspectRatio, in float frustumHeight, float bakedResolution)
>>>>>>> 3dd6f2a5
                {
                    if (!confinerStateChanged && m_Path != null && 
                        Math.Abs(frustumHeight - m_frustumHeight) < UnityVectorExtensions.Epsilon)
                    {
                        return;
                    }
            
                    var confinerCache = confinerBaker.GetConfinerAtFrustumHeight(frustumHeight);
                    ShrinkablePolygon.ConvertToPath(confinerCache.m_Polygons, 
                        aspectRatio, frustumHeight, confinerBaker.m_cachedMaxFrustumHeight, 
                        out m_Path, out m_PathHasBone);
                
                    m_frustumHeight = frustumHeight;
                }
            }
        };
        
        private ShapeCache m_shapeCache; 

        /// <summary>
        /// ShapeCache: contains all states that dependent only on the settings in the confiner.
        /// </summary>
        private struct ShapeCache
        {
            public List<List<Vector2>> m_OriginalPath;  // in baked space, not including offset

            // These account for offset and transform change since baking
            public Matrix4x4 m_DeltaWorldToBaked; 
            public Matrix4x4 m_DeltaBakedToWorld;

            private float m_aspectRatio;
            private float m_maxOrthoSize;
            private float m_bakingResolution;

            private Matrix4x4 m_bakedToWorld; // defines baked space
            private Collider2D m_boundingShape2D;
            private List<ConfinerOven.ConfinerState> m_confinerStates;

            /// <summary>
            /// Invalidates shapeCache
            /// </summary>
            public void Invalidate()
            {
                m_aspectRatio = 0;
                m_maxOrthoSize = 0;
                m_bakingResolution = 0;
                m_DeltaBakedToWorld = m_DeltaWorldToBaked = Matrix4x4.identity;

                m_boundingShape2D = null;
                m_OriginalPath = null;

                m_confinerStates = null;
            }
            
            /// <summary>
            /// Checks if we have a valid confiner state cache. Calculates cache if it is invalid (outdated or empty).
            /// </summary>
            /// <param name="aspectRatio">Camera window ratio (width / height)</param>
            /// <param name="confinerStateChanged">True, if the baked confiner state has changed.
            /// False, otherwise.</param>
            /// <returns>True, if path is baked and valid. False, otherwise.</returns>
            public bool ValidateCache(
                Collider2D boundingShape2D, float maxOrthoSize, ConfinerOven confinerBaker,
                 float bakingResolution, float aspectRatio, out bool confinerStateChanged)
            {
                confinerStateChanged = false;
                if (IsValid(boundingShape2D, aspectRatio, maxOrthoSize, bakingResolution))
                {
                    CalculateDeltaTransformationMatrix();
                    return true;
                }
                
                Invalidate();
                confinerStateChanged = true;
                
                Type colliderType = boundingShape2D == null ? null:  boundingShape2D.GetType();
                if (colliderType == typeof(PolygonCollider2D))
                {
                    PolygonCollider2D poly = boundingShape2D as PolygonCollider2D;
                    m_OriginalPath = new List<List<Vector2>>();

                    // Cache the current worldspace shape
                    m_bakedToWorld = boundingShape2D.transform.localToWorldMatrix;
                    for (int i = 0; i < poly.pathCount; ++i)
                    {
                        Vector2[] path = poly.GetPath(i);
                        List<Vector2> dst = new List<Vector2>();
                        for (int j = 0; j < path.Length; ++j)
                            dst.Add(m_bakedToWorld.MultiplyPoint3x4(path[j]));
                        m_OriginalPath.Add(dst);
                    }
                }
                else if (colliderType == typeof(CompositeCollider2D))
                {
                    CompositeCollider2D poly = boundingShape2D as CompositeCollider2D;
                    m_OriginalPath = new List<List<Vector2>>();

                    // Cache the current worldspace shape
                    m_bakedToWorld = boundingShape2D.transform.localToWorldMatrix;
                    Vector2[] path = new Vector2[poly.pointCount];
                    for (int i = 0; i < poly.pathCount; ++i)
                    {
                        int numPoints = poly.GetPath(i, path);
                        List<Vector2> dst = new List<Vector2>();
                        for (int j = 0; j < numPoints; ++j)
                            dst.Add(m_bakedToWorld.MultiplyPoint3x4(path[j]));
                        m_OriginalPath.Add(dst);
                    }
                }
                else
                {
                    return false; // input collider is invalid
                }
                
#if CINEMACHINE_EXPERIMENTAL_CONFINER2D
                confinerBaker.BakeConfiner(m_OriginalPath, aspectRatio, bakingResolution, maxOrthoSize, true, false);
#else
                confinerBaker.BakeConfiner(m_OriginalPath, aspectRatio, bakingResolution, maxOrthoSize, true, true);
#endif
                m_confinerStates = confinerBaker.GetShrinkablePolygonsAsConfinerStates();
                m_aspectRatio = aspectRatio;
                m_boundingShape2D = boundingShape2D;
                m_maxOrthoSize = maxOrthoSize;
                m_bakingResolution = bakingResolution;

                CalculateDeltaTransformationMatrix();

                return true;
            }
            
            private bool IsValid(in Collider2D boundingShape2D, in float aspectRatio, in float maxOrthoSize, in float bakingResolution)
            {
                return boundingShape2D != null && 
                       m_boundingShape2D != null && m_boundingShape2D == boundingShape2D && // same boundingShape?
                       m_OriginalPath != null && // first time?
                       m_confinerStates != null && // cache not empty? 
                       Mathf.Abs(m_aspectRatio - aspectRatio) < UnityVectorExtensions.Epsilon && // aspect changed?
                       Mathf.Abs(m_maxOrthoSize - maxOrthoSize) < UnityVectorExtensions.Epsilon && // max ortho changed?
                       Mathf.Abs(m_bakingResolution - bakingResolution) < UnityVectorExtensions.Epsilon; // baking resolution changed?
            }

            private void CalculateDeltaTransformationMatrix()
            {
                // Account for current collider offset (in local space) and 
                // incorporate the worldspace delta that the confiner has moved since baking
                var m = Matrix4x4.Translate(-m_boundingShape2D.offset) * m_boundingShape2D.transform.worldToLocalMatrix;
                m_DeltaWorldToBaked = m_bakedToWorld * m;
                m_DeltaBakedToWorld = m_DeltaWorldToBaked.inverse;
            }
        }
        
        // Used by editor gizmo drawer
        internal bool GetGizmoPaths(
            out List<List<Vector2>> originalPath,
            ref List<List<Vector2>> currentPath,
            out Matrix4x4 pathLocalToWorld)
        {
            originalPath = m_shapeCache.m_OriginalPath;
            pathLocalToWorld = m_shapeCache.m_DeltaBakedToWorld;

            currentPath.Clear();
            var allExtraStates = GetAllExtraStates<VcamExtraState>();
            for (int i = 0; i < allExtraStates.Count; ++i)
            {
                if (CinemachineCore.Instance.IsLive(allExtraStates[i].m_vcam))
                {
                    for (int p = 0; p < allExtraStates[i].m_VcamShapeCache.m_Path.Count; ++p)
                    {
                        currentPath.Add(allExtraStates[i].m_VcamShapeCache.m_Path[p]);
                    }
                }
            }
            return originalPath != null;
        }

        // Used by editor gizmo drawer
        internal bool IsOverCachedMaxFrustumHeight()
        {
            return m_confinerBaker.m_cachedMaxFrustumHeight < m_currentFrustumHeight;
        }

        private void OnValidate()
        {
            m_Damping = Mathf.Max(0, m_Damping);
            m_MaxWindowSize = Mathf.Max(0, m_MaxWindowSize);
            m_CacheResolution = Mathf.Clamp(m_CacheResolution, 1, 1 + k_BakingResolutionSteps);
        }

        private void Reset()
        {
            m_Damping = 0.5f;
            m_MaxWindowSize = 0;
            m_CacheResolution = 1;
        }
    }
#endif
}<|MERGE_RESOLUTION|>--- conflicted
+++ resolved
@@ -144,12 +144,8 @@
                 var extra = GetExtraState<VcamExtraState>(vcam);
                 extra.m_vcam = vcam;
                 extra.m_VcamShapeCache.ValidateCache(
-<<<<<<< HEAD
-                    m_confinerBaker, confinerStateChanged, m_currentFrustumHeight);
-=======
                     m_confinerBaker, confinerStateChanged, 
                     aspectRatio, m_currentFrustumHeight, BakingResolution);
->>>>>>> 3dd6f2a5
                 
                 cameraPosLocal = ConfinePoint(cameraPosLocal, 
                     extra.m_VcamShapeCache.m_Path, extra.m_VcamShapeCache.m_PathHasBone,
@@ -287,12 +283,8 @@
                 /// converts it if the frustum height was changed.
                 /// </summary>
                 public void ValidateCache(
-<<<<<<< HEAD
-                    in ConfinerOven confinerBaker, in bool confinerStateChanged, in float frustumHeight)
-=======
                     in ConfinerOven confinerBaker, in bool confinerStateChanged, 
                     in float aspectRatio, in float frustumHeight, float bakedResolution)
->>>>>>> 3dd6f2a5
                 {
                     if (!confinerStateChanged && m_Path != null && 
                         Math.Abs(frustumHeight - m_frustumHeight) < UnityVectorExtensions.Epsilon)
