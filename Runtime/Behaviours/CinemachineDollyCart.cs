using UnityEngine;
using UnityEngine.Serialization;

namespace Cinemachine
{
    /// <summary>
    /// This is a very simple behaviour that constrains its transform to a CinemachinePath.  
    /// It can be used to animate any objects along a path, or as a Follow target for 
    /// Cinemachine Virtual Cameras.
    /// </summary>
    [DocumentationSorting(DocumentationSortingAttribute.Level.UserRef)]
#if UNITY_2018_3_OR_NEWER
    [ExecuteAlways]
#else
    [ExecuteInEditMode]
#endif
<<<<<<< HEAD
    [DisallowMultipleComponent]
=======
    [HelpURL(Documentation.BaseURL + "manual/CinemachineDollyCart.html")]
>>>>>>> 0a3991d3
    public class CinemachineDollyCart : MonoBehaviour
    {
        /// <summary>The path to follow</summary>
        [Tooltip("The path to follow")]
        public CinemachinePathBase m_Path;

        /// <summary>This enum defines the options available for the update method.</summary>
        public enum UpdateMethod
        {
            /// <summary>Updated in normal MonoBehaviour Update.</summary>
            Update,
            /// <summary>Updated in sync with the Physics module, in FixedUpdate</summary>
            FixedUpdate,
            /// <summary>Updated in normal MonoBehaviour LateUpdate</summary>
            LateUpdate
        };

        /// <summary>When to move the cart, if Velocity is non-zero</summary>
        [Tooltip("When to move the cart, if Velocity is non-zero")]
        public UpdateMethod m_UpdateMethod = UpdateMethod.Update;

        /// <summary>How to interpret the Path Position</summary>
        [Tooltip("How to interpret the Path Position.  If set to Path Units, values are as follows: 0 represents the first waypoint on the path, 1 is the second, and so on.  Values in-between are points on the path in between the waypoints.  If set to Distance, then Path Position represents distance along the path.")]
        public CinemachinePathBase.PositionUnits m_PositionUnits = CinemachinePathBase.PositionUnits.Distance;

        /// <summary>Move the cart with this speed</summary>
        [Tooltip("Move the cart with this speed along the path.  The value is interpreted according to the Position Units setting.")]
        [FormerlySerializedAs("m_Velocity")]
        public float m_Speed;

        /// <summary>The cart's current position on the path, in distance units</summary>
        [Tooltip("The position along the path at which the cart will be placed.  This can be animated directly or, if the velocity is non-zero, will be updated automatically.  The value is interpreted according to the Position Units setting.")]
        [FormerlySerializedAs("m_CurrentDistance")]
        public float m_Position;

        void FixedUpdate()
        {
            if (m_UpdateMethod == UpdateMethod.FixedUpdate)
                SetCartPosition(m_Position + m_Speed * Time.deltaTime);
        }

        void Update()
        {
            float speed = Application.isPlaying ? m_Speed : 0;
            if (m_UpdateMethod == UpdateMethod.Update)
                SetCartPosition(m_Position + speed * Time.deltaTime);
        }

        void LateUpdate()
        {
            if (!Application.isPlaying)
                SetCartPosition(m_Position);
            else if (m_UpdateMethod == UpdateMethod.LateUpdate)
                SetCartPosition(m_Position + m_Speed * Time.deltaTime);
        }

        void SetCartPosition(float distanceAlongPath)
        {
            if (m_Path != null)
            {
                m_Position = m_Path.StandardizeUnit(distanceAlongPath, m_PositionUnits);
                transform.position = m_Path.EvaluatePositionAtUnit(m_Position, m_PositionUnits);
                transform.rotation = m_Path.EvaluateOrientationAtUnit(m_Position, m_PositionUnits);
            }
        }
    }
}<|MERGE_RESOLUTION|>--- conflicted
+++ resolved
@@ -14,11 +14,8 @@
 #else
     [ExecuteInEditMode]
 #endif
-<<<<<<< HEAD
     [DisallowMultipleComponent]
-=======
     [HelpURL(Documentation.BaseURL + "manual/CinemachineDollyCart.html")]
->>>>>>> 0a3991d3
     public class CinemachineDollyCart : MonoBehaviour
     {
         /// <summary>The path to follow</summary>
