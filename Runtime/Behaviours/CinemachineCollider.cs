#if !UNITY_2019_3_OR_NEWER
#define CINEMACHINE_PHYSICS
#define CINEMACHINE_PHYSICS_2D
#endif

using UnityEngine;
using System.Collections.Generic;
using Cinemachine.Utility;
using UnityEngine.Serialization;
using System;
using UnityEngine.SceneManagement;

namespace Cinemachine
{
#if CINEMACHINE_PHYSICS
    /// <summary>
    /// An add-on module for Cinemachine Virtual Camera that post-processes
    /// the final position of the virtual camera. Based on the supplied settings,
    /// the Collider will attempt to preserve the line of sight
    /// with the LookAt target of the virtual camera by moving
    /// away from objects that will obstruct the view.
    ///
    /// Additionally, the Collider can be used to assess the shot quality and
    /// report this as a field in the camera State.
    /// </summary>
    [DocumentationSorting(DocumentationSortingAttribute.Level.UserRef)]
    [AddComponentMenu("")] // Hide in menu
    [SaveDuringPlay]
#if UNITY_2018_3_OR_NEWER
    [ExecuteAlways]
#else
    [ExecuteInEditMode]
#endif
<<<<<<< HEAD
    [DisallowMultipleComponent]
=======
    [HelpURL(Documentation.BaseURL + "manual/CinemachineCollider.html")]
>>>>>>> 0a3991d3
    public class CinemachineCollider : CinemachineExtension
    {
        /// <summary>Objects on these layers will be detected.</summary>
        [Header("Obstacle Detection")]
        [Tooltip("Objects on these layers will be detected")]
        public LayerMask m_CollideAgainst = 1;

        /// <summary>Obstacles with this tag will be ignored.  It is a good idea to set this field to the target's tag</summary>
        [TagField]
        [Tooltip("Obstacles with this tag will be ignored.  It is a good idea to set this field to the target's tag")]
        public string m_IgnoreTag = string.Empty;

        /// <summary>Objects on these layers will never obstruct view of the target.</summary>
        [Tooltip("Objects on these layers will never obstruct view of the target")]
        public LayerMask m_TransparentLayers = 0;

        /// <summary>Obstacles closer to the target than this will be ignored</summary>
        [Tooltip("Obstacles closer to the target than this will be ignored")]
        public float m_MinimumDistanceFromTarget = 0.1f;

        /// <summary>
        /// When enabled, will attempt to resolve situations where the line of sight to the
        /// target is blocked by an obstacle
        /// </summary>
        [Space]
        [Tooltip("When enabled, will attempt to resolve situations where the line of sight to the target is blocked by an obstacle")]
        [FormerlySerializedAs("m_PreserveLineOfSight")]
        public bool m_AvoidObstacles = true;

        /// <summary>
        /// The raycast distance to test for when checking if the line of sight to this camera's target is clear.
        /// </summary>
        [Tooltip("The maximum raycast distance when checking if the line of sight to this camera's target is clear.  If the setting is 0 or less, the current actual distance to target will be used.")]
        [FormerlySerializedAs("m_LineOfSightFeelerDistance")]
        public float m_DistanceLimit = 0f;

        /// <summary>
        /// Don't take action unless occlusion has lasted at least this long.
        /// </summary>
        [Tooltip("Don't take action unless occlusion has lasted at least this long.")]
        public float m_MinimumOcclusionTime = 0f;

        /// <summary>
        /// Camera will try to maintain this distance from any obstacle.
        /// Increase this value if you are seeing inside obstacles due to a large
        /// FOV on the camera.
        /// </summary>
        [Tooltip("Camera will try to maintain this distance from any obstacle.  Try to keep this value small.  Increase it if you are seeing inside obstacles due to a large FOV on the camera.")]
        public float m_CameraRadius = 0.1f;

        /// <summary>The way in which the Collider will attempt to preserve sight of the target.</summary>
        public enum ResolutionStrategy
        {
            /// <summary>Camera will be pulled forward along its Z axis until it is in front of
            /// the nearest obstacle</summary>
            PullCameraForward,
            /// <summary>In addition to pulling the camera forward, an effort will be made to
            /// return the camera to its original height</summary>
            PreserveCameraHeight,
            /// <summary>In addition to pulling the camera forward, an effort will be made to
            /// return the camera to its original distance from the target</summary>
            PreserveCameraDistance
        };
        /// <summary>The way in which the Collider will attempt to preserve sight of the target.</summary>
        [Tooltip("The way in which the Collider will attempt to preserve sight of the target.")]
        public ResolutionStrategy m_Strategy = ResolutionStrategy.PreserveCameraHeight;

        /// <summary>
        /// Upper limit on how many obstacle hits to process.  Higher numbers may impact performance.
        /// In most environments, 4 is enough.
        /// </summary>
        [Range(1, 10)]
        [Tooltip("Upper limit on how many obstacle hits to process.  Higher numbers may impact performance.  In most environments, 4 is enough.")]
        public int m_MaximumEffort = 4;

        /// <summary>
        /// Smoothing to apply to obstruction resolution.  Nearest camera point is held for at least this long.
        /// </summary>
        [Range(0, 2)]
        [Tooltip("Smoothing to apply to obstruction resolution.  Nearest camera point is held for at least this long")]
        public float m_SmoothingTime = 0;

        /// <summary>
        /// How gradually the camera returns to its normal position after having been corrected.
        /// Higher numbers will move the camera more gradually back to normal.
        /// </summary>
        [Range(0, 10)]
        [Tooltip("How gradually the camera returns to its normal position after having been corrected.  Higher numbers will move the camera more gradually back to normal.")]
        [FormerlySerializedAs("m_Smoothing")]
        public float m_Damping = 0;

        /// <summary>
        /// How gradually the camera moves to resolve an occlusion.
        /// Higher numbers will move the camera more gradually.
        /// </summary>
        [Range(0, 10)]
        [Tooltip("How gradually the camera moves to resolve an occlusion.  Higher numbers will move the camera more gradually.")]
        public float m_DampingWhenOccluded = 0;

        /// <summary>If greater than zero, a higher score will be given to shots when the target is closer to
        /// this distance.  Set this to zero to disable this feature</summary>
        [Header("Shot Evaluation")]
        [Tooltip("If greater than zero, a higher score will be given to shots when the target is closer to this distance.  Set this to zero to disable this feature.")]
        public float m_OptimalTargetDistance = 0;

        /// <summary>See wheter an object is blocking the camera's view of the target</summary>
        /// <param name="vcam">The virtual camera in question.  This might be different from the
        /// virtual camera that owns the collider, in the event that the camera has children</param>
        /// <returns>True if something is blocking the view</returns>
        public bool IsTargetObscured(ICinemachineCamera vcam)
        {
            return GetExtraState<VcamExtraState>(vcam).targetObscured;
        }

        /// <summary>See whether the virtual camera has been moved nby the collider</summary>
        /// <param name="vcam">The virtual camera in question.  This might be different from the
        /// virtual camera that owns the collider, in the event that the camera has children</param>
        /// <returns>True if the virtual camera has been displaced due to collision or
        /// target obstruction</returns>
        public bool CameraWasDisplaced(ICinemachineCamera vcam)
        {
            return GetCameraDisplacementDistance(vcam) > 0;
        }

        /// <summary>See how far the virtual camera wa moved nby the collider</summary>
        /// <param name="vcam">The virtual camera in question.  This might be different from the
        /// virtual camera that owns the collider, in the event that the camera has children</param>
        /// <returns>True if the virtual camera has been displaced due to collision or
        /// target obstruction</returns>
        public float GetCameraDisplacementDistance(ICinemachineCamera vcam)
        {
            return GetExtraState<VcamExtraState>(vcam).colliderDisplacement;
        }
        
        private void OnValidate()
        {
            m_DistanceLimit = Mathf.Max(0, m_DistanceLimit);
            m_MinimumOcclusionTime = Mathf.Max(0, m_MinimumOcclusionTime);
            m_CameraRadius = Mathf.Max(0, m_CameraRadius);
            m_MinimumDistanceFromTarget = Mathf.Max(0.01f, m_MinimumDistanceFromTarget);
            m_OptimalTargetDistance = Mathf.Max(0, m_OptimalTargetDistance);
        }

        /// <summary>
        /// Cleanup
        /// </summary>
        protected override void OnDestroy()
        {
            DestroyCollider();
            base.OnDestroy();
        }

        /// This must be small but greater than 0 - reduces false results due to precision
        const float PrecisionSlush = 0.001f;

        /// <summary>
        /// Per-vcam extra state info
        /// </summary>
        class VcamExtraState
        {
            public Vector3 m_previousDisplacement;
            public Vector3 m_previousDisplacementCorrection;
            public float colliderDisplacement;
            public bool targetObscured;
            public float occlusionStartTime;
            public List<Vector3> debugResolutionPath = null;

            public void AddPointToDebugPath(Vector3 p)
            {
#if UNITY_EDITOR
                if (debugResolutionPath == null)
                    debugResolutionPath = new List<Vector3>();
                debugResolutionPath.Add(p);
#endif
            }

            // Thanks to Sebastien LeTouze from Exiin Studio for the smoothing idea
            private float m_SmoothedDistance;
            private float m_SmoothedTime;
            public float ApplyDistanceSmoothing(float distance, float smoothingTime)
            {
                if (m_SmoothedTime != 0 && smoothingTime > Epsilon)
                {
                    float now = CinemachineCore.CurrentTime;
                    if (now - m_SmoothedTime < smoothingTime)
                        return Mathf.Min(distance, m_SmoothedDistance);
                }
                return distance;
            }
            public void UpdateDistanceSmoothing(float distance, float smoothingTime)
            {
                float now = CinemachineCore.CurrentTime;
                if (m_SmoothedDistance == 0 || distance <= m_SmoothedDistance)
                {
                    m_SmoothedDistance = distance;
                    m_SmoothedTime = now;
                }
            }
            public void ResetDistanceSmoothing(float smoothingTime)
            {
                float now = CinemachineCore.CurrentTime;
                if (now - m_SmoothedTime >= smoothingTime)
                    m_SmoothedDistance = m_SmoothedTime = 0;
            }
        };

        /// <summary>Inspector API for debugging collision resolution path</summary>
        public List<List<Vector3>> DebugPaths
        {
            get
            {
                List<List<Vector3>> list = new List<List<Vector3>>();
                List<VcamExtraState> extraStates = GetAllExtraStates<VcamExtraState>();
                foreach (var v in extraStates)
                    if (v.debugResolutionPath != null && v.debugResolutionPath.Count > 0)
                        list.Add(v.debugResolutionPath);
                return list;
            }
        }

        /// <summary>
        /// Report maximum damping time needed for this component.
        /// </summary>
        /// <returns>Highest damping setting in this component</returns>
        public override float GetMaxDampTime() 
        { 
            return Mathf.Max(m_Damping, Mathf.Max(m_DampingWhenOccluded, m_SmoothingTime)); 
        }
        
        /// <summary>
        /// Callback to do the collision resolution and shot evaluation
        /// </summary>
        /// <param name="vcam">The virtual camera being processed</param>
        /// <param name="stage">The current pipeline stage</param>
        /// <param name="state">The current virtual camera state</param>
        /// <param name="deltaTime">The current applicable deltaTime</param>
        protected override void PostPipelineStageCallback(
            CinemachineVirtualCameraBase vcam,
            CinemachineCore.Stage stage, ref CameraState state, float deltaTime)
        {
            VcamExtraState extra = null;
            if (stage == CinemachineCore.Stage.Body)
            {
                extra = GetExtraState<VcamExtraState>(vcam);
                extra.targetObscured = false;
                extra.colliderDisplacement = 0;
                if (extra.debugResolutionPath != null)
                    extra.debugResolutionPath.RemoveRange(0, extra.debugResolutionPath.Count);
            }

            // Move the body before the Aim is calculated
            if (stage == CinemachineCore.Stage.Body)
            {
                if (m_AvoidObstacles)
                {
                    Vector3 displacement = Vector3.zero;
                    displacement = PreserveLignOfSight(ref state, ref extra);
                    if (m_MinimumOcclusionTime > Epsilon)
                    {
                        float now = CinemachineCore.CurrentTime;
                        if (displacement.sqrMagnitude < Epsilon)
                            extra.occlusionStartTime = 0;
                        else
                        {
                            if (extra.occlusionStartTime <= 0)
                                extra.occlusionStartTime = now;
                            if (now - extra.occlusionStartTime < m_MinimumOcclusionTime)
                                displacement = extra.m_previousDisplacement;
                        }
                    }

                    // Apply distance smoothing
                    if (m_SmoothingTime > Epsilon)
                    {
                        Vector3 pos = state.CorrectedPosition + displacement;
                        Vector3 dir = pos - state.ReferenceLookAt;
                        float distance = dir.magnitude;
                        if (distance > Epsilon)
                        {
                            dir /= distance;
                            if (!displacement.AlmostZero())
                                extra.UpdateDistanceSmoothing(distance, m_SmoothingTime);
                            distance = extra.ApplyDistanceSmoothing(distance, m_SmoothingTime);
                            displacement += (state.ReferenceLookAt + dir * distance) - pos;
                        }
                    }

                    float damping = m_Damping;
                    if (displacement.AlmostZero())
                        extra.ResetDistanceSmoothing(m_SmoothingTime);
                    else
                        damping = m_DampingWhenOccluded;
                    if (damping > 0 && deltaTime >= 0 && VirtualCamera.PreviousStateIsValid)
                    {
                        Vector3 delta = displacement - extra.m_previousDisplacement;
                        delta = Damper.Damp(delta, damping, deltaTime);
                        displacement = extra.m_previousDisplacement + delta;
                    }
                    extra.m_previousDisplacement = displacement;
                    Vector3 correction = RespectCameraRadius(state.CorrectedPosition + displacement, ref state);
                    if (damping > 0 && deltaTime >= 0 && VirtualCamera.PreviousStateIsValid)
                    {
                        Vector3 delta = correction - extra.m_previousDisplacementCorrection;
                        delta = Damper.Damp(delta, damping, deltaTime);
                        correction = extra.m_previousDisplacementCorrection + delta;
                    }
                    displacement += correction;
                    extra.m_previousDisplacementCorrection = correction;
                    state.PositionCorrection += displacement;
                    extra.colliderDisplacement += displacement.magnitude;
                }
            }
            // Rate the shot after the aim was set
            if (stage == CinemachineCore.Stage.Aim)
            {
                extra = GetExtraState<VcamExtraState>(vcam);
                extra.targetObscured = IsTargetOffscreen(state) || CheckForTargetObstructions(state);

                // GML these values are an initial arbitrary attempt at rating quality
                if (extra.targetObscured)
                    state.ShotQuality *= 0.2f;
                if (extra.colliderDisplacement > 0)
                    state.ShotQuality *= 0.8f;

                float nearnessBoost = 0;
                const float kMaxNearBoost = 0.2f;
                if (m_OptimalTargetDistance > 0 && state.HasLookAt)
                {
                    float distance = Vector3.Magnitude(state.ReferenceLookAt - state.FinalPosition);
                    if (distance <= m_OptimalTargetDistance)
                    {
                        float threshold = m_OptimalTargetDistance / 2;
                        if (distance >= threshold)
                            nearnessBoost = kMaxNearBoost * (distance - threshold)
                                / (m_OptimalTargetDistance - threshold);
                    }
                    else
                    {
                        distance -= m_OptimalTargetDistance;
                        float threshold = m_OptimalTargetDistance * 3;
                        if (distance < threshold)
                            nearnessBoost = kMaxNearBoost * (1f - (distance / threshold));
                    }
                    state.ShotQuality *= (1f + nearnessBoost);
                }
            }
        }

        private Vector3 PreserveLignOfSight(ref CameraState state, ref VcamExtraState extra)
        {
            Vector3 displacement = Vector3.zero;
            if (state.HasLookAt && m_CollideAgainst != 0
                && m_CollideAgainst != m_TransparentLayers)
            {
                Vector3 cameraPos = state.CorrectedPosition;
                Vector3 lookAtPos = state.ReferenceLookAt;
                RaycastHit hitInfo = new RaycastHit();
                displacement = PullCameraInFrontOfNearestObstacle(
                    cameraPos, lookAtPos, m_CollideAgainst & ~m_TransparentLayers, ref hitInfo);
                Vector3 pos = cameraPos + displacement;
                if (hitInfo.collider != null)
                {
                    extra.AddPointToDebugPath(pos);
                    if (m_Strategy != ResolutionStrategy.PullCameraForward)
                    {
                        Vector3 targetToCamera = cameraPos - lookAtPos;
                        pos = PushCameraBack(
                            pos, targetToCamera, hitInfo, lookAtPos,
                            new Plane(state.ReferenceUp, cameraPos),
                            targetToCamera.magnitude, m_MaximumEffort, ref extra);
                    }
                }
                displacement = pos - cameraPos;
            }
            return displacement;
        }

        private Vector3 PullCameraInFrontOfNearestObstacle(
            Vector3 cameraPos, Vector3 lookAtPos, int layerMask, ref RaycastHit hitInfo)
        {
            Vector3 displacement = Vector3.zero;
            Vector3 dir = cameraPos - lookAtPos;
            float targetDistance = dir.magnitude;
            if (targetDistance > Epsilon)
            {
                dir /= targetDistance;
                float minDistanceFromTarget = Mathf.Max(m_MinimumDistanceFromTarget, Epsilon);
                if (targetDistance < minDistanceFromTarget + Epsilon)
                    displacement = dir * (minDistanceFromTarget - targetDistance);
                else
                {
                    float rayLength = targetDistance - minDistanceFromTarget;
                    if (m_DistanceLimit > Epsilon)
                        rayLength = Mathf.Min(m_DistanceLimit, rayLength);

                    // Make a ray that looks towards the camera, to get the obstacle closest to target
                    Ray ray = new Ray(cameraPos - rayLength * dir, dir);
                    rayLength += PrecisionSlush;
                    if (rayLength > Epsilon)
                    {
                        if (RuntimeUtility.RaycastIgnoreTag(
                            ray, out hitInfo, rayLength, layerMask, m_IgnoreTag))
                        {
                            // Pull camera forward in front of obstacle
                            float adjustment = Mathf.Max(0, hitInfo.distance - PrecisionSlush);
                            displacement = ray.GetPoint(adjustment) - cameraPos;
                        }
                    }
                }
            }
            return displacement;
        }

        private Vector3 PushCameraBack(
            Vector3 currentPos, Vector3 pushDir, RaycastHit obstacle,
            Vector3 lookAtPos, Plane startPlane, float targetDistance, int iterations,
            ref VcamExtraState extra)
        {
            // Take a step along the wall.
            Vector3 pos = currentPos;
            Vector3 dir = Vector3.zero;
            if (!GetWalkingDirection(pos, pushDir, obstacle, ref dir))
                return pos;

            Ray ray = new Ray(pos, dir);
            float distance = GetPushBackDistance(ray, startPlane, targetDistance, lookAtPos);
            if (distance <= Epsilon)
                return pos;

            // Check only as far as the obstacle bounds
            float clampedDistance = ClampRayToBounds(ray, distance, obstacle.collider.bounds);
            distance = Mathf.Min(distance, clampedDistance + PrecisionSlush);

            RaycastHit hitInfo;
            if (RuntimeUtility.RaycastIgnoreTag(ray, out hitInfo, distance,
                    m_CollideAgainst & ~m_TransparentLayers, m_IgnoreTag))
            {
                // We hit something.  Stop there and take a step along that wall.
                float adjustment = hitInfo.distance - PrecisionSlush;
                pos = ray.GetPoint(adjustment);
                extra.AddPointToDebugPath(pos);
                if (iterations > 1)
                    pos = PushCameraBack(
                        pos, dir, hitInfo,
                        lookAtPos, startPlane,
                        targetDistance, iterations-1, ref extra);

                return pos;
            }

            // Didn't hit anything.  Can we push back all the way now?
            pos = ray.GetPoint(distance);

            // First check if we can still see the target.  If not, abort
            dir = pos - lookAtPos;
            float d = dir.magnitude;
            RaycastHit hitInfo2;
            if (d < Epsilon || RuntimeUtility.RaycastIgnoreTag(
                    new Ray(lookAtPos, dir), out hitInfo2, d - PrecisionSlush,
                    m_CollideAgainst & ~m_TransparentLayers, m_IgnoreTag))
                return currentPos;

            // All clear
            ray = new Ray(pos, dir);
            extra.AddPointToDebugPath(pos);
            distance = GetPushBackDistance(ray, startPlane, targetDistance, lookAtPos);
            if (distance > Epsilon)
            {
                if (!RuntimeUtility.RaycastIgnoreTag(ray, out hitInfo, distance,
                        m_CollideAgainst & ~m_TransparentLayers, m_IgnoreTag))
                {
                    pos = ray.GetPoint(distance); // no obstacles - all good
                    extra.AddPointToDebugPath(pos);
                }
                else
                {
                    // We hit something.  Stop there and maybe take a step along that wall
                    float adjustment = hitInfo.distance - PrecisionSlush;
                    pos = ray.GetPoint(adjustment);
                    extra.AddPointToDebugPath(pos);
                    if (iterations > 1)
                        pos = PushCameraBack(
                            pos, dir, hitInfo, lookAtPos, startPlane,
                            targetDistance, iterations-1, ref extra);
                }
            }
            return pos;
        }

        private RaycastHit[] m_CornerBuffer = new RaycastHit[4];
        private bool GetWalkingDirection(
            Vector3 pos, Vector3 pushDir, RaycastHit obstacle, ref Vector3 outDir)
        {
            Vector3 normal2 = obstacle.normal;

            // Check for nearby obstacles.  Are we in a corner?
            float nearbyDistance = PrecisionSlush * 5;
            int numFound = Physics.SphereCastNonAlloc(
                pos, nearbyDistance, pushDir.normalized, m_CornerBuffer, 0,
                m_CollideAgainst & ~m_TransparentLayers, QueryTriggerInteraction.Ignore);
            if (numFound > 1)
            {
                // Calculate the second normal
                for (int i = 0; i < numFound; ++i)
                {
                    if (m_CornerBuffer[i].collider == null)
                        continue;
                    if (m_IgnoreTag.Length > 0 && m_CornerBuffer[i].collider.CompareTag(m_IgnoreTag))
                        continue;
                    Type type = m_CornerBuffer[i].collider.GetType();
                    if (type == typeof(BoxCollider)
                        || type == typeof(SphereCollider)
                        || type == typeof(CapsuleCollider))
                    {
                        Vector3 p = m_CornerBuffer[i].collider.ClosestPoint(pos);
                        Vector3 d = p - pos;
                        if (d.magnitude > Vector3.kEpsilon)
                        {
                            if (m_CornerBuffer[i].collider.Raycast(
                                new Ray(pos, d), out m_CornerBuffer[i], nearbyDistance))
                            {
                                if (!(m_CornerBuffer[i].normal - obstacle.normal).AlmostZero())
                                    normal2 = m_CornerBuffer[i].normal;
                                    break;
                            }
                        }
                    }
                }
            }

            // Walk along the wall.  If we're in a corner, walk their intersecting line
            Vector3 dir = Vector3.Cross(obstacle.normal, normal2);
            if (dir.AlmostZero())
                dir = Vector3.ProjectOnPlane(pushDir, obstacle.normal);
            else
            {
                float dot = Vector3.Dot(dir, pushDir);
                if (Mathf.Abs(dot) < Epsilon)
                    return false;
                if (dot < 0)
                    dir = -dir;
            }
            if (dir.AlmostZero())
                return false;

            outDir = dir.normalized;
            return true;
        }

        const float AngleThreshold = 0.1f;
        float GetPushBackDistance(Ray ray, Plane startPlane, float targetDistance, Vector3 lookAtPos)
        {
            float maxDistance = targetDistance - (ray.origin - lookAtPos).magnitude;
            if (maxDistance < Epsilon)
                return 0;
            if (m_Strategy == ResolutionStrategy.PreserveCameraDistance)
                return maxDistance;

            float distance;
            if (!startPlane.Raycast(ray, out distance))
                distance = 0;
            distance = Mathf.Min(maxDistance, distance);
            if (distance < Epsilon)
                return 0;

            // If we are close to parallel to the plane, we have to take special action
            float angle = Mathf.Abs(UnityVectorExtensions.Angle(startPlane.normal, ray.direction) - 90);
            if (angle < AngleThreshold)
                distance = Mathf.Lerp(0, distance, angle / AngleThreshold);
            return distance;
        }

        float ClampRayToBounds(Ray ray, float distance, Bounds bounds)
        {
            float d;
            if (Vector3.Dot(ray.direction, Vector3.up) > 0)
            {
                if (new Plane(Vector3.down, bounds.max).Raycast(ray, out d) && d > Epsilon)
                    distance = Mathf.Min(distance, d);
            }
            else if (Vector3.Dot(ray.direction, Vector3.down) > 0)
            {
                if (new Plane(Vector3.up, bounds.min).Raycast(ray, out d) && d > Epsilon)
                    distance = Mathf.Min(distance, d);
            }

            if (Vector3.Dot(ray.direction, Vector3.right) > 0)
            {
                if (new Plane(Vector3.left, bounds.max).Raycast(ray, out d) && d > Epsilon)
                    distance = Mathf.Min(distance, d);
            }
            else if (Vector3.Dot(ray.direction, Vector3.left) > 0)
            {
                if (new Plane(Vector3.right, bounds.min).Raycast(ray, out d) && d > Epsilon)
                    distance = Mathf.Min(distance, d);
            }

            if (Vector3.Dot(ray.direction, Vector3.forward) > 0)
            {
                if (new Plane(Vector3.back, bounds.max).Raycast(ray, out d) && d > Epsilon)
                    distance = Mathf.Min(distance, d);
            }
            else if (Vector3.Dot(ray.direction, Vector3.back) > 0)
            {
                if (new Plane(Vector3.forward, bounds.min).Raycast(ray, out d) && d > Epsilon)
                    distance = Mathf.Min(distance, d);
            }
            return distance;
        }

        private Collider[] mColliderBuffer = new Collider[5];
        private static SphereCollider mCameraCollider;
        private static GameObject mCameraColliderGameObject;

        static void DestroyCollider()
        {
            if (mCameraColliderGameObject != null)
            {
                mCameraColliderGameObject.SetActive(false);
                RuntimeUtility.DestroyObject(mCameraColliderGameObject.GetComponent<Rigidbody>());
            }
            RuntimeUtility.DestroyObject(mCameraCollider);
            RuntimeUtility.DestroyObject(mCameraColliderGameObject);
            mCameraColliderGameObject = null;
            mCameraCollider = null;
        }

        private Vector3 RespectCameraRadius(Vector3 cameraPos, ref CameraState state)
        {
            Vector3 result = Vector3.zero;
            if (m_CameraRadius < Epsilon || m_CollideAgainst == 0)
                return result;

            Vector3 dir = state.HasLookAt ? (cameraPos - state.ReferenceLookAt) : Vector3.zero;
            Ray ray = new Ray();
            float distance = dir.magnitude;
            if (distance > Epsilon)
            {
                dir /= distance;
                ray = new Ray(state.ReferenceLookAt, dir);
            }
            // Pull it out of any intersecting obstacles
            RaycastHit hitInfo;
            int numObstacles = Physics.OverlapSphereNonAlloc(
                cameraPos, m_CameraRadius, mColliderBuffer,
                m_CollideAgainst, QueryTriggerInteraction.Ignore);
            if (numObstacles == 0 && m_TransparentLayers != 0
                && distance > m_MinimumDistanceFromTarget + Epsilon)
            {
                // Make sure the camera position isn't completely inside an obstacle.
                // OverlapSphereNonAlloc won't catch those.
                float d = distance - m_MinimumDistanceFromTarget;
                Vector3 targetPos = state.ReferenceLookAt + dir * m_MinimumDistanceFromTarget;
                if (RuntimeUtility.RaycastIgnoreTag(new Ray(targetPos, dir), 
                    out hitInfo, d, m_CollideAgainst, m_IgnoreTag))
                {
                    // Only count it if there's an incoming collision but not an outgoing one
                    Collider c = hitInfo.collider;
                    if (!c.Raycast(new Ray(cameraPos, -dir), out hitInfo, d))
                        mColliderBuffer[numObstacles++] = c;
                }
            }
            if (numObstacles > 0 && distance == 0 || distance > m_MinimumDistanceFromTarget)
            {
                if (mCameraColliderGameObject == null)
                {
                    mCameraColliderGameObject = new GameObject("CinemachineCollider Collider");
                    mCameraColliderGameObject.hideFlags = HideFlags.HideAndDontSave;
                    mCameraColliderGameObject.transform.position = Vector3.zero;
                    mCameraColliderGameObject.SetActive(true);
                    mCameraCollider = mCameraColliderGameObject.AddComponent<SphereCollider>();
                    mCameraCollider.isTrigger = true;
                    var rb = mCameraColliderGameObject.AddComponent<Rigidbody>();
                    rb.detectCollisions = false;
                    rb.isKinematic = true;
                }
                mCameraCollider.radius = m_CameraRadius;
                Vector3 offsetDir;
                float offsetDistance;
                Vector3 newCamPos = cameraPos;
                for (int i = 0; i < numObstacles; ++i)
                {
                    Collider c = mColliderBuffer[i];
                    if (m_IgnoreTag.Length > 0 && c.CompareTag(m_IgnoreTag))
                        continue;

                    // If we have a lookAt target, move the camera to the nearest edge of obstacle
                    if (distance > m_MinimumDistanceFromTarget)
                    {
                        dir = newCamPos - state.ReferenceLookAt;
                        float d = dir.magnitude;
                        if (d > Epsilon)
                        {
                            dir /= d;
                            ray = new Ray(state.ReferenceLookAt, dir);
                            if (c.Raycast(ray, out hitInfo, d + m_CameraRadius))
                                newCamPos = ray.GetPoint(hitInfo.distance) - (dir * PrecisionSlush);
                        }
                    }
                    if (Physics.ComputePenetration(
                        mCameraCollider, newCamPos, Quaternion.identity,
                        c, c.transform.position, c.transform.rotation,
                        out offsetDir, out offsetDistance))
                    {
                        newCamPos += offsetDir * offsetDistance;
                    }
                }
                result = newCamPos - cameraPos;
            }

            // Respect the minimum distance from target - push camera back if we have to
            if (distance > Epsilon)
            {
                float minDistance = Mathf.Max(m_MinimumDistanceFromTarget, m_CameraRadius) + PrecisionSlush;
                Vector3 newOffset = cameraPos + result - state.ReferenceLookAt;
                if (newOffset.magnitude < minDistance)
                    result = state.ReferenceLookAt - cameraPos + dir * minDistance;
            }

            return result;
        }

        private bool CheckForTargetObstructions(CameraState state)
        {
            if (state.HasLookAt)
            {
                Vector3 lookAtPos = state.ReferenceLookAt;
                Vector3 pos = state.CorrectedPosition;
                Vector3 dir = lookAtPos - pos;
                float distance = dir.magnitude;
                if (distance < Mathf.Max(m_MinimumDistanceFromTarget, Epsilon))
                    return true;
                Ray ray = new Ray(pos, dir.normalized);
                RaycastHit hitInfo;
                if (RuntimeUtility.RaycastIgnoreTag(ray, out hitInfo,
                        distance - m_MinimumDistanceFromTarget,
                        m_CollideAgainst & ~m_TransparentLayers, m_IgnoreTag))
                    return true;
            }
            return false;
        }

        private bool IsTargetOffscreen(CameraState state)
        {
            if (state.HasLookAt)
            {
                Vector3 dir = state.ReferenceLookAt - state.CorrectedPosition;
                dir = Quaternion.Inverse(state.CorrectedOrientation) * dir;
                if (state.Lens.Orthographic)
                {
                    if (Mathf.Abs(dir.y) > state.Lens.OrthographicSize)
                        return true;
                    if (Mathf.Abs(dir.x) > state.Lens.OrthographicSize * state.Lens.Aspect)
                        return true;
                }
                else
                {
                    float fov = state.Lens.FieldOfView / 2;
                    float angle = UnityVectorExtensions.Angle(dir.ProjectOntoPlane(Vector3.right), Vector3.forward);
                    if (angle > fov)
                        return true;

                    fov = Mathf.Rad2Deg * Mathf.Atan(Mathf.Tan(fov * Mathf.Deg2Rad) * state.Lens.Aspect);
                    angle = UnityVectorExtensions.Angle(dir.ProjectOntoPlane(Vector3.up), Vector3.forward);
                    if (angle > fov)
                        return true;
                }
            }
            return false;
        }
    }
#endif
}<|MERGE_RESOLUTION|>--- conflicted
+++ resolved
@@ -31,11 +31,8 @@
 #else
     [ExecuteInEditMode]
 #endif
-<<<<<<< HEAD
     [DisallowMultipleComponent]
-=======
     [HelpURL(Documentation.BaseURL + "manual/CinemachineCollider.html")]
->>>>>>> 0a3991d3
     public class CinemachineCollider : CinemachineExtension
     {
         /// <summary>Objects on these layers will be detected.</summary>
