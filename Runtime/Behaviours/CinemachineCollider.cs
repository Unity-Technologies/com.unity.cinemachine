--- conflicted
+++ resolved
@@ -27,13 +27,7 @@
     [AddComponentMenu("")] // Hide in menu
     [SaveDuringPlay]
     [ExecuteAlways]
-<<<<<<< HEAD
-=======
-#else
-    [ExecuteInEditMode]
-#endif
     [DisallowMultipleComponent]
->>>>>>> 494c4286
     [HelpURL(Documentation.BaseURL + "manual/CinemachineCollider.html")]
     public class CinemachineCollider : CinemachineExtension
     {
