--- conflicted
+++ resolved
@@ -17,11 +17,8 @@
 #else
     [ExecuteInEditMode]
 #endif
-<<<<<<< HEAD
     [DisallowMultipleComponent]
-=======
     [HelpURL(Documentation.BaseURL + "manual/CinemachineExternalCamera.html")]
->>>>>>> 0a3991d3
     public class CinemachineExternalCamera : CinemachineVirtualCameraBase
     {
         /// <summary>The object that the camera is looking at.</summary>
