--- conflicted
+++ resolved
@@ -26,11 +26,8 @@
 #endif
     [ExcludeFromPreset]
     [AddComponentMenu("Cinemachine/CinemachineStateDrivenCamera")]
-<<<<<<< HEAD
     [DisallowMultipleComponent]
-=======
     [HelpURL(Documentation.BaseURL + "manual/CinemachineStateDrivenCamera.html")]
->>>>>>> 0a3991d3
     public class CinemachineStateDrivenCamera : CinemachineVirtualCameraBase
     {
         /// <summary>Default object for the camera children to look at (the aim target), 
