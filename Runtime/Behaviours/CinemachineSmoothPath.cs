using UnityEngine;
using System;
using Cinemachine.Utility;

namespace Cinemachine
{
    /// <summary>Defines a world-space path, consisting of an array of waypoints,
    /// each of which has position and roll settings.  Bezier interpolation
    /// is performed between the waypoints, to get a smooth and continuous path.
    /// The path will pass through all waypoints, and (unlike CinemachinePath) first 
    /// and second order continuity is guaranteed</summary>
    [DocumentationSorting(DocumentationSortingAttribute.Level.UserRef)]
    [AddComponentMenu("Cinemachine/CinemachineSmoothPath")]
    [SaveDuringPlay]
<<<<<<< HEAD
    [DisallowMultipleComponent]
=======
    [HelpURL(Documentation.BaseURL + "manual/CinemachineSmoothPath.html")]
>>>>>>> 0a3991d3
    public class CinemachineSmoothPath : CinemachinePathBase
    {
        /// <summary>If checked, then the path ends are joined to form a continuous loop</summary>
        [Tooltip("If checked, then the path ends are joined to form a continuous loop.")]
        public bool m_Looped;

        /// <summary>A waypoint along the path</summary>
        [DocumentationSorting(DocumentationSortingAttribute.Level.UserRef)]
        [Serializable] public struct Waypoint
        {
            /// <summary>Position in path-local space</summary>
            [Tooltip("Position in path-local space")]
            public Vector3 position;

            /// <summary>Defines the roll of the path at this waypoint.  
            /// The other orientation axes are inferred from the tangent and world up.</summary>
            [Tooltip("Defines the roll of the path at this waypoint.  The other orientation axes are inferred from the tangent and world up.")]
            public float roll;

            /// <summary>Representation as Vector4</summary>
            internal Vector4 AsVector4
            {
                get { return new Vector4(position.x, position.y, position.z, roll); }
            }

            internal static Waypoint FromVector4(Vector4 v)
            {
                Waypoint wp = new Waypoint();
                wp.position = new Vector3(v[0], v[1], v[2]);
                wp.roll = v[3];
                return wp;
            }
        }

        /// <summary>The waypoints that define the path.
        /// They will be interpolated using a bezier curve</summary>
        [Tooltip("The waypoints that define the path.  They will be interpolated using a bezier curve.")]
        public Waypoint[] m_Waypoints = new Waypoint[0];

        /// <summary>The minimum value for the path position</summary>
        public override float MinPos { get { return 0; } }

        /// <summary>The maximum value for the path position</summary>
        public override float MaxPos
        {
            get
            {
                int count = m_Waypoints.Length - 1;
                if (count < 1)
                    return 0;
                return m_Looped ? count + 1 : count;
            }
        }
        /// <summary>True if the path ends are joined to form a continuous loop</summary>
        public override bool Looped { get { return m_Looped; } }

        /// <summary>When calculating the distance cache, sample the path this many 
        /// times between points</summary>
        public override int DistanceCacheSampleStepsPerSegment { get { return m_Resolution; } }

        private void OnValidate() { InvalidateDistanceCache(); }

        private void Reset()
        {
            m_Looped = false;
            m_Waypoints = new Waypoint[2]
            {
                new Waypoint { position = new Vector3(0, 0, -5) },
                new Waypoint { position = new Vector3(0, 0, 5) }
            };
            m_Appearance = new Appearance();
            InvalidateDistanceCache();
        }

        /// <summary>Call this if the path changes in such a way as to affect distances
        /// or other cached path elements</summary>
        public override void InvalidateDistanceCache()
        {
            base.InvalidateDistanceCache();
            m_ControlPoints1 = null;
            m_ControlPoints2 = null;
        }

        Waypoint[] m_ControlPoints1;
        Waypoint[] m_ControlPoints2;
        bool m_IsLoopedCache;

        void UpdateControlPoints()
        {
            int numPoints = (m_Waypoints == null) ? 0 : m_Waypoints.Length;
            if (numPoints > 1 
                && (Looped != m_IsLoopedCache
                    || m_ControlPoints1 == null || m_ControlPoints1.Length != numPoints
                    || m_ControlPoints2 == null || m_ControlPoints2.Length != numPoints))
            {
                Vector4[] p1 = new Vector4[numPoints];
                Vector4[] p2 = new Vector4[numPoints];
                Vector4[] K = new Vector4[numPoints];
                for (int i = 0; i < numPoints; ++i)
                    K[i] = m_Waypoints[i].AsVector4;
                if (Looped)
                    SplineHelpers.ComputeSmoothControlPointsLooped(ref K, ref p1, ref p2);
                else
                    SplineHelpers.ComputeSmoothControlPoints(ref K, ref p1, ref p2);

                m_ControlPoints1 = new Waypoint[numPoints];
                m_ControlPoints2 = new Waypoint[numPoints];
                for (int i = 0; i < numPoints; ++i)
                {
                    m_ControlPoints1[i] = Waypoint.FromVector4(p1[i]);
                    m_ControlPoints2[i] = Waypoint.FromVector4(p2[i]);
                }
                m_IsLoopedCache = Looped;
            }
        }

        /// <summary>Returns standardized position</summary>
        float GetBoundingIndices(float pos, out int indexA, out int indexB)
        {
            pos = StandardizePos(pos);
            int numWaypoints = m_Waypoints.Length;
            if (numWaypoints < 2)
                indexA = indexB = 0;
            else
            {
                indexA = Mathf.FloorToInt(pos);
                if (indexA >= numWaypoints)
                {
                    // Only true if looped
                    pos -= MaxPos;
                    indexA = 0;
                }
                indexB = indexA + 1;
                if (indexB == numWaypoints)
                {
                    if (Looped)
                        indexB = 0;
                    else 
                    {
                        --indexB;
                        --indexA;
                    }
                }
            }
            return pos;
        }

        /// <summary>Get a worldspace position of a point along the path</summary>
        /// <param name="pos">Position along the path.  Need not be normalized.</param>
        /// <returns>World-space position of the point along at path at pos</returns>
        public override Vector3 EvaluatePosition(float pos)
        {
            Vector3 result = Vector3.zero;
            if (m_Waypoints.Length > 0)
            {
                UpdateControlPoints();
                int indexA, indexB;
                pos = GetBoundingIndices(pos, out indexA, out indexB);
                if (indexA == indexB)
                    result = m_Waypoints[indexA].position;
                else
                    result = SplineHelpers.Bezier3(pos - indexA, 
                        m_Waypoints[indexA].position, m_ControlPoints1[indexA].position,
                        m_ControlPoints2[indexA].position, m_Waypoints[indexB].position);
            }
            return transform.TransformPoint(result);
        }

        /// <summary>Get the tangent of the curve at a point along the path.</summary>
        /// <param name="pos">Position along the path.  Need not be normalized.</param>
        /// <returns>World-space direction of the path tangent.
        /// Length of the vector represents the tangent strength</returns>
        public override Vector3 EvaluateTangent(float pos)
        {
            Vector3 result = transform.rotation * Vector3.forward;
            if (m_Waypoints.Length > 1)
            {
                UpdateControlPoints();
                int indexA, indexB;
                pos = GetBoundingIndices(pos, out indexA, out indexB);
                if (!Looped && indexA == m_Waypoints.Length - 1)
                    --indexA;
                result = SplineHelpers.BezierTangent3(pos - indexA,
                    m_Waypoints[indexA].position, m_ControlPoints1[indexA].position,
                    m_ControlPoints2[indexA].position, m_Waypoints[indexB].position);
            }
            return transform.TransformDirection(result);
        }

        /// <summary>Get the orientation the curve at a point along the path.</summary>
        /// <param name="pos">Position along the path.  Need not be normalized.</param>
        /// <returns>World-space orientation of the path, as defined by tangent, up, and roll.</returns>
        public override Quaternion EvaluateOrientation(float pos)
        {
            Quaternion transformRot = transform.rotation;
            Vector3 transformUp = transformRot * Vector3.up;
            Quaternion result = transformRot;
            if (m_Waypoints.Length > 0)
            {
                float roll = 0;
                int indexA, indexB;
                pos = GetBoundingIndices(pos, out indexA, out indexB);
                if (indexA == indexB)
                    roll = m_Waypoints[indexA].roll;
                else
                {
                    UpdateControlPoints();
                    roll = SplineHelpers.Bezier1(pos - indexA,
                        m_Waypoints[indexA].roll, m_ControlPoints1[indexA].roll,
                        m_ControlPoints2[indexA].roll, m_Waypoints[indexB].roll);
                }

                Vector3 fwd = EvaluateTangent(pos);
                if (!fwd.AlmostZero())
                {
                    Quaternion q = Quaternion.LookRotation(fwd, transformUp);
                    result = q * RollAroundForward(roll);
                }
            }
            return result;
        }
        
        // same as Quaternion.AngleAxis(roll, Vector3.forward), just simplified
        Quaternion RollAroundForward(float angle)
        {
            float halfAngle = angle * 0.5F * Mathf.Deg2Rad;
            return new Quaternion(
                0,
                0,
                Mathf.Sin(halfAngle),
                Mathf.Cos(halfAngle));
        }
        
    }
}<|MERGE_RESOLUTION|>--- conflicted
+++ resolved
@@ -12,11 +12,8 @@
     [DocumentationSorting(DocumentationSortingAttribute.Level.UserRef)]
     [AddComponentMenu("Cinemachine/CinemachineSmoothPath")]
     [SaveDuringPlay]
-<<<<<<< HEAD
     [DisallowMultipleComponent]
-=======
     [HelpURL(Documentation.BaseURL + "manual/CinemachineSmoothPath.html")]
->>>>>>> 0a3991d3
     public class CinemachineSmoothPath : CinemachinePathBase
     {
         /// <summary>If checked, then the path ends are joined to form a continuous loop</summary>
