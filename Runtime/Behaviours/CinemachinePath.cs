using UnityEngine;
using System;
using Cinemachine.Utility;

namespace Cinemachine
{
    /// <summary>Defines a world-space path, consisting of an array of waypoints,
    /// each of which has position, tangent, and roll settings.  Bezier interpolation
    /// is performed between the waypoints, to get a smooth and continuous path.</summary>
    [DocumentationSorting(DocumentationSortingAttribute.Level.UserRef)]
    [AddComponentMenu("Cinemachine/CinemachinePath")]
    [SaveDuringPlay]
<<<<<<< HEAD
    [DisallowMultipleComponent]
=======
    [HelpURL(Documentation.BaseURL + "manual/CinemachinePath.html")]
>>>>>>> 0a3991d3
    public class CinemachinePath : CinemachinePathBase
    {
        /// <summary>A waypoint along the path</summary>
        [DocumentationSorting(DocumentationSortingAttribute.Level.UserRef)]
        [Serializable] public struct Waypoint
        {
            /// <summary>Position in path-local space</summary>
            [Tooltip("Position in path-local space")]
            public Vector3 position;

            /// <summary>Offset from the position, which defines the tangent of the curve at the waypoint.  
            /// The length of the tangent encodes the strength of the bezier handle.  
            /// The same handle is used symmetrically on both sides of the waypoint, to ensure smoothness.</summary>
            [Tooltip("Offset from the position, which defines the tangent of the curve at the waypoint.  The length of the tangent encodes the strength of the bezier handle.  The same handle is used symmetrically on both sides of the waypoint, to ensure smoothness.")]
            public Vector3 tangent;

            /// <summary>Defines the roll of the path at this waypoint.  
            /// The other orientation axes are inferred from the tangent and world up.</summary>
            [Tooltip("Defines the roll of the path at this waypoint.  The other orientation axes are inferred from the tangent and world up.")]
            public float roll;
        }

        /// <summary>If checked, then the path ends are joined to form a continuous loop</summary>
        [Tooltip("If checked, then the path ends are joined to form a continuous loop.")]
        public bool m_Looped;

        /// <summary>The waypoints that define the path.
        /// They will be interpolated using a bezier curve</summary>
        [Tooltip("The waypoints that define the path.  They will be interpolated using a bezier curve.")]
        public Waypoint[] m_Waypoints = new Waypoint[0];

        /// <summary>The minimum value for the path position</summary>
        public override float MinPos { get { return 0; } }

        /// <summary>The maximum value for the path position</summary>
        public override float MaxPos
        {
            get
            {
                int count = m_Waypoints.Length - 1;
                if (count < 1)
                    return 0;
                return m_Looped ? count + 1 : count;
            }
        }
        /// <summary>True if the path ends are joined to form a continuous loop</summary>
        public override bool Looped { get { return m_Looped; } }

        private void Reset()
        {
            m_Looped = false;
            m_Waypoints = new Waypoint[2]
            {
                new Waypoint { position = new Vector3(0, 0, -5), tangent = new Vector3(1, 0, 0) },
                new Waypoint { position = new Vector3(0, 0, 5), tangent = new Vector3(1, 0, 0) }
            };
            m_Appearance = new Appearance();
            InvalidateDistanceCache();
        }

        /// <summary>When calculating the distance cache, sample the path this many 
        /// times between points</summary>
        public override int DistanceCacheSampleStepsPerSegment { get { return m_Resolution; } }

        /// <summary>Returns normalized position</summary>
        float GetBoundingIndices(float pos, out int indexA, out int indexB)
        {
            pos = StandardizePos(pos);
            int rounded = Mathf.RoundToInt(pos);
            if (Mathf.Abs(pos - rounded) < UnityVectorExtensions.Epsilon)
                indexA = indexB = (rounded == m_Waypoints.Length) ? 0 : rounded;
            else
            {
                indexA = Mathf.FloorToInt(pos);
                if (indexA >= m_Waypoints.Length)
                {
                    pos -= MaxPos;
                    indexA = 0;
                }
                indexB = Mathf.CeilToInt(pos);
                if (indexB >= m_Waypoints.Length)
                    indexB = 0;
            }
            return pos;
        }

        /// <summary>Get a worldspace position of a point along the path</summary>
        /// <param name="pos">Postion along the path.  Need not be normalized.</param>
        /// <returns>World-space position of the point along at path at pos</returns>
        public override Vector3 EvaluatePosition(float pos)
        {
            Vector3 result = new Vector3();
            if (m_Waypoints.Length == 0)
                result = transform.position;
            else
            {
                int indexA, indexB;
                pos = GetBoundingIndices(pos, out indexA, out indexB);
                if (indexA == indexB)
                    result = m_Waypoints[indexA].position;
                else
                {
                    // interpolate
                    Waypoint wpA = m_Waypoints[indexA];
                    Waypoint wpB = m_Waypoints[indexB];
                    result = SplineHelpers.Bezier3(pos - indexA,
                        m_Waypoints[indexA].position, wpA.position + wpA.tangent,
                        wpB.position - wpB.tangent, wpB.position);
                }
            }
            return transform.TransformPoint(result);
        }

        /// <summary>Get the tangent of the curve at a point along the path.</summary>
        /// <param name="pos">Postion along the path.  Need not be normalized.</param>
        /// <returns>World-space direction of the path tangent.
        /// Length of the vector represents the tangent strength</returns>
        public override Vector3 EvaluateTangent(float pos)
        {
            Vector3 result = new Vector3();
            if (m_Waypoints.Length == 0)
                result = transform.rotation * Vector3.forward;
            else
            {
                int indexA, indexB;
                pos = GetBoundingIndices(pos, out indexA, out indexB);
                if (indexA == indexB)
                    result = m_Waypoints[indexA].tangent;
                else
                {
                    Waypoint wpA = m_Waypoints[indexA];
                    Waypoint wpB = m_Waypoints[indexB];
                    result = SplineHelpers.BezierTangent3(pos - indexA,
                        m_Waypoints[indexA].position, wpA.position + wpA.tangent,
                        wpB.position - wpB.tangent, wpB.position);
                }
            }
            return transform.TransformDirection(result);
        }

        /// <summary>Get the orientation the curve at a point along the path.</summary>
        /// <param name="pos">Postion along the path.  Need not be normalized.</param>
        /// <returns>World-space orientation of the path, as defined by tangent, up, and roll.</returns>
        public override Quaternion EvaluateOrientation(float pos)
        {
            Quaternion result = transform.rotation;
            if (m_Waypoints.Length > 0)
            {
                float roll = 0;
                int indexA, indexB;
                pos = GetBoundingIndices(pos, out indexA, out indexB);
                if (indexA == indexB)
                    roll = m_Waypoints[indexA].roll;
                else
                {
                    float rollA = m_Waypoints[indexA].roll;
                    float rollB = m_Waypoints[indexB].roll;
                    if (indexB == 0)
                    {
                        // Special handling at the wraparound - cancel the spins
                        rollA = rollA % 360;
                        rollB = rollB % 360;
                    }
                    roll = Mathf.Lerp(rollA, rollB, pos - indexA);
                }

                Vector3 fwd = EvaluateTangent(pos);
                if (!fwd.AlmostZero())
                {
                    Vector3 up = transform.rotation * Vector3.up;
                    Quaternion q = Quaternion.LookRotation(fwd, up);
                    result = q * Quaternion.AngleAxis(roll, Vector3.forward);
                }
            }
            return result;
        }

        private void OnValidate() { InvalidateDistanceCache(); }
    }
}<|MERGE_RESOLUTION|>--- conflicted
+++ resolved
@@ -10,11 +10,8 @@
     [DocumentationSorting(DocumentationSortingAttribute.Level.UserRef)]
     [AddComponentMenu("Cinemachine/CinemachinePath")]
     [SaveDuringPlay]
-<<<<<<< HEAD
     [DisallowMultipleComponent]
-=======
     [HelpURL(Documentation.BaseURL + "manual/CinemachinePath.html")]
->>>>>>> 0a3991d3
     public class CinemachinePath : CinemachinePathBase
     {
         /// <summary>A waypoint along the path</summary>
