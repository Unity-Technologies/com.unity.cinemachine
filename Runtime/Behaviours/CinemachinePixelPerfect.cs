--- conflicted
+++ resolved
@@ -12,11 +12,8 @@
     /// </summary>
     [AddComponentMenu("")] // Hide in menu
     [ExecuteAlways]
-<<<<<<< HEAD
     [DisallowMultipleComponent]
-=======
     [HelpURL(Documentation.BaseURL + "manual/CinemachinePixelPerfect.html")]
->>>>>>> 0a3991d3
     public class CinemachinePixelPerfect : CinemachineExtension
     {
         /// <summary>Callback to tweak the orthographic size</summary>
