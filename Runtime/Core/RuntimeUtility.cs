#if !UNITY_2019_3_OR_NEWER
#define CINEMACHINE_PHYSICS
#define CINEMACHINE_PHYSICS_2D
#endif

using UnityEngine;

namespace Cinemachine
{
    /// <summary>An ad-hoc collection of helpers, used by Cinemachine
    /// or its editor tools in various places</summary>
    [DocumentationSorting(DocumentationSortingAttribute.Level.Undoc)]
    public static class RuntimeUtility
    {
        /// <summary>Convenience to destroy an object, using the appropriate method depending 
        /// on whether the game is playing</summary>
        /// <param name="obj">The object to destroy</param>
        public static void DestroyObject(UnityEngine.Object obj)
        {
            if (obj != null)
            {
#if UNITY_EDITOR
                if (Application.isPlaying)
                    UnityEngine.Object.Destroy(obj);
                else
                    UnityEngine.Object.DestroyImmediate(obj);
#else
                UnityEngine.Object.Destroy(obj);
#endif
            }
        }

        /// <summary>
        /// Check whether a GameObject is a prefab.  
        /// For editor only - some things are disallowed if prefab.  In runtime, will always return false.
        /// </summary>
        /// <param name="gameObject">the object to check</param>
        /// <returns>If editor, checks if object is a prefab or prefab instance.  
        /// In runtime, returns false always</returns>
        public static bool IsPrefab(GameObject gameObject)
        {
#if UNITY_EDITOR
            return UnityEditor.PrefabUtility.GetPrefabInstanceStatus(gameObject)
                    != UnityEditor.PrefabInstanceStatus.NotAPrefab;
#else
            return false;
#endif
        }
        
<<<<<<< HEAD
        #if CINEMACHINE_PHYSICS
=======
#if CINEMACHINE_PHYSICS
        private static RaycastHit[] s_HitBuffer = new RaycastHit[16];
        private static int[] s_PenetrationIndexBuffer = new int[16];

>>>>>>> b80c572e
        /// <summary>
        /// Perform a raycast, but pass through any objects that have a given tag
        /// </summary>
        /// <param name="ray">The ray to cast</param>
        /// <param name="hitInfo">The returned results</param>
        /// <param name="rayLength">Length of the raycast</param>
        /// <param name="layerMask">Layers to include</param>
        /// <param name="ignoreTag">Tag to ignore</param>
        /// <returns>True if something was hit.  Results in hitInfo</returns>
        public static bool RaycastIgnoreTag(
            Ray ray, out RaycastHit hitInfo, float rayLength, int layerMask, in string ignoreTag)
        {
            if (ignoreTag.Length == 0)
            {
                if (Physics.Raycast(
                    ray, out hitInfo, rayLength, layerMask,
                    QueryTriggerInteraction.Ignore))
                {
                    return true;
                }
            }
            else
            {
                int closestHit = -1;
                int numHits = Physics.RaycastNonAlloc(
                    ray, s_HitBuffer, rayLength, layerMask, QueryTriggerInteraction.Ignore);
                for (int i = 0; i < numHits; ++i)
                {
                    if (s_HitBuffer[i].collider.CompareTag(ignoreTag))
                        continue;
                    if (closestHit < 0 || s_HitBuffer[i].distance < s_HitBuffer[closestHit].distance)
                        closestHit = i;
                }
                if (closestHit >= 0)
                {
                    hitInfo = s_HitBuffer[closestHit];
                    if (numHits == s_HitBuffer.Length)
                        s_HitBuffer = new RaycastHit[s_HitBuffer.Length * 2];   // full! grow for next time
                    return true;
                }
            }
            hitInfo = new RaycastHit();
            return false;
        }

        /// <summary>
        /// Perform a sphere cast, but pass through objects with a given tag
        /// </summary>
        /// <param name="rayStart">Start of the ray</param>
        /// <param name="radius">Radius of the sphere cast</param>
<<<<<<< HEAD
        /// <param name="dir">Direction of the ray</param>
=======
        /// <param name="dir">Normalized direction of the ray</param>
>>>>>>> b80c572e
        /// <param name="hitInfo">Results go here</param>
        /// <param name="rayLength">Length of the ray</param>
        /// <param name="layerMask">Layers to include</param>
        /// <param name="ignoreTag">Tag to ignore</param>
        /// <returns>True if something is hit.  Results in hitInfo.</returns>
<<<<<<< HEAD
        public static bool SphereCastIgnoreTag(
=======
        internal static bool SphereCastIgnoreTag(
>>>>>>> b80c572e
            Vector3 rayStart, float radius, Vector3 dir, 
            out RaycastHit hitInfo, float rayLength, 
            int layerMask, in string ignoreTag)
        {
            int closestHit = -1;
            int numPenetrations = 0;
            float penetrationDistanceSum = 0;
            int numHits = Physics.SphereCastNonAlloc(
                rayStart, radius, dir, s_HitBuffer, rayLength, layerMask, 
                QueryTriggerInteraction.Ignore);
            for (int i = 0; i < numHits; ++i)
            {
                var h = s_HitBuffer[i];
                if (ignoreTag.Length > 0 && h.collider.CompareTag(ignoreTag))
                    continue;

                // Collect overlapping items
                if (h.distance == 0 && h.normal == -dir)
                {
                    if (s_PenetrationIndexBuffer.Length > numPenetrations + 1)
                        s_PenetrationIndexBuffer[numPenetrations++] = i;

                    // hitInfo for overlapping colliders will have special
                    // values that are not helpful to the caller.  Fix that here.
                    var scratchCollider = GetScratchCollider();
                    scratchCollider.radius = radius;
                    var c = h.collider;

                    if (Physics.ComputePenetration(
                        scratchCollider, rayStart, Quaternion.identity,
                        c, c.transform.position, c.transform.rotation,
                        out var offsetDir, out var offsetDistance))
                    {
                        h.point = rayStart + offsetDir * (offsetDistance - radius);
                        h.distance = offsetDistance - radius; // will be -ve
                        h.normal = offsetDir;
                        s_HitBuffer[i] = h;
                        penetrationDistanceSum += h.distance;
                    }
                    else
                    {
                        continue; // don't know what's going on, just forget about it
                    }
                }
                if (closestHit < 0 || h.distance < s_HitBuffer[closestHit].distance)
                {
                    closestHit = i;
                }
            }

            // Naively combine penetrating items
            if (numPenetrations > 1)
            {
                hitInfo = new RaycastHit();
                for (int i = 0; i < numPenetrations; ++i)
                {
                    var h = s_HitBuffer[s_PenetrationIndexBuffer[i]];
                    var t = h.distance / penetrationDistanceSum;
                    hitInfo.point += h.point * t;
                    hitInfo.distance += h.distance * t;
                    hitInfo.normal += h.normal * t;
                }
                hitInfo.normal = hitInfo.normal.normalized;
                return true;
            }

            if (closestHit >= 0)
            {
                hitInfo = s_HitBuffer[closestHit];
                if (numHits == s_HitBuffer.Length)
                    s_HitBuffer = new RaycastHit[s_HitBuffer.Length * 2]; // full! grow for next time

                return true;
            }
            hitInfo = new RaycastHit();
            return false;
        }

        private static SphereCollider s_ScratchCollider;
        private static GameObject s_ScratchColliderGameObject;

        internal static SphereCollider GetScratchCollider()
        {
            if (s_ScratchColliderGameObject == null)
            {
                s_ScratchColliderGameObject = new GameObject("Cinemachine Scratch Collider");
                s_ScratchColliderGameObject.hideFlags = HideFlags.HideAndDontSave;
                s_ScratchColliderGameObject.transform.position = Vector3.zero;
                s_ScratchColliderGameObject.SetActive(true);
                s_ScratchCollider = s_ScratchColliderGameObject.AddComponent<SphereCollider>();
                s_ScratchCollider.isTrigger = true;
                var rb = s_ScratchColliderGameObject.AddComponent<Rigidbody>();
                rb.detectCollisions = false;
                rb.isKinematic = true;
            }
            return s_ScratchCollider;
        }

        internal static void DestroyScratchCollider()
        {
            if (s_ScratchColliderGameObject != null)
            {
                s_ScratchColliderGameObject.SetActive(false);
                DestroyObject(s_ScratchColliderGameObject.GetComponent<Rigidbody>());
            }
            DestroyObject(s_ScratchCollider);
            DestroyObject(s_ScratchColliderGameObject);
            s_ScratchColliderGameObject = null;
            s_ScratchCollider = null;
        }
#endif
    }
}
<|MERGE_RESOLUTION|>--- conflicted
+++ resolved
@@ -47,14 +47,10 @@
 #endif
         }
         
-<<<<<<< HEAD
-        #if CINEMACHINE_PHYSICS
-=======
 #if CINEMACHINE_PHYSICS
         private static RaycastHit[] s_HitBuffer = new RaycastHit[16];
         private static int[] s_PenetrationIndexBuffer = new int[16];
 
->>>>>>> b80c572e
         /// <summary>
         /// Perform a raycast, but pass through any objects that have a given tag
         /// </summary>
@@ -105,21 +101,13 @@
         /// </summary>
         /// <param name="rayStart">Start of the ray</param>
         /// <param name="radius">Radius of the sphere cast</param>
-<<<<<<< HEAD
-        /// <param name="dir">Direction of the ray</param>
-=======
         /// <param name="dir">Normalized direction of the ray</param>
->>>>>>> b80c572e
         /// <param name="hitInfo">Results go here</param>
         /// <param name="rayLength">Length of the ray</param>
         /// <param name="layerMask">Layers to include</param>
         /// <param name="ignoreTag">Tag to ignore</param>
         /// <returns>True if something is hit.  Results in hitInfo.</returns>
-<<<<<<< HEAD
         public static bool SphereCastIgnoreTag(
-=======
-        internal static bool SphereCastIgnoreTag(
->>>>>>> b80c572e
             Vector3 rayStart, float radius, Vector3 dir, 
             out RaycastHit hitInfo, float rayLength, 
             int layerMask, in string ignoreTag)
