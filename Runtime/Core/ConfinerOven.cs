--- conflicted
+++ resolved
@@ -128,15 +128,9 @@
                     }
                 }
                 
-<<<<<<< HEAD
-                // if we have a right candidate, and left and right are sufficiently close
-                if (rightCandidatePolygonIteration != null &&
-                    stepSize <= minStepSize)
-=======
                 // if we have a right candidate, and left and right are sufficiently close, 
                 // then we have located a state change point
                 if (rightCandidate != null && stepSize <= minStepSize)
->>>>>>> 50a7b612
                 {
                     // Add both states: one before the state change and one after
                     m_shrinkablePolygons.Add(leftCandidate);
