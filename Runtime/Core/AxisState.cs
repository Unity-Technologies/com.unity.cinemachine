using UnityEngine;
using System;
using Cinemachine.Utility;
using UnityEngine.Serialization;

namespace Cinemachine
{
    /// <summary>
    /// Axis state for defining how to react to player input.
    /// The settings here control the responsiveness of the axis to player input.
    /// </summary>
    [DocumentationSorting(DocumentationSortingAttribute.Level.UserRef)]
    [Serializable]
    public struct AxisState
    {
        /// <summary>The current value of the axis</summary>
        [NoSaveDuringPlay]
        [Tooltip("The current value of the axis.")]
        public float Value;

        /// <summary>How to interpret the Max Speed setting.</summary>
        public enum SpeedMode
        {
            /// <summary>
            /// The Max Speed setting will be interpreted as a maximum axis speed, in units/second
            /// </summary>
            MaxSpeed,

            /// <summary>
            /// The Max Speed setting will be interpreted as a direct multiplier on the input value
            /// </summary>
            InputValueGain
        };

        /// <summary>How to interpret the Max Speed setting.</summary>
        [Tooltip("How to interpret the Max Speed setting: in units/second, or as a "
            + "direct input value multiplier")]
        public SpeedMode m_SpeedMode;

        /// <summary>How fast the axis value can travel.  Increasing this number
        /// makes the behaviour more responsive to joystick input</summary>
        [Tooltip("The maximum speed of this axis in units/second, or the input value "
            + "multiplier, depending on the Speed Mode")]
        public float m_MaxSpeed;

        /// <summary>The amount of time in seconds it takes to accelerate to
        /// MaxSpeed with the supplied Axis at its maximum value</summary>
        [Tooltip("The amount of time in seconds it takes to accelerate to MaxSpeed "
            + "with the supplied Axis at its maximum value")]
        public float m_AccelTime;

        /// <summary>The amount of time in seconds it takes to decelerate
        /// the axis to zero if the supplied axis is in a neutral position</summary>
        [Tooltip("The amount of time in seconds it takes to decelerate the axis to "
            + "zero if the supplied axis is in a neutral position")]
        public float m_DecelTime;

        /// <summary>The name of this axis as specified in Unity Input manager.
        /// Setting to an empty string will disable the automatic updating of this axis</summary>
        [FormerlySerializedAs("m_AxisName")]
        [Tooltip("The name of this axis as specified in Unity Input manager. "
            + "Setting to an empty string will disable the automatic updating of this axis")]
        public string m_InputAxisName;

        /// <summary>The value of the input axis.  A value of 0 means no input
        /// You can drive this directly from a
        /// custom input system, or you can set the Axis Name and have the value
        /// driven by the internal Input Manager</summary>
        [NoSaveDuringPlay]
        [Tooltip("The value of the input axis.  A value of 0 means no input.  "
            + "You can drive this directly from a custom input system, or you can set "
            + "the Axis Name and have the value driven by the internal Input Manager")]
        public float m_InputAxisValue;

        /// <summary>If checked, then the raw value of the input axis will be inverted
        /// before it is used.</summary>
        [FormerlySerializedAs("m_InvertAxis")]
        [Tooltip("If checked, then the raw value of the input axis will be inverted "
            + "before it is used")]
        public bool m_InvertInput;

        /// <summary>The minimum value for the axis</summary>
        [Tooltip("The minimum value for the axis")]
        public float m_MinValue;

        /// <summary>The maximum value for the axis</summary>
        [Tooltip("The maximum value for the axis")]
        public float m_MaxValue;

        /// <summary>If checked, then the axis will wrap around at the 
        /// min/max values, forming a loop</summary>
        [Tooltip("If checked, then the axis will wrap around at the min/max values, "
            + "forming a loop")]
        public bool m_Wrap;

        /// <summary>Automatic recentering.  Valid only if HasRecentering is true</summary>
        [Tooltip("Automatic recentering to at-rest position")]
        public Recentering m_Recentering;

        float m_CurrentSpeed;
        float m_LastUpdateTime;
        int m_LastUpdateFrame;

        /// <summary>Constructor with specific values</summary>
        /// <param name="minValue"></param>
        /// <param name="maxValue"></param>
        /// <param name="wrap"></param>
        /// <param name="rangeLocked"></param>
        /// <param name="maxSpeed"></param>
        /// <param name="accelTime"></param>
        /// <param name="decelTime"></param>
        /// <param name="name"></param>
        /// <param name="invert"></param>
        public AxisState(
            float minValue, float maxValue, bool wrap, bool rangeLocked,
            float maxSpeed, float accelTime, float decelTime,
            string name, bool invert)
        {
            m_MinValue = minValue;
            m_MaxValue = maxValue;
            m_Wrap = wrap;
            ValueRangeLocked = rangeLocked;

            HasRecentering = false;
            m_Recentering = new Recentering(false, 1, 2);

            m_SpeedMode = SpeedMode.MaxSpeed;
            m_MaxSpeed = maxSpeed;
            m_AccelTime = accelTime;
            m_DecelTime = decelTime;
            Value = (minValue + maxValue) / 2;
            m_InputAxisName = name;
            m_InputAxisValue = 0;
            m_InvertInput = invert;

            m_CurrentSpeed = 0f;
            m_InputAxisProvider = null;
            m_InputAxisIndex = 0;
            m_LastUpdateTime = 0;
            m_LastUpdateFrame = 0;
        }

        /// <summary>Call from OnValidate: Make sure the fields are sensible</summary>
        public void Validate()
        {
            if (m_SpeedMode == SpeedMode.MaxSpeed)
                m_MaxSpeed = Mathf.Max(0, m_MaxSpeed);
            m_AccelTime = Mathf.Max(0, m_AccelTime);
            m_DecelTime = Mathf.Max(0, m_DecelTime);
            m_MaxValue = Mathf.Clamp(m_MaxValue, m_MinValue, m_MaxValue);
        }

        const float Epsilon = UnityVectorExtensions.Epsilon;

        /// <summary>
        /// Cancel current input state and reset input to 0
        /// </summary>
        public void Reset()
        {
            m_InputAxisValue = 0;
            m_CurrentSpeed = 0;
            m_LastUpdateTime = 0;
            m_LastUpdateFrame = 0;
        }

        /// <summary>
        /// This is an interface to override default querying of Unity's legacy Input system.
        /// If a befaviour implementing this interface is attached to a Cinemachine virtual camera that 
        /// requires input, that interface will be polled for input instead of the standard Input system.
        /// </summary>
        public interface IInputAxisProvider
        {
            /// <summary>Get the value of the input axis</summary>
            /// <param name="axis">Which axis to query: 0, 1, or 2.  These represent, respectively, the X, Y, and Z axes</param>
            /// <returns>The input value of the axis queried</returns>
            float GetAxisValue(int axis);
        }
        IInputAxisProvider m_InputAxisProvider;
        int m_InputAxisIndex;

        /// <summary>
        /// Set an input provider for this axis.  If an input provider is set, the 
        /// provider will be queried when user input is needed, and the Input Axis Name 
        /// field will be ignored.  If no provider is set, then the legacy Input system 
        /// will be queried, using the Input Axis Name.
        /// </summary>
        /// <param name="axis">Which axis will be queried for input</param>
        /// <param name="provider">The input provider</param>
        public void SetInputAxisProvider(int axis, IInputAxisProvider provider)
        {
            m_InputAxisIndex = axis;
            m_InputAxisProvider = provider;
        }

        /// <summary>Returns true if this axis has an InputAxisProvider, in which case 
        /// we ignore the input axis name</summary>
        public bool HasInputProvider { get => m_InputAxisProvider != null; }

        /// <summary>
        /// Updates the state of this axis based on the Input axis defined
        /// by AxisState.m_AxisName
        /// </summary>
        /// <param name="deltaTime">Delta time in seconds</param>
        /// <returns>Returns <b>true</b> if this axis's input was non-zero this Update,
        /// <b>false</b> otherwise</returns>
        public bool Update(float deltaTime)
        {
            // Update only once per frame
            if (Time.frameCount == m_LastUpdateFrame)
                return false;
            m_LastUpdateFrame = Time.frameCount;

            // Cheating: we want the render frame time, not the fixed frame time
<<<<<<< HEAD
            if (CinemachineCore.UniformDeltaTimeOverride >= 0)
                deltaTime = CinemachineCore.UniformDeltaTimeOverride; 
            else if (Time.inFixedTimeStep && deltaTime >= 0 && m_LastUpdateTime != 0)
                deltaTime = Time.realtimeSinceStartup - m_LastUpdateTime;
=======
            if (deltaTime >= 0 && m_LastUpdateTime != 0) 
                deltaTime = Time.realtimeSinceStartup - m_LastUpdateTime;
            
>>>>>>> 5d74db27
            m_LastUpdateTime = Time.realtimeSinceStartup;
            
            if (m_InputAxisProvider != null)
                m_InputAxisValue = m_InputAxisProvider.GetAxisValue(m_InputAxisIndex);
            else if (!string.IsNullOrEmpty(m_InputAxisName))
            {
                try { m_InputAxisValue = CinemachineCore.GetInputAxis(m_InputAxisName); }
                catch (ArgumentException e) { Debug.LogError(e.ToString()); }
            }

            float input = m_InputAxisValue;
            if (m_InvertInput)
                input *= -1f;

            if (m_SpeedMode == SpeedMode.MaxSpeed)
                return MaxSpeedUpdate(input, deltaTime); // legacy mode

            // Direct mode update: maxSpeed interpreted as multiplier
            input *= m_MaxSpeed;
            if (deltaTime < Epsilon)
                m_CurrentSpeed = 0;
            else
            {
                float speed = input / deltaTime;
                float dampTime = Mathf.Abs(speed) < Mathf.Abs(m_CurrentSpeed) ? m_DecelTime : m_AccelTime;
                speed = m_CurrentSpeed + Damper.Damp(speed - m_CurrentSpeed, dampTime, deltaTime);
                m_CurrentSpeed = speed;

                // Decelerate to the end points of the range if not wrapping
                float range = m_MaxValue - m_MinValue;
                if (!m_Wrap && m_DecelTime > Epsilon && range > Epsilon)
                {
                    float v0 = ClampValue(Value);
                    float v = ClampValue(v0 + speed * deltaTime);
                    float d = (speed > 0) ? m_MaxValue - v : v - m_MinValue;
                    if (d < (0.1f * range) && Mathf.Abs(speed) > Epsilon)
                        speed = Damper.Damp(v - v0, m_DecelTime, deltaTime) / deltaTime;
                }
                input = speed * deltaTime;
            }
            Value = ClampValue(Value + input);
            return Mathf.Abs(input) > Epsilon;
        }

        float ClampValue(float v)
        {
            float r = m_MaxValue - m_MinValue;
            if (m_Wrap && r > Epsilon)
            {
                v = (v - m_MinValue) % r;
                v += m_MinValue + ((v < 0) ? r : 0);
            }
            return Mathf.Clamp(v, m_MinValue, m_MaxValue);
        }

        bool MaxSpeedUpdate(float input, float deltaTime)
        {
            if (m_MaxSpeed > Epsilon)
            {
                float targetSpeed = input * m_MaxSpeed;
                if (Mathf.Abs(targetSpeed) < Epsilon
                    || (Mathf.Sign(m_CurrentSpeed) == Mathf.Sign(targetSpeed)
                        && Mathf.Abs(targetSpeed) <  Mathf.Abs(m_CurrentSpeed)))
                {
                    // Need to decelerate
                    float a = Mathf.Abs(targetSpeed - m_CurrentSpeed) / Mathf.Max(Epsilon, m_DecelTime);
                    float delta = Mathf.Min(a * deltaTime, Mathf.Abs(m_CurrentSpeed));
                    m_CurrentSpeed -= Mathf.Sign(m_CurrentSpeed) * delta;
                }
                else
                {
                    // Accelerate to the target speed
                    float a = Mathf.Abs(targetSpeed - m_CurrentSpeed) / Mathf.Max(Epsilon, m_AccelTime);
                    m_CurrentSpeed += Mathf.Sign(targetSpeed) * a * deltaTime;
                    if (Mathf.Sign(m_CurrentSpeed) == Mathf.Sign(targetSpeed)
                        && Mathf.Abs(m_CurrentSpeed) > Mathf.Abs(targetSpeed))
                    {
                        m_CurrentSpeed = targetSpeed;
                    }
                }
            }

            // Clamp our max speeds so we don't go crazy
            float maxSpeed = GetMaxSpeed();
            m_CurrentSpeed = Mathf.Clamp(m_CurrentSpeed, -maxSpeed, maxSpeed);

            Value += m_CurrentSpeed * deltaTime;
            bool isOutOfRange = (Value > m_MaxValue) || (Value < m_MinValue);
            if (isOutOfRange)
            {
                if (m_Wrap)
                {
                    if (Value > m_MaxValue)
                        Value = m_MinValue + (Value - m_MaxValue);
                    else
                        Value = m_MaxValue + (Value - m_MinValue);
                }
                else
                {
                    Value = Mathf.Clamp(Value, m_MinValue, m_MaxValue);
                    m_CurrentSpeed = 0f;
                }
            }
            return Mathf.Abs(input) > Epsilon;
        }

        // MaxSpeed may be limited as we approach the range ends, in order
        // to prevent a hard bump
        float GetMaxSpeed()
        {
            float range = m_MaxValue - m_MinValue;
            if (!m_Wrap && range > 0)
            {
                float threshold = range / 10f;
                if (m_CurrentSpeed > 0 && (m_MaxValue - Value) < threshold)
                {
                    float t = (m_MaxValue - Value) / threshold;
                    return Mathf.Lerp(0, m_MaxSpeed, t);
                }
                else if (m_CurrentSpeed < 0 && (Value - m_MinValue) < threshold)
                {
                    float t = (Value - m_MinValue) / threshold;
                    return Mathf.Lerp(0, m_MaxSpeed, t);
                }
            }
            return m_MaxSpeed;
        }

        /// <summary>Value range is locked, i.e. not adjustable by the user (used by editor)</summary>
        public bool ValueRangeLocked { get; set; }

        /// <summary>True if the Recentering member is valid (bcak-compatibility support:
        /// old versions had recentering in a separate structure)</summary>
        public bool HasRecentering { get; set; }

        /// <summary>Helper for automatic axis recentering</summary>
        [DocumentationSorting(DocumentationSortingAttribute.Level.UserRef)]
        [Serializable]
        public struct Recentering
        {
            /// <summary>If checked, will enable automatic recentering of the
            /// axis. If FALSE, recenting is disabled.</summary>
            [Tooltip("If checked, will enable automatic recentering of the axis. If unchecked, recenting is disabled.")]
            public bool m_enabled;

            /// <summary>If no input has been detected, the camera will wait
            /// this long in seconds before moving its heading to the default heading.</summary>
            [Tooltip("If no user input has been detected on the axis, the axis will wait this long in seconds before recentering.")]
            public float m_WaitTime;

            /// <summary>How long it takes to reach destination once recentering has started</summary>
            [Tooltip("How long it takes to reach destination once recentering has started.")]
            public float m_RecenteringTime;

            float m_LastUpdateTime;

            /// <summary>Constructor with specific field values</summary>
            /// <param name="enabled"></param>
            /// <param name="waitTime"></param>
            /// <param name="recenteringTime"></param>
            public Recentering(bool enabled, float waitTime,  float recenteringTime)
            {
                m_enabled = enabled;
                m_WaitTime = waitTime;
                m_RecenteringTime = recenteringTime;
                mLastAxisInputTime = 0;
                mRecenteringVelocity = 0;
                m_LegacyHeadingDefinition = m_LegacyVelocityFilterStrength = -1;
                m_LastUpdateTime = 0;
            }

            /// <summary>Call this from OnValidate()</summary>
            public void Validate()
            {
                m_WaitTime = Mathf.Max(0, m_WaitTime);
                m_RecenteringTime = Mathf.Max(0, m_RecenteringTime);
            }

            // Internal state
            float mLastAxisInputTime;
            float mRecenteringVelocity;

            /// <summary>
            /// Copy Recentering state from another Recentering component.
            /// </summary>
            /// <param name="other"></param>
            public void CopyStateFrom(ref Recentering other)
            {
                if (mLastAxisInputTime != other.mLastAxisInputTime)
                    other.mRecenteringVelocity = 0;
                mLastAxisInputTime = other.mLastAxisInputTime;
            }

            /// <summary>Cancel any recenetering in progress.</summary>
            public void CancelRecentering()
            {
                mLastAxisInputTime = Time.realtimeSinceStartup;
                mRecenteringVelocity = 0;
            }

            /// <summary>Skip the wait time and start recentering now (only if enabled).</summary>
            public void RecenterNow()
            {
                mLastAxisInputTime = 0;
            }

            /// <summary>Bring the axis back to the centered state (only if enabled).</summary>
            /// <param name="axis">The axis to recenter</param>
            /// <param name="deltaTime">Current effective deltaTime</param>
            /// <param name="recenterTarget">The value that is considered to be centered</param>
            public void DoRecentering(ref AxisState axis, float deltaTime, float recenterTarget)
            {
                // Cheating: we want the render frame time, not the fixed frame time
                if (deltaTime >= 0)
                    deltaTime = Time.realtimeSinceStartup - m_LastUpdateTime;
                
                m_LastUpdateTime = Time.realtimeSinceStartup;
                
                if (!m_enabled && deltaTime >= 0)
                    return;

                recenterTarget = axis.ClampValue(recenterTarget);
                if (deltaTime < 0)
                {
                    CancelRecentering();
                    if (m_enabled)
                        axis.Value = recenterTarget;
                    return;
                }

                float v = axis.ClampValue(axis.Value);
                float delta = recenterTarget - v;
                if (delta == 0)
                    return;

                if (Time.realtimeSinceStartup < (mLastAxisInputTime + m_WaitTime))
                    return;

                // Determine the direction
                float r = axis.m_MaxValue - axis.m_MinValue;
                if (axis.m_Wrap && Mathf.Abs(delta) > r * 0.5f)
                    v += Mathf.Sign(recenterTarget - v) * r;

                // Damp our way there
                if (m_RecenteringTime < 0.001f)
                    v = recenterTarget;
                else
                    v = Mathf.SmoothDamp(
                        v, recenterTarget, ref mRecenteringVelocity,
                        m_RecenteringTime, 9999, deltaTime);
                axis.Value = axis.ClampValue(v);
            }

            // Legacy support
            [SerializeField] [HideInInspector] [FormerlySerializedAs("m_HeadingDefinition")]
            int m_LegacyHeadingDefinition;
            [SerializeField] [HideInInspector] [FormerlySerializedAs("m_VelocityFilterStrength")]
            int m_LegacyVelocityFilterStrength;
            internal bool LegacyUpgrade(ref int heading, ref int velocityFilter)
            {
                if (m_LegacyHeadingDefinition != -1 && m_LegacyVelocityFilterStrength != -1)
                {
                    heading = m_LegacyHeadingDefinition;
                    velocityFilter = m_LegacyVelocityFilterStrength;
                    m_LegacyHeadingDefinition = m_LegacyVelocityFilterStrength = -1;
                    return true;
                }
                return false;
            }
        }
    }
}<|MERGE_RESOLUTION|>--- conflicted
+++ resolved
@@ -211,16 +211,9 @@
             m_LastUpdateFrame = Time.frameCount;
 
             // Cheating: we want the render frame time, not the fixed frame time
-<<<<<<< HEAD
-            if (CinemachineCore.UniformDeltaTimeOverride >= 0)
-                deltaTime = CinemachineCore.UniformDeltaTimeOverride; 
-            else if (Time.inFixedTimeStep && deltaTime >= 0 && m_LastUpdateTime != 0)
-                deltaTime = Time.realtimeSinceStartup - m_LastUpdateTime;
-=======
             if (deltaTime >= 0 && m_LastUpdateTime != 0) 
                 deltaTime = Time.realtimeSinceStartup - m_LastUpdateTime;
             
->>>>>>> 5d74db27
             m_LastUpdateTime = Time.realtimeSinceStartup;
             
             if (m_InputAxisProvider != null)
